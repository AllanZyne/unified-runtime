/*
 *
 * Copyright (C) 2023 Intel Corporation
 *
 * Part of the Unified-Runtime Project, under the Apache License v2.0 with LLVM Exceptions.
 * See LICENSE.TXT
 * SPDX-License-Identifier: Apache-2.0 WITH LLVM-exception
 *
 * @file asan_interceptor.hpp
 *
 */

#pragma once

#include "asan_allocator.hpp"
#include "common.hpp"
#include "device_sanitizer_report.hpp"
#include "ur_sanitizer_layer.hpp"

#include <memory>
#include <optional>
#include <queue>
#include <unordered_map>
#include <vector>

namespace ur_sanitizer_layer {

<<<<<<< HEAD
struct ReferenceCounter {
  ReferenceCounter() : RefCount{1} {}

  // Reset the counter to the initial value.
  void reset() { RefCount = 1; }

  // Used when retaining an object.
  void increment() { RefCount++; }

  // Supposed to be used in ur*GetInfo* methods where ref count value is
  // requested.
  uint32_t load() { return RefCount.load(); }

  // This method allows to guard a code which needs to be executed when object's
  // ref count becomes zero after release. It is important to notice that only a
  // single thread can pass through this check. This is true because of several
  // reasons:
  //   1. Decrement operation is executed atomically.
  //   2. It is not allowed to retain an object after its refcount reaches zero.
  //   3. It is not allowed to release an object more times than the value of
  //   the ref count.
  // 2. and 3. basically means that we can't use an object at all as soon as its
  // refcount reaches zero. Using this check guarantees that code for deleting
  // an object and releasing its resources is executed once by a single thread
  // and we don't need to use any mutexes to guard access to this object in the
  // scope after this check. Of course if we access another objects in this code
  // (not the one which is being deleted) then access to these objects must be
  // guarded, for example with a mutex.
  bool decrementAndTest() { return --RefCount == 0; }

private:
  std::atomic<uint32_t> RefCount;
};

enum class AllocType : uint32_t {
    DEVICE_USM,
    SHARED_USM,
    HOST_USM,
    MEM_BUFFER,
    DEVICE_GLOBAL
};
=======
class Quarantine;
>>>>>>> d89abd9b

struct AllocInfoList {
    std::vector<std::shared_ptr<AllocInfo>> List;
    ur_shared_mutex Mutex;
};

<<<<<<< HEAD
enum class DeviceType { UNKNOWN, CPU, GPU_PVC, GPU_DG2 };

struct MemBuffer {
    // Buffer constructor
    MemBuffer(ur_context_handle_t Context, size_t Size, char *HostPtr)
        : Context(Context), Size(Size), HostPtr(HostPtr) {}
    
    // Sub-buffer constructor
    MemBuffer(std::shared_ptr<MemBuffer> Parent, size_t Origin, size_t Size)
        : Context(Parent->Context), Size(Size), SubBuffer{{Parent, Origin}} {}

    ur_result_t getHandle(ur_device_handle_t Device, char *&Handle);

    ur_result_t free();

    size_t getAlignment();

    std::unordered_map<ur_device_handle_t, char *> Allocations;

    enum AccessMode { UNKNOWN, READ_WRITE, READ_ONLY, WRITE_ONLY };

    struct Mapping {
        size_t Offset;
        size_t Size;
    };

    std::unordered_map<void *, Mapping> Mappings;

    ur_context_handle_t Context;
    size_t Size;
    char *HostPtr{nullptr};

    struct SubBuffer_t {
        std::shared_ptr<MemBuffer> Parent;
        size_t Origin;
    };

    std::optional<SubBuffer_t> SubBuffer;
    ReferenceCounter RefCount;
    ur_shared_mutex Mutex;
};

=======
>>>>>>> d89abd9b
struct DeviceInfo {
    ur_device_handle_t Handle;

    DeviceType Type = DeviceType::UNKNOWN;
    size_t Alignment = 0;
    uptr ShadowOffset = 0;
    uptr ShadowOffsetEnd = 0;

    ur_mutex Mutex;
    std::queue<std::shared_ptr<AllocInfo>> Quarantine;
    size_t QuarantineSize = 0;

    explicit DeviceInfo(ur_device_handle_t Device) : Handle(Device) {
        [[maybe_unused]] auto Result =
            context.urDdiTable.Device.pfnRetain(Device);
        assert(Result == UR_RESULT_SUCCESS);
    }

    ~DeviceInfo() {
        [[maybe_unused]] auto Result =
            context.urDdiTable.Device.pfnRelease(Handle);
        assert(Result == UR_RESULT_SUCCESS);
    }

    ur_result_t allocShadowMemory(ur_context_handle_t Context);
};

struct QueueInfo {
    ur_queue_handle_t Handle;
    ur_mutex Mutex;
    ur_event_handle_t LastEvent;

    explicit QueueInfo(ur_queue_handle_t Queue)
        : Handle(Queue), LastEvent(nullptr) {
        [[maybe_unused]] auto Result =
            context.urDdiTable.Queue.pfnRetain(Queue);
        assert(Result == UR_RESULT_SUCCESS);
    }

    ~QueueInfo() {
        [[maybe_unused]] auto Result =
            context.urDdiTable.Queue.pfnRelease(Handle);
        assert(Result == UR_RESULT_SUCCESS);
    }
};

struct KernelInfo {
    ur_shared_mutex Mutex;
    std::unordered_map<int, std::shared_ptr<MemBuffer>> ArgumentsMap;
};

struct ContextInfo {
    ur_context_handle_t Handle;

    std::vector<ur_device_handle_t> DeviceList;
    std::unordered_map<ur_device_handle_t, AllocInfoList> AllocInfosMap;

    explicit ContextInfo(ur_context_handle_t Context) : Handle(Context) {
        [[maybe_unused]] auto Result =
            context.urDdiTable.Context.pfnRetain(Context);
        assert(Result == UR_RESULT_SUCCESS);
    }

<<<<<<< HEAD
    std::shared_ptr<KernelInfo> getKernelInfo(ur_kernel_handle_t Kernel) {
        std::shared_lock<ur_shared_mutex> Guard(Mutex);
        assert(KernelMap.find(Kernel) != KernelMap.end());
        return KernelMap[Kernel];
    }

    std::shared_ptr<AllocInfo> getUSMAllocInfo(uptr Address) {
        std::shared_lock<ur_shared_mutex> Guard(Mutex);
        assert(AllocatedUSMMap.find(Address) != AllocatedUSMMap.end());
        return AllocatedUSMMap[Address];
    }

    ur_shared_mutex Mutex;
    std::unordered_map<ur_device_handle_t, std::shared_ptr<DeviceInfo>>
        DeviceMap;
    std::unordered_map<ur_queue_handle_t, std::shared_ptr<QueueInfo>> QueueMap;
    std::unordered_map<ur_kernel_handle_t, std::shared_ptr<KernelInfo>>
        KernelMap;

    /// key: USMAllocInfo.AllocBegin
    /// value: USMAllocInfo
    /// Use AllocBegin as key can help to detect underflow pointer
    std::map<uptr, std::shared_ptr<AllocInfo>> AllocatedUSMMap;
=======
    ~ContextInfo() {
        [[maybe_unused]] auto Result =
            context.urDdiTable.Context.pfnRelease(Handle);
        assert(Result == UR_RESULT_SUCCESS);
    }

    void insertAllocInfo(const std::vector<ur_device_handle_t> &Devices,
                         std::shared_ptr<AllocInfo> &AI) {
        for (auto Device : Devices) {
            auto &AllocInfos = AllocInfosMap[Device];
            std::scoped_lock<ur_shared_mutex> Guard(AllocInfos.Mutex);
            AllocInfos.List.emplace_back(AI);
        }
    }
>>>>>>> d89abd9b
};

struct LaunchInfo {
    uptr LocalShadowOffset = 0;
    uptr LocalShadowOffsetEnd = 0;
    DeviceSanitizerReport SPIR_DeviceSanitizerReportMem;

    ur_context_handle_t Context = nullptr;
    size_t LocalWorkSize[3] = {0};

    explicit LaunchInfo(ur_context_handle_t Context);
    ~LaunchInfo();
};

struct DeviceGlobalInfo {
    uptr Size;
    uptr SizeWithRedZone;
    uptr Addr;
};


class SanitizerInterceptor {
  public:
    explicit SanitizerInterceptor();

    ~SanitizerInterceptor();

    ur_result_t allocateMemory(ur_context_handle_t Context,
                               ur_device_handle_t Device,
                               const ur_usm_desc_t *Properties,
                               ur_usm_pool_handle_t Pool, size_t Size,
                               void **ResultPtr, AllocType Type);
    ur_result_t releaseMemory(ur_context_handle_t Context, void *Ptr);

    ur_result_t registerDeviceGlobals(ur_context_handle_t Context,
                                      ur_program_handle_t Program);

    ur_result_t preLaunchKernel(ur_kernel_handle_t Kernel,
                                ur_queue_handle_t Queue, LaunchInfo &LaunchInfo,
                                uint32_t numWorkgroup);
    void postLaunchKernel(ur_kernel_handle_t Kernel, ur_queue_handle_t Queue,
                          ur_event_handle_t &Event, LaunchInfo &LaunchInfo);

    ur_result_t insertContext(ur_context_handle_t Context,
                              std::shared_ptr<ContextInfo> &CI);
    ur_result_t eraseContext(ur_context_handle_t Context);

    ur_result_t insertDevice(ur_device_handle_t Device,
                             std::shared_ptr<DeviceInfo> &CI);
    ur_result_t eraseDevice(ur_device_handle_t Device);

    ur_result_t insertQueue(ur_context_handle_t Context,
                            ur_queue_handle_t Queue);
    ur_result_t eraseQueue(ur_context_handle_t Context,
                           ur_queue_handle_t Queue);
    
    ur_result_t insertMemBuffer(std::shared_ptr<MemBuffer> MemBuffer);

    ur_result_t eraseMemBuffer(ur_mem_handle_t MemHandle);

    std::shared_ptr<MemBuffer> getMemBuffer(ur_mem_handle_t MemHandle);

    std::shared_ptr<KernelInfo> getKernelInfo(ur_kernel_handle_t Kernel);

    std::shared_ptr<ContextInfo> getContextInfo(ur_context_handle_t Context) {
        std::shared_lock<ur_shared_mutex> Guard(m_ContextMapMutex);
        assert(m_ContextMap.find(Context) != m_ContextMap.end());
        return m_ContextMap[Context];
    }

    std::shared_ptr<ContextInfo> getContextInfo(ur_program_handle_t Program);

    std::optional<AllocationIterator> findAllocInfoByAddress(uptr Address);

  private:
    ur_result_t updateShadowMemory(std::shared_ptr<ContextInfo> &ContextInfo,
                                   std::shared_ptr<DeviceInfo> &DeviceInfo,
                                   ur_queue_handle_t Queue);
    ur_result_t enqueueAllocInfo(ur_context_handle_t Context,
                                 std::shared_ptr<DeviceInfo> &DeviceInfo,
                                 ur_queue_handle_t Queue,
                                 std::shared_ptr<AllocInfo> &AI);

    /// Initialize Global Variables & Kernel Name at first Launch
    ur_result_t prepareLaunch(ur_context_handle_t Context,
                              std::shared_ptr<DeviceInfo> &DeviceInfo,
                              ur_queue_handle_t Queue,
                              ur_kernel_handle_t Kernel, LaunchInfo &LaunchInfo,
                              uint32_t numWorkgroup);

    ur_result_t allocShadowMemory(ur_context_handle_t Context,
                                  std::shared_ptr<DeviceInfo> &DeviceInfo);
    ur_result_t enqueueMemSetShadow(ur_context_handle_t Context,
                                    std::shared_ptr<DeviceInfo> &DeviceInfo,
                                    ur_queue_handle_t Queue, uptr Addr,
                                    uptr Size, u8 Value);

<<<<<<< HEAD
=======
    std::shared_ptr<ContextInfo> getContextInfo(ur_context_handle_t Context) {
        std::shared_lock<ur_shared_mutex> Guard(m_ContextMapMutex);
        assert(m_ContextMap.find(Context) != m_ContextMap.end());
        return m_ContextMap[Context];
    }

    std::shared_ptr<DeviceInfo> getDeviceInfo(ur_device_handle_t Device) {
        std::shared_lock<ur_shared_mutex> Guard(m_DeviceMapMutex);
        assert(m_DeviceMap.find(Device) != m_DeviceMap.end());
        return m_DeviceMap[Device];
    }

>>>>>>> d89abd9b
  private:
    std::unordered_map<ur_context_handle_t, std::shared_ptr<ContextInfo>>
        m_ContextMap;
    ur_shared_mutex m_ContextMapMutex;
<<<<<<< HEAD
    std::unordered_map<ur_mem_handle_t, std::shared_ptr<MemBuffer>>
        m_MemBufferMap;
    ur_shared_mutex m_MemBufferMapMutex;
    bool m_IsInASanContext;
    bool m_ShadowMemInited;
};
=======

    std::unordered_map<ur_device_handle_t, std::shared_ptr<DeviceInfo>>
        m_DeviceMap;
    ur_shared_mutex m_DeviceMapMutex;
>>>>>>> d89abd9b

    /// Assumption: all usm chunks are allocated in one VA
    AllocationMap m_AllocationMap;
    ur_shared_mutex m_AllocationMapMutex;

    uint64_t cl_Debug = 0;
    uint32_t cl_MaxQuarantineSizeMB = 0;

    std::unique_ptr<Quarantine> m_Quarantine;
};

inline ur_device_handle_t getDevice(ur_queue_handle_t Queue) {
    ur_device_handle_t Device;
    [[maybe_unused]] auto Result = context.urDdiTable.Queue.pfnGetInfo(
        Queue, UR_QUEUE_INFO_DEVICE, sizeof(ur_device_handle_t), &Device,
        nullptr);
    assert(Result == UR_RESULT_SUCCESS);
    return Device;
}

inline ur_context_handle_t getContext(ur_queue_handle_t Queue) {
    ur_context_handle_t Context;
    [[maybe_unused]] auto Result = context.urDdiTable.Queue.pfnGetInfo(
        Queue, UR_QUEUE_INFO_CONTEXT, sizeof(ur_context_handle_t), &Context,
        nullptr);
    assert(Result == UR_RESULT_SUCCESS);
    return Context;
}

} // namespace ur_sanitizer_layer<|MERGE_RESOLUTION|>--- conflicted
+++ resolved
@@ -25,65 +25,52 @@
 
 namespace ur_sanitizer_layer {
 
-<<<<<<< HEAD
 struct ReferenceCounter {
-  ReferenceCounter() : RefCount{1} {}
-
-  // Reset the counter to the initial value.
-  void reset() { RefCount = 1; }
-
-  // Used when retaining an object.
-  void increment() { RefCount++; }
-
-  // Supposed to be used in ur*GetInfo* methods where ref count value is
-  // requested.
-  uint32_t load() { return RefCount.load(); }
-
-  // This method allows to guard a code which needs to be executed when object's
-  // ref count becomes zero after release. It is important to notice that only a
-  // single thread can pass through this check. This is true because of several
-  // reasons:
-  //   1. Decrement operation is executed atomically.
-  //   2. It is not allowed to retain an object after its refcount reaches zero.
-  //   3. It is not allowed to release an object more times than the value of
-  //   the ref count.
-  // 2. and 3. basically means that we can't use an object at all as soon as its
-  // refcount reaches zero. Using this check guarantees that code for deleting
-  // an object and releasing its resources is executed once by a single thread
-  // and we don't need to use any mutexes to guard access to this object in the
-  // scope after this check. Of course if we access another objects in this code
-  // (not the one which is being deleted) then access to these objects must be
-  // guarded, for example with a mutex.
-  bool decrementAndTest() { return --RefCount == 0; }
-
-private:
-  std::atomic<uint32_t> RefCount;
-};
-
-enum class AllocType : uint32_t {
-    DEVICE_USM,
-    SHARED_USM,
-    HOST_USM,
-    MEM_BUFFER,
-    DEVICE_GLOBAL
-};
-=======
+    ReferenceCounter() : RefCount{1} {}
+
+    // Reset the counter to the initial value.
+    void reset() { RefCount = 1; }
+
+    // Used when retaining an object.
+    void increment() { RefCount++; }
+
+    // Supposed to be used in ur*GetInfo* methods where ref count value is
+    // requested.
+    uint32_t load() { return RefCount.load(); }
+
+    // This method allows to guard a code which needs to be executed when object's
+    // ref count becomes zero after release. It is important to notice that only a
+    // single thread can pass through this check. This is true because of several
+    // reasons:
+    //   1. Decrement operation is executed atomically.
+    //   2. It is not allowed to retain an object after its refcount reaches zero.
+    //   3. It is not allowed to release an object more times than the value of
+    //   the ref count.
+    // 2. and 3. basically means that we can't use an object at all as soon as its
+    // refcount reaches zero. Using this check guarantees that code for deleting
+    // an object and releasing its resources is executed once by a single thread
+    // and we don't need to use any mutexes to guard access to this object in the
+    // scope after this check. Of course if we access another objects in this code
+    // (not the one which is being deleted) then access to these objects must be
+    // guarded, for example with a mutex.
+    bool decrementAndTest() { return --RefCount == 0; }
+
+  private:
+    std::atomic<uint32_t> RefCount;
+};
+
 class Quarantine;
->>>>>>> d89abd9b
 
 struct AllocInfoList {
     std::vector<std::shared_ptr<AllocInfo>> List;
     ur_shared_mutex Mutex;
 };
-
-<<<<<<< HEAD
-enum class DeviceType { UNKNOWN, CPU, GPU_PVC, GPU_DG2 };
 
 struct MemBuffer {
     // Buffer constructor
     MemBuffer(ur_context_handle_t Context, size_t Size, char *HostPtr)
         : Context(Context), Size(Size), HostPtr(HostPtr) {}
-    
+
     // Sub-buffer constructor
     MemBuffer(std::shared_ptr<MemBuffer> Parent, size_t Origin, size_t Size)
         : Context(Parent->Context), Size(Size), SubBuffer{{Parent, Origin}} {}
@@ -119,8 +106,6 @@
     ur_shared_mutex Mutex;
 };
 
-=======
->>>>>>> d89abd9b
 struct DeviceInfo {
     ur_device_handle_t Handle;
 
@@ -168,6 +153,7 @@
 };
 
 struct KernelInfo {
+    ur_kernel_handle_t Handle;
     ur_shared_mutex Mutex;
     std::unordered_map<int, std::shared_ptr<MemBuffer>> ArgumentsMap;
 };
@@ -184,31 +170,6 @@
         assert(Result == UR_RESULT_SUCCESS);
     }
 
-<<<<<<< HEAD
-    std::shared_ptr<KernelInfo> getKernelInfo(ur_kernel_handle_t Kernel) {
-        std::shared_lock<ur_shared_mutex> Guard(Mutex);
-        assert(KernelMap.find(Kernel) != KernelMap.end());
-        return KernelMap[Kernel];
-    }
-
-    std::shared_ptr<AllocInfo> getUSMAllocInfo(uptr Address) {
-        std::shared_lock<ur_shared_mutex> Guard(Mutex);
-        assert(AllocatedUSMMap.find(Address) != AllocatedUSMMap.end());
-        return AllocatedUSMMap[Address];
-    }
-
-    ur_shared_mutex Mutex;
-    std::unordered_map<ur_device_handle_t, std::shared_ptr<DeviceInfo>>
-        DeviceMap;
-    std::unordered_map<ur_queue_handle_t, std::shared_ptr<QueueInfo>> QueueMap;
-    std::unordered_map<ur_kernel_handle_t, std::shared_ptr<KernelInfo>>
-        KernelMap;
-
-    /// key: USMAllocInfo.AllocBegin
-    /// value: USMAllocInfo
-    /// Use AllocBegin as key can help to detect underflow pointer
-    std::map<uptr, std::shared_ptr<AllocInfo>> AllocatedUSMMap;
-=======
     ~ContextInfo() {
         [[maybe_unused]] auto Result =
             context.urDdiTable.Context.pfnRelease(Handle);
@@ -223,7 +184,6 @@
             AllocInfos.List.emplace_back(AI);
         }
     }
->>>>>>> d89abd9b
 };
 
 struct LaunchInfo {
@@ -243,7 +203,6 @@
     uptr SizeWithRedZone;
     uptr Addr;
 };
-
 
 class SanitizerInterceptor {
   public:
@@ -275,26 +234,19 @@
                              std::shared_ptr<DeviceInfo> &CI);
     ur_result_t eraseDevice(ur_device_handle_t Device);
 
-    ur_result_t insertQueue(ur_context_handle_t Context,
-                            ur_queue_handle_t Queue);
-    ur_result_t eraseQueue(ur_context_handle_t Context,
-                           ur_queue_handle_t Queue);
-    
+    ur_result_t insertKernel(ur_kernel_handle_t Kernel);
+
     ur_result_t insertMemBuffer(std::shared_ptr<MemBuffer> MemBuffer);
 
     ur_result_t eraseMemBuffer(ur_mem_handle_t MemHandle);
 
     std::shared_ptr<MemBuffer> getMemBuffer(ur_mem_handle_t MemHandle);
 
-    std::shared_ptr<KernelInfo> getKernelInfo(ur_kernel_handle_t Kernel);
-
-    std::shared_ptr<ContextInfo> getContextInfo(ur_context_handle_t Context) {
-        std::shared_lock<ur_shared_mutex> Guard(m_ContextMapMutex);
-        assert(m_ContextMap.find(Context) != m_ContextMap.end());
-        return m_ContextMap[Context];
-    }
-
-    std::shared_ptr<ContextInfo> getContextInfo(ur_program_handle_t Program);
+    std::shared_ptr<KernelInfo> getKernelInfo(ur_kernel_handle_t Kernel) {
+        std::shared_lock<ur_shared_mutex> Guard(m_KernelMapMutex);
+        assert(m_KernelMap.find(Kernel) != m_KernelMap.end());
+        return m_KernelMap[Kernel];
+    }
 
     std::optional<AllocationIterator> findAllocInfoByAddress(uptr Address);
 
@@ -321,8 +273,6 @@
                                     ur_queue_handle_t Queue, uptr Addr,
                                     uptr Size, u8 Value);
 
-<<<<<<< HEAD
-=======
     std::shared_ptr<ContextInfo> getContextInfo(ur_context_handle_t Context) {
         std::shared_lock<ur_shared_mutex> Guard(m_ContextMapMutex);
         assert(m_ContextMap.find(Context) != m_ContextMap.end());
@@ -335,24 +285,19 @@
         return m_DeviceMap[Device];
     }
 
->>>>>>> d89abd9b
   private:
     std::unordered_map<ur_context_handle_t, std::shared_ptr<ContextInfo>>
         m_ContextMap;
     ur_shared_mutex m_ContextMapMutex;
-<<<<<<< HEAD
+    std::unordered_map<ur_device_handle_t, std::shared_ptr<DeviceInfo>>
+        m_DeviceMap;
+    ur_shared_mutex m_DeviceMapMutex;
+    std::unordered_map<ur_kernel_handle_t, std::shared_ptr<KernelInfo>>
+        m_KernelMap;
+    ur_shared_mutex m_KernelMapMutex;
     std::unordered_map<ur_mem_handle_t, std::shared_ptr<MemBuffer>>
         m_MemBufferMap;
     ur_shared_mutex m_MemBufferMapMutex;
-    bool m_IsInASanContext;
-    bool m_ShadowMemInited;
-};
-=======
-
-    std::unordered_map<ur_device_handle_t, std::shared_ptr<DeviceInfo>>
-        m_DeviceMap;
-    ur_shared_mutex m_DeviceMapMutex;
->>>>>>> d89abd9b
 
     /// Assumption: all usm chunks are allocated in one VA
     AllocationMap m_AllocationMap;
@@ -364,22 +309,4 @@
     std::unique_ptr<Quarantine> m_Quarantine;
 };
 
-inline ur_device_handle_t getDevice(ur_queue_handle_t Queue) {
-    ur_device_handle_t Device;
-    [[maybe_unused]] auto Result = context.urDdiTable.Queue.pfnGetInfo(
-        Queue, UR_QUEUE_INFO_DEVICE, sizeof(ur_device_handle_t), &Device,
-        nullptr);
-    assert(Result == UR_RESULT_SUCCESS);
-    return Device;
-}
-
-inline ur_context_handle_t getContext(ur_queue_handle_t Queue) {
-    ur_context_handle_t Context;
-    [[maybe_unused]] auto Result = context.urDdiTable.Queue.pfnGetInfo(
-        Queue, UR_QUEUE_INFO_CONTEXT, sizeof(ur_context_handle_t), &Context,
-        nullptr);
-    assert(Result == UR_RESULT_SUCCESS);
-    return Context;
-}
-
 } // namespace ur_sanitizer_layer