/*
 *
 * Copyright (C) 2023 Intel Corporation
 *
 * Part of the Unified-Runtime Project, under the Apache License v2.0 with LLVM Exceptions.
 * See LICENSE.TXT
 * SPDX-License-Identifier: Apache-2.0 WITH LLVM-exception
 *
 * @file asan_interceptor.hpp
 *
 */

#pragma once

#include "common.hpp"
#include "device_sanitizer_report.hpp"

#include <map>
#include <memory>
#include <vector>

namespace ur_sanitizer_layer {

<<<<<<< HEAD
enum class AllocType {
=======
enum class AllocType : uint32_t {
>>>>>>> 8499b57d
    DEVICE_USM,
    SHARED_USM,
    HOST_USM,
    MEM_BUFFER,
    DEVICE_GLOBAL
};
<<<<<<< HEAD

enum class DeviceType : uint32_t { UNKNOWN, CPU, GPU_PVC, GPU_DG2 };
=======
>>>>>>> 8499b57d

struct AllocInfo {
    uptr AllocBegin;
    uptr UserBegin;
    uptr UserEnd;
    size_t AllocSize;
    AllocType Type;
<<<<<<< HEAD
};

struct MemBuffer {
    ur_mem_handle_t Buffer;
    size_t Size;
    size_t SizeWithRZ;

    AllocInfo getAllocInfo(ur_device_handle_t Device);
=======
>>>>>>> 8499b57d
};

// struct MemBuffer2 {
//     // urMemBufferCreateWithNativeHandle
//     // void* RawMem;
//     std::unordered_map<DeviceType, void *> RawMem;
//     std::unordered_map<DeviceType, ur_mem_handle_t> Buffer;
//     size_t Size;
//     size_t SizeWithRZ;

//     AllocInfo getAllocInfo(ur_device_handle_t Device);
// };

struct DeviceInfo {
    DeviceType Type;
    size_t Alignment;
    uptr ShadowOffset;
    uptr ShadowOffsetEnd;

    // Lock InitPool & AllocInfos
    ur_shared_mutex Mutex;
    std::vector<std::shared_ptr<AllocInfo>> AllocInfos;
};

struct QueueInfo {
    ur_mutex Mutex;
    ur_event_handle_t LastEvent;
};

struct KernelInfo {
    ur_shared_mutex Mutex;
    std::unordered_map<int, std::weak_ptr<MemBuffer>> ArgumentsMap;
};

struct ContextInfo {

    std::shared_ptr<DeviceInfo> getDeviceInfo(ur_device_handle_t Device) {
        std::shared_lock<ur_shared_mutex> Guard(Mutex);
        assert(DeviceMap.find(Device) != DeviceMap.end());
        return DeviceMap[Device];
    }

    std::shared_ptr<QueueInfo> getQueueInfo(ur_queue_handle_t Queue) {
        std::shared_lock<ur_shared_mutex> Guard(Mutex);
        assert(QueueMap.find(Queue) != QueueMap.end());
        return QueueMap[Queue];
    }

<<<<<<< HEAD
    std::shared_ptr<KernelInfo> getKernelInfo(ur_kernel_handle_t Kernel) {
        std::shared_lock<ur_shared_mutex> Guard(Mutex);
        assert(KernelMap.find(Kernel) != KernelMap.end());
        return KernelMap[Kernel];
    }

=======
>>>>>>> 8499b57d
    std::shared_ptr<AllocInfo> getUSMAllocInfo(uptr Address) {
        std::shared_lock<ur_shared_mutex> Guard(Mutex);
        assert(AllocatedUSMMap.find(Address) != AllocatedUSMMap.end());
        return AllocatedUSMMap[Address];
    }

    ur_shared_mutex Mutex;
    std::unordered_map<ur_device_handle_t, std::shared_ptr<DeviceInfo>>
        DeviceMap;
    std::unordered_map<ur_queue_handle_t, std::shared_ptr<QueueInfo>> QueueMap;
    std::unordered_map<ur_kernel_handle_t, std::shared_ptr<KernelInfo>>
        KernelMap;

    /// key: USMAllocInfo.AllocBegin
    /// value: USMAllocInfo
    /// Use AllocBegin as key can help to detect underflow pointer
    std::map<uptr, std::shared_ptr<AllocInfo>> AllocatedUSMMap;
};

struct LaunchInfoBase {
    uptr LocalShadowOffset = 0;
    uptr LocalShadowOffsetEnd = 0;
    DeviceSanitizerReport SPIR_DeviceSanitizerReportMem;
};

struct LaunchInfo : LaunchInfoBase {
    ur_context_handle_t Context = nullptr;
    size_t LocalWorkSize[3];

    ~LaunchInfo();
};

struct DeviceGlobalInfo {
    uptr Size;
    uptr SizeWithRedZone;
    uptr Addr;
};

class SanitizerInterceptor {
  public:
    SanitizerInterceptor();

    ~SanitizerInterceptor();

    ur_result_t allocateMemory(ur_context_handle_t Context,
                               ur_device_handle_t Device,
                               const ur_usm_desc_t *Properties,
                               ur_usm_pool_handle_t Pool, size_t Size,
                               void **ResultPtr, AllocType Type);
    ur_result_t releaseMemory(ur_context_handle_t Context, void *Ptr);

<<<<<<< HEAD
    ur_result_t
    preLaunchKernel(ur_kernel_handle_t Kernel, ur_queue_handle_t Queue,
                    ur_event_handle_t &Event,
                    std::unique_ptr<LaunchInfo, UrUSMFree> &LaunchInfo,
                    uint32_t numWorkgroup);
=======
    ur_result_t registerDeviceGlobals(ur_context_handle_t Context,
                                      ur_program_handle_t Program);

    ur_result_t preLaunchKernel(ur_kernel_handle_t Kernel,
                                ur_queue_handle_t Queue,
                                ur_event_handle_t &Event,
                                LaunchInfo &LaunchInfo, uint32_t numWorkgroup);
>>>>>>> 8499b57d
    void postLaunchKernel(ur_kernel_handle_t Kernel, ur_queue_handle_t Queue,
                          ur_event_handle_t &Event,
                          std::unique_ptr<LaunchInfo, UrUSMFree> &LaunchInfo);

    ur_result_t insertContext(ur_context_handle_t Context);
    ur_result_t eraseContext(ur_context_handle_t Context);

    ur_result_t insertDevice(ur_context_handle_t Context,
                             ur_device_handle_t Device);

    ur_result_t insertQueue(ur_context_handle_t Context,
                            ur_queue_handle_t Queue);
    ur_result_t eraseQueue(ur_context_handle_t Context,
                           ur_queue_handle_t Queue);

<<<<<<< HEAD
    void insertMemBuffer(std::shared_ptr<MemBuffer> MemBuffer) {
        std::scoped_lock<ur_shared_mutex> Guard(m_MemBufferMapMutex);
        assert(m_MemBufferMap.find(MemBuffer->Buffer) == m_MemBufferMap.end());
        m_MemBufferMap.emplace(
            reinterpret_cast<ur_mem_handle_t>(MemBuffer.get()), MemBuffer);
    }
=======
  private:
    ur_result_t updateShadowMemory(ur_queue_handle_t Queue);
    ur_result_t enqueueAllocInfo(ur_context_handle_t Context,
                                 ur_device_handle_t Device,
                                 ur_queue_handle_t Queue,
                                 std::shared_ptr<AllocInfo> &AI,
                                 ur_event_handle_t &LastEvent);
>>>>>>> 8499b57d

    void eraseMemBuffer(ur_mem_handle_t MemHandle) {
        std::scoped_lock<ur_shared_mutex> Guard(m_MemBufferMapMutex);
        assert(m_MemBufferMap.find(MemHandle) != m_MemBufferMap.end());
        m_MemBufferMap.erase(MemHandle);
    }

    std::shared_ptr<MemBuffer> getMemBuffer(ur_mem_handle_t MemHandle) {
        std::shared_lock<ur_shared_mutex> Guard(m_MemBufferMapMutex);
        if (m_MemBufferMap.count(MemHandle)) {
            return m_MemBufferMap.at(MemHandle);
        }
        return nullptr;
    }

    ur_mem_handle_t getMemHandle(ur_mem_handle_t MemHandle) {
        std::shared_lock<ur_shared_mutex> Guard(m_MemBufferMapMutex);
        if (m_MemBufferMap.count(MemHandle)) {
            return m_MemBufferMap.at(MemHandle).get()->Buffer;
        }
        return MemHandle;
    }

    std::shared_ptr<ContextInfo> getContextInfo(ur_context_handle_t Context) {
        std::shared_lock<ur_shared_mutex> Guard(m_ContextMapMutex);
        assert(m_ContextMap.find(Context) != m_ContextMap.end());
        return m_ContextMap[Context];
    }

  private:
    ur_result_t updateShadowMemory(ur_kernel_handle_t Kernel,
                                   ur_queue_handle_t Queue);

    /// Initialize Global Variables & Kernel Name at first Launch
    ur_result_t
    prepareLaunch(ur_queue_handle_t Queue, ur_kernel_handle_t Kernel,
                  std::unique_ptr<LaunchInfo, UrUSMFree> &LaunchInfo,
                  uint32_t numWorkgroup);

    ur_result_t allocShadowMemory(ur_context_handle_t Context,
                                  std::shared_ptr<DeviceInfo> &DeviceInfo);

  private:
    std::unordered_map<ur_context_handle_t, std::shared_ptr<ContextInfo>>
        m_ContextMap;
    ur_shared_mutex m_ContextMapMutex;

    std::unordered_map<ur_mem_handle_t, std::shared_ptr<MemBuffer>>
        m_MemBufferMap;
    ur_shared_mutex m_MemBufferMapMutex;

    bool m_IsInASanContext;
    bool m_ShadowMemInited;
};

inline const char *ToString(AllocType Type) {
    switch (Type) {
    case AllocType::DEVICE_USM:
        return "Device USM";
    case AllocType::HOST_USM:
        return "Host USM";
    case AllocType::SHARED_USM:
        return "Shared USM";
    case AllocType::MEM_BUFFER:
        return "Memory Buffer";
    case AllocType::DEVICE_GLOBAL:
        return "Device Global";
    default:
        return "Unknown Type";
    }
}

} // namespace ur_sanitizer_layer<|MERGE_RESOLUTION|>--- conflicted
+++ resolved
@@ -21,22 +21,15 @@
 
 namespace ur_sanitizer_layer {
 
-<<<<<<< HEAD
-enum class AllocType {
-=======
 enum class AllocType : uint32_t {
->>>>>>> 8499b57d
     DEVICE_USM,
     SHARED_USM,
     HOST_USM,
     MEM_BUFFER,
     DEVICE_GLOBAL
 };
-<<<<<<< HEAD
 
 enum class DeviceType : uint32_t { UNKNOWN, CPU, GPU_PVC, GPU_DG2 };
-=======
->>>>>>> 8499b57d
 
 struct AllocInfo {
     uptr AllocBegin;
@@ -44,7 +37,6 @@
     uptr UserEnd;
     size_t AllocSize;
     AllocType Type;
-<<<<<<< HEAD
 };
 
 struct MemBuffer {
@@ -53,8 +45,6 @@
     size_t SizeWithRZ;
 
     AllocInfo getAllocInfo(ur_device_handle_t Device);
-=======
->>>>>>> 8499b57d
 };
 
 // struct MemBuffer2 {
@@ -103,15 +93,12 @@
         return QueueMap[Queue];
     }
 
-<<<<<<< HEAD
     std::shared_ptr<KernelInfo> getKernelInfo(ur_kernel_handle_t Kernel) {
         std::shared_lock<ur_shared_mutex> Guard(Mutex);
         assert(KernelMap.find(Kernel) != KernelMap.end());
         return KernelMap[Kernel];
     }
 
-=======
->>>>>>> 8499b57d
     std::shared_ptr<AllocInfo> getUSMAllocInfo(uptr Address) {
         std::shared_lock<ur_shared_mutex> Guard(Mutex);
         assert(AllocatedUSMMap.find(Address) != AllocatedUSMMap.end());
@@ -163,21 +150,14 @@
                                void **ResultPtr, AllocType Type);
     ur_result_t releaseMemory(ur_context_handle_t Context, void *Ptr);
 
-<<<<<<< HEAD
+    ur_result_t registerDeviceGlobals(ur_context_handle_t Context,
+                                      ur_program_handle_t Program);
+
     ur_result_t
     preLaunchKernel(ur_kernel_handle_t Kernel, ur_queue_handle_t Queue,
                     ur_event_handle_t &Event,
                     std::unique_ptr<LaunchInfo, UrUSMFree> &LaunchInfo,
                     uint32_t numWorkgroup);
-=======
-    ur_result_t registerDeviceGlobals(ur_context_handle_t Context,
-                                      ur_program_handle_t Program);
-
-    ur_result_t preLaunchKernel(ur_kernel_handle_t Kernel,
-                                ur_queue_handle_t Queue,
-                                ur_event_handle_t &Event,
-                                LaunchInfo &LaunchInfo, uint32_t numWorkgroup);
->>>>>>> 8499b57d
     void postLaunchKernel(ur_kernel_handle_t Kernel, ur_queue_handle_t Queue,
                           ur_event_handle_t &Event,
                           std::unique_ptr<LaunchInfo, UrUSMFree> &LaunchInfo);
@@ -193,14 +173,13 @@
     ur_result_t eraseQueue(ur_context_handle_t Context,
                            ur_queue_handle_t Queue);
 
-<<<<<<< HEAD
     void insertMemBuffer(std::shared_ptr<MemBuffer> MemBuffer) {
         std::scoped_lock<ur_shared_mutex> Guard(m_MemBufferMapMutex);
         assert(m_MemBufferMap.find(MemBuffer->Buffer) == m_MemBufferMap.end());
         m_MemBufferMap.emplace(
             reinterpret_cast<ur_mem_handle_t>(MemBuffer.get()), MemBuffer);
     }
-=======
+
   private:
     ur_result_t updateShadowMemory(ur_queue_handle_t Queue);
     ur_result_t enqueueAllocInfo(ur_context_handle_t Context,
@@ -208,7 +187,6 @@
                                  ur_queue_handle_t Queue,
                                  std::shared_ptr<AllocInfo> &AI,
                                  ur_event_handle_t &LastEvent);
->>>>>>> 8499b57d
 
     void eraseMemBuffer(ur_mem_handle_t MemHandle) {
         std::scoped_lock<ur_shared_mutex> Guard(m_MemBufferMapMutex);
