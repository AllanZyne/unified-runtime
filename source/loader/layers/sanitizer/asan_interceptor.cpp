--- conflicted
+++ resolved
@@ -40,8 +40,6 @@
 constexpr auto kSPIR_AsanDeviceGlobalCount = "__AsanDeviceGlobalCount";
 constexpr auto kSPIR_AsanDeviceGlobalMetadata = "__AsanDeviceGlobalMetadata";
 
-DeviceSanitizerReport SPIR_DeviceSanitizerReportMem;
-
 uptr MemToShadow_CPU(uptr USM_SHADOW_BASE, uptr UPtr) {
     return USM_SHADOW_BASE + (UPtr >> 3);
 }
@@ -55,8 +53,6 @@
     }
 }
 
-<<<<<<< HEAD
-=======
 ur_context_handle_t getContext(ur_queue_handle_t Queue) {
     ur_context_handle_t Context;
     [[maybe_unused]] auto Result = context.urDdiTable.Queue.pfnGetInfo(
@@ -97,7 +93,6 @@
     assert(Result == UR_RESULT_SUCCESS);
 }
 
->>>>>>> 8499b57d
 size_t getLocalMemorySize(ur_device_handle_t Device) {
     size_t LocalMemorySize;
     [[maybe_unused]] auto Result = context.urDdiTable.Device.pfnGetInfo(
@@ -254,464 +249,17 @@
 ///  - 1 <= k <= 7: Only the first k bytes is accessible
 ///
 /// ref: https://github.com/google/sanitizers/wiki/AddressSanitizerAlgorithm#mapping
-ur_result_t enqueueAllocInfo(ur_queue_handle_t Queue, const AllocInfo *AI,
+ur_result_t enqueueAllocInfo(ur_context_handle_t Context,
+                             ur_device_handle_t Device, ur_queue_handle_t Queue,
+                             std::shared_ptr<AllocInfo> &AllocInfo,
                              ur_event_handle_t &LastEvent) {
-    context.logger.debug("enqueueAllocInfo(AllocBegin: {},  AllocSize: {}, "
-                         "UserBegin: {}, UserEnd: {}, Type: {})",
-                         (void *)AI->AllocBegin, AI->AllocSize,
-                         (void *)AI->UserBegin, (void *)AI->UserEnd,
-                         (int)AI->Type);
-
     // Init zero
-    UR_CALL(enqueueMemSetShadow(Queue, AI->AllocBegin, AI->AllocSize, 0,
-                                LastEvent, &LastEvent));
-
-    uptr TailBegin = RoundUpTo(AI->UserEnd, ASAN_SHADOW_GRANULARITY);
-    uptr TailEnd = AI->AllocBegin + AI->AllocSize;
-
-    // User tail
-    if (TailBegin != AI->UserEnd) {
-        auto Value =
-            AI->UserEnd - RoundDownTo(AI->UserEnd, ASAN_SHADOW_GRANULARITY);
-        UR_CALL(enqueueMemSetShadow(Queue, AI->UserEnd, 1, Value, LastEvent,
-                                    &LastEvent));
-    }
-
-    int ShadowByte;
-    switch (AI->Type) {
-    case AllocType::HOST_USM:
-        ShadowByte = kUsmHostRedzoneMagic;
-        break;
-    case AllocType::DEVICE_USM:
-        ShadowByte = kUsmDeviceRedzoneMagic;
-        break;
-    case AllocType::SHARED_USM:
-        ShadowByte = kUsmSharedRedzoneMagic;
-        break;
-    case AllocType::MEM_BUFFER:
-        ShadowByte = kMemBufferRedzoneMagic;
-        break;
-    default:
-        ShadowByte = 0xff;
-        assert(false && "Unknow Alloc Type");
-    }
-
-    // Left red zone
-    UR_CALL(enqueueMemSetShadow(Queue, AI->AllocBegin,
-                                AI->UserBegin - AI->AllocBegin, ShadowByte,
-                                LastEvent, &LastEvent));
-
-    // Right red zone
-    UR_CALL(enqueueMemSetShadow(Queue, TailBegin, TailEnd - TailBegin,
-                                ShadowByte, LastEvent, &LastEvent));
-
-    return UR_RESULT_SUCCESS;
-}
-
-} // namespace
-
-AllocInfo MemBuffer::getAllocInfo([[maybe_unused]] ur_device_handle_t Device) {
-    ur_native_handle_t Handle;
-    // FIXME: need to get specific native handle of buffer
-    context.urDdiTable.Mem.pfnGetNativeHandle(Buffer, &Handle);
-    uptr Allocated = reinterpret_cast<uptr>(Handle);
-    return AllocInfo{Allocated, Allocated, Allocated + Size - 1, SizeWithRZ,
-                     AllocType::MEM_BUFFER};
-}
-
-SanitizerInterceptor::SanitizerInterceptor()
-    : m_IsInASanContext(IsInASanContext()),
-      m_ShadowMemInited(m_IsInASanContext) {}
-
-SanitizerInterceptor::~SanitizerInterceptor() {
-    if (!m_IsInASanContext && m_ShadowMemInited && !DestroyShadowMem()) {
-        context.logger.error("Failed to destroy shadow memory");
-    }
-}
-
-/// The memory chunk allocated from the underlying allocator looks like this:
-/// L L L L L L U U U U U U R R
-///   L -- left redzone words (0 or more bytes)
-///   U -- user memory.
-///   R -- right redzone (0 or more bytes)
-///
-/// ref: "compiler-rt/lib/asan/asan_allocator.cpp" Allocator::Allocate
-ur_result_t SanitizerInterceptor::allocateMemory(
-    ur_context_handle_t Context, ur_device_handle_t Device,
-    const ur_usm_desc_t *Properties, ur_usm_pool_handle_t Pool, size_t Size,
-    void **ResultPtr, AllocType Type) {
-    auto Alignment = Properties->align;
-    assert(Alignment == 0 || IsPowerOfTwo(Alignment));
-
-    auto ContextInfo = getContextInfo(Context);
-    std::shared_ptr<DeviceInfo> DeviceInfo;
-    if (Device) {
-        DeviceInfo = ContextInfo->getDeviceInfo(Device);
-    }
-
-    if (Alignment == 0) {
-        Alignment =
-            DeviceInfo ? DeviceInfo->Alignment : ASAN_SHADOW_GRANULARITY;
-    }
-
-    // Copy from LLVM compiler-rt/lib/asan
-    uptr RZLog = ComputeRZLog(Size);
-    uptr RZSize = RZLog2Size(RZLog);
-    uptr RoundedSize = RoundUpTo(Size, Alignment);
-    uptr NeededSize = RoundedSize + RZSize * 2;
-
-    void *Allocated = nullptr;
-
-    if (Type == AllocType::DEVICE_USM) {
-        UR_CALL(context.urDdiTable.USM.pfnDeviceAlloc(
-            Context, Device, Properties, Pool, NeededSize, &Allocated));
-    } else if (Type == AllocType::HOST_USM) {
-        UR_CALL(context.urDdiTable.USM.pfnHostAlloc(Context, Properties, Pool,
-                                                    NeededSize, &Allocated));
-    } else if (Type == AllocType::SHARED_USM) {
-        UR_CALL(context.urDdiTable.USM.pfnSharedAlloc(
-            Context, Device, Properties, Pool, NeededSize, &Allocated));
-    } else {
-        context.logger.error("Unsupport memory type");
-        return UR_RESULT_ERROR_INVALID_ARGUMENT;
-    }
-
-    // Copy from LLVM compiler-rt/lib/asan
-    uptr AllocBegin = reinterpret_cast<uptr>(Allocated);
-    [[maybe_unused]] uptr AllocEnd = AllocBegin + NeededSize;
-    uptr UserBegin = AllocBegin + RZSize;
-    if (!IsAligned(UserBegin, Alignment)) {
-        UserBegin = RoundUpTo(UserBegin, Alignment);
-    }
-    uptr UserEnd = UserBegin + Size;
-    assert(UserEnd <= AllocEnd);
-
-    *ResultPtr = reinterpret_cast<void *>(UserBegin);
-
-    auto AI = std::make_shared<AllocInfo>(
-        AllocInfo{AllocBegin, UserBegin, UserEnd, NeededSize, Type});
-
-    // For updating shadow memory
-    if (DeviceInfo) { // device/shared USM
-        std::scoped_lock<ur_shared_mutex> Guard(DeviceInfo->Mutex);
-        DeviceInfo->AllocInfos.emplace_back(AI);
-    } else { // host USM's AllocInfo needs to insert into all devices
-        for (auto &Pair : ContextInfo->DeviceMap) {
-            auto DeviceInfo = Pair.second;
-            std::scoped_lock<ur_shared_mutex> Guard(DeviceInfo->Mutex);
-            DeviceInfo->AllocInfos.emplace_back(AI);
-        }
-    }
-
-    // For memory release
-    {
-        std::scoped_lock<ur_shared_mutex> Guard(ContextInfo->Mutex);
-<<<<<<< HEAD
-        ContextInfo->AllocatedUSMMap[AllocBegin] = AI;
-=======
-        ContextInfo->AllocatedUSMMap[AllocBegin] = std::move(AI);
->>>>>>> 8499b57d
-    }
-
-    context.logger.info(
-        "AllocInfos(AllocBegin={},  User={}-{}, NeededSize={}, Type={})",
-        (void *)AllocBegin, (void *)UserBegin, (void *)UserEnd, NeededSize,
-<<<<<<< HEAD
-        static_cast<int>(Type));
-=======
-        ToString(Type));
->>>>>>> 8499b57d
-
-    return UR_RESULT_SUCCESS;
-}
-
-ur_result_t SanitizerInterceptor::releaseMemory(ur_context_handle_t Context,
-                                                void *Ptr) {
-    auto ContextInfo = getContextInfo(Context);
-
-    std::shared_lock<ur_shared_mutex> Guard(ContextInfo->Mutex);
-
-    auto Addr = reinterpret_cast<uptr>(Ptr);
-    // Find the last element is not greater than key
-    auto AllocInfoIt = ContextInfo->AllocatedUSMMap.upper_bound((uptr)Addr);
-    if (AllocInfoIt == ContextInfo->AllocatedUSMMap.begin()) {
-        context.logger.error(
-            "Can't find release pointer({}) in AllocatedAddressesMap", Ptr);
-        return UR_RESULT_ERROR_INVALID_ARGUMENT;
-    }
-    --AllocInfoIt;
-    auto &AllocInfo = AllocInfoIt->second;
-
-    context.logger.debug("AllocInfo(AllocBegin={}, UserBegin={})",
-                         AllocInfo->AllocBegin, AllocInfo->UserBegin);
-
-    if (Addr != AllocInfo->UserBegin) {
-        context.logger.error("Releasing pointer({}) is not match to {}", Ptr,
-                             AllocInfo->UserBegin);
-        return UR_RESULT_ERROR_INVALID_ARGUMENT;
-    }
-
-    // TODO: Update shadow memory
-    return context.urDdiTable.USM.pfnFree(Context,
-                                          (void *)AllocInfo->AllocBegin);
-}
-
-ur_result_t SanitizerInterceptor::preLaunchKernel(
-    ur_kernel_handle_t Kernel, ur_queue_handle_t Queue,
-    ur_event_handle_t &Event,
-    std::unique_ptr<LaunchInfo, UrUSMFree> &LaunchInfo, uint32_t numWorkgroup) {
-
-    context.logger.debug("Kernel: {}\nArgs Size: {}", getKernelName(Kernel),
-                         getKernelNumArgs(Kernel));
-
-    UR_CALL(prepareLaunch(Queue, Kernel, LaunchInfo, numWorkgroup));
-
-    UR_CALL(updateShadowMemory(Kernel, Queue));
-
-    // Return LastEvent in QueueInfo
-    auto Context = getContext(Queue);
-    auto ContextInfo = getContextInfo(Context);
-    auto QueueInfo = ContextInfo->getQueueInfo(Queue);
-
-    std::scoped_lock<ur_mutex> Guard(QueueInfo->Mutex);
-    Event = QueueInfo->LastEvent;
-    QueueInfo->LastEvent = nullptr;
-
-    return UR_RESULT_SUCCESS;
-}
-
-void SanitizerInterceptor::postLaunchKernel(
-    ur_kernel_handle_t Kernel, ur_queue_handle_t Queue,
-    ur_event_handle_t &Event,
-    std::unique_ptr<LaunchInfo, UrUSMFree> &LaunchInfo) {
-    auto Program = getProgram(Kernel);
-    ur_event_handle_t ReadEvent{};
-
-    // If kernel has defined SPIR_DeviceSanitizerReportMem, then we try to read it
-    // to host, but it's okay that it isn't defined
-    // FIXME: We must use block operation here, until we support urEventSetCallback
-    auto Result = context.urDdiTable.Enqueue.pfnDeviceGlobalVariableRead(
-        Queue, Program, kSPIR_DeviceSanitizerReportMem, true,
-        sizeof(LaunchInfo->SPIR_DeviceSanitizerReportMem), 0,
-        &LaunchInfo->SPIR_DeviceSanitizerReportMem, 1, &Event, &ReadEvent);
-
-    if (Result == UR_RESULT_SUCCESS) {
-        Event = ReadEvent;
-
-        auto AH = &LaunchInfo->SPIR_DeviceSanitizerReportMem;
-        if (!AH->Flag) {
-            return;
-        }
-
-        const char *File = AH->File[0] ? AH->File : "<unknown file>";
-        const char *Func = AH->Func[0] ? AH->Func : "<unknown func>";
-        auto KernelName = getKernelName(Kernel);
-
-        // Try to demangle the kernel name
-        KernelName = DemangleName(KernelName);
-
-        context.logger.always("\n====ERROR: DeviceSanitizer: {} on {}",
-                              ToString(AH->ErrorType),
-                              ToString(AH->MemoryType));
-        context.logger.always(
-            "{} of size {} at kernel <{}> LID({}, {}, {}) GID({}, "
-            "{}, {})",
-            AH->IsWrite ? "WRITE" : "READ", AH->AccessSize, KernelName.c_str(),
-            AH->LID0, AH->LID1, AH->LID2, AH->GID0, AH->GID1, AH->GID2);
-        context.logger.always("  #0 {} {}:{}", Func, File, AH->Line);
-        if (!AH->IsRecover) {
-            exit(1);
-        }
-    }
-}
-
-ur_result_t SanitizerInterceptor::allocShadowMemory(
-    ur_context_handle_t Context, std::shared_ptr<DeviceInfo> &DeviceInfo) {
-    if (DeviceInfo->Type == DeviceType::CPU) {
-        if (!m_IsInASanContext) {
-            static std::once_flag OnceFlag;
-            bool Result = true;
-            std::call_once(OnceFlag, [&]() {
-                Result = m_ShadowMemInited = SetupShadowMem();
-            });
-
-            if (!Result) {
-                context.logger.error("Failed to allocate shadow memory");
-                return UR_RESULT_ERROR_OUT_OF_RESOURCES;
-            }
-        }
-
-        DeviceInfo->ShadowOffset = LOW_SHADOW_BEGIN;
-        DeviceInfo->ShadowOffsetEnd = HIGH_SHADOW_END;
-    } else if (DeviceInfo->Type == DeviceType::GPU_PVC) {
-        /// SHADOW MEMORY MAPPING (PVC, with CPU 47bit)
-        ///   Host/Shared USM : 0x0              ~ 0x0fff_ffff_ffff
-        ///   ?               : 0x1000_0000_0000 ~ 0x1fff_ffff_ffff
-        ///   Device USM      : 0x2000_0000_0000 ~ 0x3fff_ffff_ffff
-        constexpr size_t SHADOW_SIZE = 1ULL << 46;
-        // FIXME: Currently, Level-Zero doesn't create independent VAs for each contexts,
-        // which will cause out-of-resource error when users use multiple contexts
-        static uptr ShadowOffset, ShadowOffsetEnd;
-
-        if (!ShadowOffset) {
-            // TODO: Protect Bad Zone
-            auto Result = context.urDdiTable.VirtualMem.pfnReserve(
-                Context, nullptr, SHADOW_SIZE, (void **)&ShadowOffset);
-            if (Result != UR_RESULT_SUCCESS) {
-                context.logger.error(
-                    "Failed to allocate shadow memory on PVC: {}", Result);
-                return Result;
-            }
-            ShadowOffsetEnd = ShadowOffset + SHADOW_SIZE;
-        }
-
-        DeviceInfo->ShadowOffset = ShadowOffset;
-        DeviceInfo->ShadowOffsetEnd = ShadowOffsetEnd;
-    } else {
-        context.logger.error("Unsupport device type");
-        return UR_RESULT_ERROR_INVALID_ARGUMENT;
-    }
-    context.logger.info("ShadowMemory(Global): {} - {}",
-                        (void *)DeviceInfo->ShadowOffset,
-                        (void *)DeviceInfo->ShadowOffsetEnd);
-    return UR_RESULT_SUCCESS;
-}
-
-<<<<<<< HEAD
-ur_result_t SanitizerInterceptor::updateShadowMemory(ur_kernel_handle_t Kernel,
-                                                     ur_queue_handle_t Queue) {
-=======
-ur_result_t SanitizerInterceptor::enqueueMemSetShadow(
-    ur_context_handle_t Context, ur_device_handle_t Device,
-    ur_queue_handle_t Queue, uptr Ptr, uptr Size, u8 Value,
-    ur_event_handle_t DepEvent, ur_event_handle_t *OutEvent) {
-
-    auto ContextInfo = getContextInfo(Context);
-    auto DeviceInfo = ContextInfo->getDeviceInfo(Device);
-
-    if (DeviceInfo->Type == DeviceType::CPU) {
-        uptr ShadowBegin = MemToShadow_CPU(DeviceInfo->ShadowOffset, Ptr);
-        uptr ShadowEnd =
-            MemToShadow_CPU(DeviceInfo->ShadowOffset, Ptr + Size - 1);
-
-        // Poison shadow memory outside of asan runtime is not allowed, so we
-        // need to avoid memset's call from being intercepted.
-        static auto MemSet =
-            (void *(*)(void *, int, size_t))GetMemFunctionPointer("memset");
-        if (!MemSet) {
-            return UR_RESULT_ERROR_UNKNOWN;
-        }
-
-        MemSet((void *)ShadowBegin, Value, ShadowEnd - ShadowBegin + 1);
-        context.logger.debug(
-            "enqueueMemSetShadow (addr={}, count={}, value={})",
-            (void *)ShadowBegin, ShadowEnd - ShadowBegin + 1,
-            (void *)(size_t)Value);
-    } else if (DeviceInfo->Type == DeviceType::GPU_PVC) {
-        uptr ShadowBegin = MemToShadow_PVC(DeviceInfo->ShadowOffset, Ptr);
-        uptr ShadowEnd =
-            MemToShadow_PVC(DeviceInfo->ShadowOffset, Ptr + Size - 1);
-
-        uint32_t NumEventsInWaitList = DepEvent ? 1 : 0;
-        const ur_event_handle_t *EventsWaitList =
-            DepEvent ? &DepEvent : nullptr;
-        ur_event_handle_t InternalEvent{};
-        ur_event_handle_t *Event = OutEvent ? OutEvent : &InternalEvent;
-
-        {
-            static const size_t PageSize = [Context, Device]() {
-                size_t Size;
-                [[maybe_unused]] auto Result =
-                    context.urDdiTable.VirtualMem.pfnGranularityGetInfo(
-                        Context, Device,
-                        UR_VIRTUAL_MEM_GRANULARITY_INFO_RECOMMENDED,
-                        sizeof(Size), &Size, nullptr);
-                assert(Result == UR_RESULT_SUCCESS);
-                context.logger.info("PVC PageSize: {}", Size);
-                return Size;
-            }();
-
-            ur_physical_mem_properties_t Desc{
-                UR_STRUCTURE_TYPE_PHYSICAL_MEM_PROPERTIES, nullptr, 0};
-            static ur_physical_mem_handle_t PhysicalMem{};
-
-            // Make sure [Ptr, Ptr + Size] is mapped to physical memory
-            for (auto MappedPtr = RoundDownTo(ShadowBegin, PageSize);
-                 MappedPtr <= ShadowEnd; MappedPtr += PageSize) {
-                if (!PhysicalMem) {
-                    auto URes = context.urDdiTable.PhysicalMem.pfnCreate(
-                        Context, Device, PageSize, &Desc, &PhysicalMem);
-                    if (URes != UR_RESULT_SUCCESS) {
-                        context.logger.error("urPhysicalMemCreate(): {}", URes);
-                        return URes;
-                    }
-                }
-
-                context.logger.debug("urVirtualMemMap: {} ~ {}",
-                                     (void *)MappedPtr,
-                                     (void *)(MappedPtr + PageSize - 1));
-
-                // FIXME: No flag to check the failed reason is VA is already mapped
-                auto URes = context.urDdiTable.VirtualMem.pfnMap(
-                    Context, (void *)MappedPtr, PageSize, PhysicalMem, 0,
-                    UR_VIRTUAL_MEM_ACCESS_FLAG_READ_WRITE);
-                if (URes != UR_RESULT_SUCCESS) {
-                    context.logger.debug("urVirtualMemMap(): {}", URes);
-                }
-
-                // Initialize to zero
-                if (URes == UR_RESULT_SUCCESS) {
-                    // Reset PhysicalMem to null since it's been mapped
-                    PhysicalMem = nullptr;
-
-                    const char Pattern[] = {0};
-
-                    auto URes = context.urDdiTable.Enqueue.pfnUSMFill(
-                        Queue, (void *)MappedPtr, 1, Pattern, PageSize,
-                        NumEventsInWaitList, EventsWaitList, Event);
-                    if (URes != UR_RESULT_SUCCESS) {
-                        context.logger.error("urEnqueueUSMFill(): {}", URes);
-                        return URes;
-                    }
-
-                    NumEventsInWaitList = 1;
-                    EventsWaitList = Event;
-                }
-            }
-        }
-
-        const char Pattern[] = {(char)Value};
-        auto URes = context.urDdiTable.Enqueue.pfnUSMFill(
-            Queue, (void *)ShadowBegin, 1, Pattern, ShadowEnd - ShadowBegin + 1,
-            NumEventsInWaitList, EventsWaitList, Event);
-        context.logger.debug(
-            "enqueueMemSetShadow (addr={}, count={}, value={}): {}",
-            (void *)ShadowBegin, ShadowEnd - ShadowBegin + 1,
-            (void *)(size_t)Value, URes);
-        if (URes != UR_RESULT_SUCCESS) {
-            context.logger.error("urEnqueueUSMFill(): {}", URes);
-            return URes;
-        }
-    } else {
-        context.logger.error("Unsupport device type");
-        return UR_RESULT_ERROR_INVALID_ARGUMENT;
-    }
-    return UR_RESULT_SUCCESS;
-}
-
-/// Each 8 bytes of application memory are mapped into one byte of shadow memory
-/// The meaning of that byte:
-///  - Negative: All bytes are not accessible (poisoned)
-///  - 0: All bytes are accessible
-///  - 1 <= k <= 7: Only the first k bytes is accessible
-///
-/// ref: https://github.com/google/sanitizers/wiki/AddressSanitizerAlgorithm#mapping
-ur_result_t SanitizerInterceptor::enqueueAllocInfo(
-    ur_context_handle_t Context, ur_device_handle_t Device,
-    ur_queue_handle_t Queue, std::shared_ptr<AllocInfo> &AllocInfo,
-    ur_event_handle_t &LastEvent) {
+    UR_CALL(enqueueMemSetShadow(Queue, AllocInfo->AllocBegin,
+                                AllocInfo->AllocSize, 0, LastEvent,
+                                &LastEvent));
+
     // Init zero
-    UR_CALL(enqueueMemSetShadow(Context, Device, Queue, AllocInfo->AllocBegin,
+    UR_CALL(enqueueMemSetShadow(Queue, AllocInfo->AllocBegin,
                                 AllocInfo->AllocSize, 0, LastEvent,
                                 &LastEvent));
 
@@ -722,8 +270,8 @@
     if (TailBegin != AllocInfo->UserEnd) {
         auto Value = AllocInfo->UserEnd -
                      RoundDownTo(AllocInfo->UserEnd, ASAN_SHADOW_GRANULARITY);
-        UR_CALL(enqueueMemSetShadow(Context, Device, Queue, AllocInfo->UserEnd,
-                                    1, static_cast<u8>(Value), LastEvent,
+        UR_CALL(enqueueMemSetShadow(Queue, AllocInfo->UserEnd, 1,
+                                    static_cast<u8>(Value), LastEvent,
                                     &LastEvent));
     }
 
@@ -746,51 +294,297 @@
         break;
     default:
         ShadowByte = 0xff;
-        assert(false && "Unknow AllocInfo Type");
+        assert(false && "Unknow Alloc Type");
     }
 
     // Left red zone
-    UR_CALL(enqueueMemSetShadow(Context, Device, Queue, AllocInfo->AllocBegin,
+    UR_CALL(enqueueMemSetShadow(Queue, AllocInfo->AllocBegin,
                                 AllocInfo->UserBegin - AllocInfo->AllocBegin,
                                 ShadowByte, LastEvent, &LastEvent));
 
     // Right red zone
-    UR_CALL(enqueueMemSetShadow(Context, Device, Queue, TailBegin,
-                                TailEnd - TailBegin, ShadowByte, LastEvent,
-                                &LastEvent));
-
-    return UR_RESULT_SUCCESS;
-}
-
-ur_result_t SanitizerInterceptor::updateShadowMemory(ur_queue_handle_t Queue) {
->>>>>>> 8499b57d
+    UR_CALL(enqueueMemSetShadow(Queue, TailBegin, TailEnd - TailBegin,
+                                ShadowByte, LastEvent, &LastEvent));
+
+    return UR_RESULT_SUCCESS;
+}
+
+} // namespace
+
+AllocInfo MemBuffer::getAllocInfo([[maybe_unused]] ur_device_handle_t Device) {
+    ur_native_handle_t Handle;
+    // FIXME: need to get specific native handle of buffer
+    context.urDdiTable.Mem.pfnGetNativeHandle(Buffer, &Handle);
+    uptr Allocated = reinterpret_cast<uptr>(Handle);
+    return AllocInfo{Allocated, Allocated, Allocated + Size - 1, SizeWithRZ,
+                     AllocType::MEM_BUFFER};
+}
+
+SanitizerInterceptor::SanitizerInterceptor()
+    : m_IsInASanContext(IsInASanContext()),
+      m_ShadowMemInited(m_IsInASanContext) {}
+
+SanitizerInterceptor::~SanitizerInterceptor() {
+    if (!m_IsInASanContext && m_ShadowMemInited && !DestroyShadowMem()) {
+        context.logger.error("Failed to destroy shadow memory");
+    }
+}
+
+/// The memory chunk allocated from the underlying allocator looks like this:
+/// L L L L L L U U U U U U R R
+///   L -- left redzone words (0 or more bytes)
+///   U -- user memory.
+///   R -- right redzone (0 or more bytes)
+///
+/// ref: "compiler-rt/lib/asan/asan_allocator.cpp" Allocator::Allocate
+ur_result_t SanitizerInterceptor::allocateMemory(
+    ur_context_handle_t Context, ur_device_handle_t Device,
+    const ur_usm_desc_t *Properties, ur_usm_pool_handle_t Pool, size_t Size,
+    void **ResultPtr, AllocType Type) {
+    auto Alignment = Properties->align;
+    assert(Alignment == 0 || IsPowerOfTwo(Alignment));
+
+    auto ContextInfo = getContextInfo(Context);
+    std::shared_ptr<DeviceInfo> DeviceInfo;
+    if (Device) {
+        DeviceInfo = ContextInfo->getDeviceInfo(Device);
+    }
+
+    if (Alignment == 0) {
+        Alignment =
+            DeviceInfo ? DeviceInfo->Alignment : ASAN_SHADOW_GRANULARITY;
+    }
+
+    // Copy from LLVM compiler-rt/lib/asan
+    uptr RZLog = ComputeRZLog(Size);
+    uptr RZSize = RZLog2Size(RZLog);
+    uptr RoundedSize = RoundUpTo(Size, Alignment);
+    uptr NeededSize = RoundedSize + RZSize * 2;
+
+    void *Allocated = nullptr;
+
+    if (Type == AllocType::DEVICE_USM) {
+        UR_CALL(context.urDdiTable.USM.pfnDeviceAlloc(
+            Context, Device, Properties, Pool, NeededSize, &Allocated));
+    } else if (Type == AllocType::HOST_USM) {
+        UR_CALL(context.urDdiTable.USM.pfnHostAlloc(Context, Properties, Pool,
+                                                    NeededSize, &Allocated));
+    } else if (Type == AllocType::SHARED_USM) {
+        UR_CALL(context.urDdiTable.USM.pfnSharedAlloc(
+            Context, Device, Properties, Pool, NeededSize, &Allocated));
+    } else {
+        context.logger.error("Unsupport memory type");
+        return UR_RESULT_ERROR_INVALID_ARGUMENT;
+    }
+
+    // Copy from LLVM compiler-rt/lib/asan
+    uptr AllocBegin = reinterpret_cast<uptr>(Allocated);
+    [[maybe_unused]] uptr AllocEnd = AllocBegin + NeededSize;
+    uptr UserBegin = AllocBegin + RZSize;
+    if (!IsAligned(UserBegin, Alignment)) {
+        UserBegin = RoundUpTo(UserBegin, Alignment);
+    }
+    uptr UserEnd = UserBegin + Size;
+    assert(UserEnd <= AllocEnd);
+
+    *ResultPtr = reinterpret_cast<void *>(UserBegin);
+
+    auto AI = std::make_shared<AllocInfo>(
+        AllocInfo{AllocBegin, UserBegin, UserEnd, NeededSize, Type});
+
+    // For updating shadow memory
+    if (DeviceInfo) { // device/shared USM
+        std::scoped_lock<ur_shared_mutex> Guard(DeviceInfo->Mutex);
+        DeviceInfo->AllocInfos.emplace_back(AI);
+    } else { // host USM's AllocInfo needs to insert into all devices
+        for (auto &Pair : ContextInfo->DeviceMap) {
+            auto DeviceInfo = Pair.second;
+            std::scoped_lock<ur_shared_mutex> Guard(DeviceInfo->Mutex);
+            DeviceInfo->AllocInfos.emplace_back(AI);
+        }
+    }
+
+    // For memory release
+    {
+        std::scoped_lock<ur_shared_mutex> Guard(ContextInfo->Mutex);
+        ContextInfo->AllocatedUSMMap[AllocBegin] = std::move(AI);
+    }
+
+    context.logger.info(
+        "AllocInfos(AllocBegin={},  User={}-{}, NeededSize={}, Type={})",
+        (void *)AllocBegin, (void *)UserBegin, (void *)UserEnd, NeededSize,
+        ToString(Type));
+
+    return UR_RESULT_SUCCESS;
+}
+
+ur_result_t SanitizerInterceptor::releaseMemory(ur_context_handle_t Context,
+                                                void *Ptr) {
+    auto ContextInfo = getContextInfo(Context);
+
+    std::shared_lock<ur_shared_mutex> Guard(ContextInfo->Mutex);
+
+    auto Addr = reinterpret_cast<uptr>(Ptr);
+    // Find the last element is not greater than key
+    auto AllocInfoIt = ContextInfo->AllocatedUSMMap.upper_bound((uptr)Addr);
+    if (AllocInfoIt == ContextInfo->AllocatedUSMMap.begin()) {
+        context.logger.error(
+            "Can't find release pointer({}) in AllocatedAddressesMap", Ptr);
+        return UR_RESULT_ERROR_INVALID_ARGUMENT;
+    }
+    --AllocInfoIt;
+    auto &AllocInfo = AllocInfoIt->second;
+
+    context.logger.debug("AllocInfo(AllocBegin={}, UserBegin={})",
+                         AllocInfo->AllocBegin, AllocInfo->UserBegin);
+
+    if (Addr != AllocInfo->UserBegin) {
+        context.logger.error("Releasing pointer({}) is not match to {}", Ptr,
+                             AllocInfo->UserBegin);
+        return UR_RESULT_ERROR_INVALID_ARGUMENT;
+    }
+
+    // TODO: Update shadow memory
+    return context.urDdiTable.USM.pfnFree(Context,
+                                          (void *)AllocInfo->AllocBegin);
+}
+
+ur_result_t SanitizerInterceptor::preLaunchKernel(
+    ur_kernel_handle_t Kernel, ur_queue_handle_t Queue,
+    ur_event_handle_t &Event,
+    std::unique_ptr<LaunchInfo, UrUSMFree> &LaunchInfo, uint32_t numWorkgroup) {
+
+    context.logger.debug("Kernel: {}\nArgs Size: {}", getKernelName(Kernel),
+                         getKernelNumArgs(Kernel));
+
+    UR_CALL(prepareLaunch(Queue, Kernel, LaunchInfo, numWorkgroup));
+
+    UR_CALL(updateShadowMemory(Kernel, Queue));
+
+    // Return LastEvent in QueueInfo
+    auto Context = getContext(Queue);
+    auto ContextInfo = getContextInfo(Context);
+    auto QueueInfo = ContextInfo->getQueueInfo(Queue);
+
+    std::scoped_lock<ur_mutex> Guard(QueueInfo->Mutex);
+    Event = QueueInfo->LastEvent;
+    QueueInfo->LastEvent = nullptr;
+
+    return UR_RESULT_SUCCESS;
+}
+
+void SanitizerInterceptor::postLaunchKernel(ur_kernel_handle_t Kernel,
+                                            ur_queue_handle_t Queue,
+                                            ur_event_handle_t &Event,
+                                            std::unique_ptr<LaunchInfo, UrUSMFree> &LaunchInfo) {
+    auto Program = getProgram(Kernel);
+    ur_event_handle_t ReadEvent{};
+
+    // If kernel has defined SPIR_DeviceSanitizerReportMem, then we try to read it
+    // to host, but it's okay that it isn't defined
+    // FIXME: We must use block operation here, until we support urEventSetCallback
+    auto Result = context.urDdiTable.Enqueue.pfnDeviceGlobalVariableRead(
+        Queue, Program, kSPIR_DeviceSanitizerReportMem, true,
+        sizeof(LaunchInfo->SPIR_DeviceSanitizerReportMem), 0,
+        &LaunchInfo->SPIR_DeviceSanitizerReportMem, 1, &Event, &ReadEvent);
+
+    if (Result == UR_RESULT_SUCCESS) {
+        Event = ReadEvent;
+
+        auto AH = &LaunchInfo->SPIR_DeviceSanitizerReportMem;
+        if (!AH->Flag) {
+            return;
+        }
+
+        const char *File = AH->File[0] ? AH->File : "<unknown file>";
+        const char *Func = AH->Func[0] ? AH->Func : "<unknown func>";
+        auto KernelName = getKernelName(Kernel);
+
+        // Try to demangle the kernel name
+        KernelName = DemangleName(KernelName);
+
+        context.logger.always("\n====ERROR: DeviceSanitizer: {} on {}",
+                              ToString(AH->ErrorType),
+                              ToString(AH->MemoryType));
+        context.logger.always(
+            "{} of size {} at kernel <{}> LID({}, {}, {}) GID({}, "
+            "{}, {})",
+            AH->IsWrite ? "WRITE" : "READ", AH->AccessSize, KernelName.c_str(),
+            AH->LID0, AH->LID1, AH->LID2, AH->GID0, AH->GID1, AH->GID2);
+        context.logger.always("  #0 {} {}:{}", Func, File, AH->Line);
+        if (!AH->IsRecover) {
+            exit(1);
+        }
+    }
+}
+
+ur_result_t SanitizerInterceptor::allocShadowMemory(
+    ur_context_handle_t Context, std::shared_ptr<DeviceInfo> &DeviceInfo) {
+    if (DeviceInfo->Type == DeviceType::CPU) {
+        if (!m_IsInASanContext) {
+            static std::once_flag OnceFlag;
+            bool Result = true;
+            std::call_once(OnceFlag, [&]() {
+                Result = m_ShadowMemInited = SetupShadowMem();
+            });
+
+            if (!Result) {
+                context.logger.error("Failed to allocate shadow memory");
+                return UR_RESULT_ERROR_OUT_OF_RESOURCES;
+            }
+        }
+
+        DeviceInfo->ShadowOffset = LOW_SHADOW_BEGIN;
+        DeviceInfo->ShadowOffsetEnd = HIGH_SHADOW_END;
+    } else if (DeviceInfo->Type == DeviceType::GPU_PVC) {
+        /// SHADOW MEMORY MAPPING (PVC, with CPU 47bit)
+        ///   Host/Shared USM : 0x0              ~ 0x0fff_ffff_ffff
+        ///   ?               : 0x1000_0000_0000 ~ 0x1fff_ffff_ffff
+        ///   Device USM      : 0x2000_0000_0000 ~ 0x3fff_ffff_ffff
+        constexpr size_t SHADOW_SIZE = 1ULL << 46;
+        // FIXME: Currently, Level-Zero doesn't create independent VAs for each contexts,
+        // which will cause out-of-resource error when users use multiple contexts
+        static uptr ShadowOffset, ShadowOffsetEnd;
+
+        if (!ShadowOffset) {
+            // TODO: Protect Bad Zone
+            auto Result = context.urDdiTable.VirtualMem.pfnReserve(
+                Context, nullptr, SHADOW_SIZE, (void **)&ShadowOffset);
+            if (Result != UR_RESULT_SUCCESS) {
+                context.logger.error(
+                    "Failed to allocate shadow memory on PVC: {}", Result);
+                return Result;
+            }
+            ShadowOffsetEnd = ShadowOffset + SHADOW_SIZE;
+        }
+
+        DeviceInfo->ShadowOffset = ShadowOffset;
+        DeviceInfo->ShadowOffsetEnd = ShadowOffsetEnd;
+    } else {
+        context.logger.error("Unsupport device type");
+        return UR_RESULT_ERROR_INVALID_ARGUMENT;
+    }
+    context.logger.info("ShadowMemory(Global): {} - {}",
+                        (void *)DeviceInfo->ShadowOffset,
+                        (void *)DeviceInfo->ShadowOffsetEnd);
+    return UR_RESULT_SUCCESS;
+}
+
+ur_result_t SanitizerInterceptor::updateShadowMemory(ur_kernel_handle_t Kernel,
+                                                     ur_queue_handle_t Queue) {
     auto Context = getContext(Queue);
     auto Device = getDevice(Queue);
     assert(Device != nullptr);
 
     auto ContextInfo = getContextInfo(Context);
-<<<<<<< HEAD
-=======
-
->>>>>>> 8499b57d
     auto DeviceInfo = ContextInfo->getDeviceInfo(Device);
     auto QueueInfo = ContextInfo->getQueueInfo(Queue);
     auto KernelInfo = ContextInfo->getKernelInfo(Kernel);
 
-<<<<<<< HEAD
-    std::unique_lock<ur_shared_mutex> KernelGuard(KernelInfo->Mutex,
-                                                  std::defer_lock);
-    std::unique_lock<ur_shared_mutex> DeviceGuard(DeviceInfo->Mutex,
-                                                  std::defer_lock);
-    std::scoped_lock<std::unique_lock<ur_shared_mutex>,
-                     std::unique_lock<ur_shared_mutex>, ur_mutex>
-        Guard(KernelGuard, DeviceGuard, QueueInfo->Mutex);
-=======
     std::unique_lock<ur_shared_mutex> DeviceGuard(DeviceInfo->Mutex,
                                                   std::defer_lock);
     std::scoped_lock<std::unique_lock<ur_shared_mutex>, ur_mutex> Guard(
         DeviceGuard, QueueInfo->Mutex);
->>>>>>> 8499b57d
 
     ur_event_handle_t LastEvent = QueueInfo->LastEvent;
 
