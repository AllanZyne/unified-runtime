//===----------------------------------------------------------------------===//
/*
 *
 * Copyright (C) 2023 Intel Corporation
 *
 * Part of the Unified-Runtime Project, under the Apache License v2.0 with LLVM Exceptions.
 * See LICENSE.TXT
 * SPDX-License-Identifier: Apache-2.0 WITH LLVM-exception
 *
 * @file asan_interceptor.cpp
 *
 */

#include "asan_interceptor.hpp"
#include "asan_quarantine.hpp"
#include "asan_report.hpp"
#include "asan_shadow_setup.hpp"
#include "device_sanitizer_report.hpp"
#include "stacktrace.hpp"
#include "ur_sanitizer_utils.hpp"

namespace ur_sanitizer_layer {

namespace {

// These magic values are written to shadow for better error
// reporting.
constexpr int kUsmDeviceRedzoneMagic = (char)0x81;
constexpr int kUsmHostRedzoneMagic = (char)0x82;
constexpr int kUsmSharedRedzoneMagic = (char)0x83;
constexpr int kMemBufferRedzoneMagic = (char)0x84;
constexpr int kDeviceGlobalRedZoneMagic = (char)0x85;

constexpr int kUsmDeviceDeallocatedMagic = (char)0x91;
constexpr int kUsmHostDeallocatedMagic = (char)0x92;
constexpr int kUsmSharedDeallocatedMagic = (char)0x93;
constexpr int kMemBufferDeallocatedMagic = (char)0x93;

constexpr auto kSPIR_AsanShadowMemoryGlobalStart =
    "__AsanShadowMemoryGlobalStart";
constexpr auto kSPIR_AsanShadowMemoryGlobalEnd = "__AsanShadowMemoryGlobalEnd";
constexpr auto kSPIR_AsanShadowMemoryLocalStart =
    "__AsanShadowMemoryLocalStart";
constexpr auto kSPIR_AsanShadowMemoryLocalEnd = "__AsanShadowMemoryLocalEnd";

constexpr auto kSPIR_DeviceType = "__DeviceType";
constexpr auto kSPIR_AsanDebug = "__AsanDebug";

constexpr auto kSPIR_DeviceSanitizerReportMem = "__DeviceSanitizerReportMem";

constexpr auto kSPIR_AsanDeviceGlobalCount = "__AsanDeviceGlobalCount";
constexpr auto kSPIR_AsanDeviceGlobalMetadata = "__AsanDeviceGlobalMetadata";

<<<<<<< HEAD
struct ManagedQueue {
    ManagedQueue(ur_context_handle_t Context, ur_device_handle_t Device) {
        [[maybe_unused]] auto Result = context.urDdiTable.Queue.pfnCreate(
            Context, Device, nullptr, &Handle);
        assert(Result == UR_RESULT_SUCCESS);
    }

    ~ManagedQueue() {
        [[maybe_unused]] auto Result =
            context.urDdiTable.Queue.pfnRelease(Handle);
        assert(Result == UR_RESULT_SUCCESS);
    }

    // Disable copy semantics
    ManagedQueue(const ManagedQueue &) = delete;
    ManagedQueue &operator=(const ManagedQueue &) = delete;

    operator ur_queue_handle_t() { return Handle; }

  private:
    ur_queue_handle_t Handle = nullptr;
};

=======
>>>>>>> 3c55caca
uptr MemToShadow_CPU(uptr USM_SHADOW_BASE, uptr UPtr) {
    return USM_SHADOW_BASE + (UPtr >> 3);
}

uptr MemToShadow_PVC(uptr USM_SHADOW_BASE, uptr UPtr) {
    if (UPtr & 0xFF00000000000000ULL) { // Device USM
        return USM_SHADOW_BASE + 0x200000000000ULL +
               ((UPtr & 0xFFFFFFFFFFFFULL) >> 3);
    } else { // Only consider 47bit VA
        return USM_SHADOW_BASE + ((UPtr & 0x7FFFFFFFFFFFULL) >> 3);
    }
}

} // namespace

SanitizerInterceptor::SanitizerInterceptor() {
    auto Options = getenv_to_map("UR_LAYER_ASAN_OPTIONS");
    if (!Options.has_value()) {
        return;
    }
    auto KV = Options->find("debug");
    if (KV != Options->end()) {
        auto Value = KV->second.front();
        if (Value == "1" || Value == "true") {
            cl_Debug = 1;
        }
    }
    KV = Options->find("quarantine_size_mb");
    if (KV != Options->end()) {
        auto Value = KV->second.front();
        try {
            cl_MaxQuarantineSizeMB = std::stoul(Value);
        } catch (...) {
            die("<SANITIZER>[ERROR]: \"cl_MaxQuarantineSizeMB\" should be an "
                "integer");
        }
    }
    if (cl_MaxQuarantineSizeMB) {
        m_Quarantine =
            std::make_unique<Quarantine>(cl_MaxQuarantineSizeMB * 1024 * 1024);
    }
}

SanitizerInterceptor::~SanitizerInterceptor() {
    DestroyShadowMemoryOnCPU();
    DestroyShadowMemoryOnPVC();
}

/// The memory chunk allocated from the underlying allocator looks like this:
/// L L L L L L U U U U U U R R
///   L -- left redzone words (0 or more bytes)
///   U -- user memory.
///   R -- right redzone (0 or more bytes)
///
/// ref: "compiler-rt/lib/asan/asan_allocator.cpp" Allocator::Allocate
ur_result_t SanitizerInterceptor::allocateMemory(
    ur_context_handle_t Context, ur_device_handle_t Device,
    const ur_usm_desc_t *Properties, ur_usm_pool_handle_t Pool, size_t Size,
    void **ResultPtr, AllocType Type) {

    auto ContextInfo = getContextInfo(Context);
    std::shared_ptr<DeviceInfo> DeviceInfo =
        Device ? getDeviceInfo(Device) : nullptr;

    /// Modified from llvm/compiler-rt/lib/asan/asan_allocator.cpp
    uint32_t Alignment = Properties ? Properties->align : 0;
    // Alignment must be zero or a power-of-two
    if (0 != (Alignment & (Alignment - 1))) {
        return UR_RESULT_ERROR_INVALID_ARGUMENT;
    }

    const uint32_t MinAlignment = ASAN_SHADOW_GRANULARITY;
    if (Alignment == 0) {
        Alignment = DeviceInfo ? DeviceInfo->Alignment : MinAlignment;
    }
    if (Alignment < MinAlignment) {
        Alignment = MinAlignment;
    }

    uptr RZLog = ComputeRZLog(Size);
    uptr RZSize = RZLog2Size(RZLog);
    uptr RoundedSize = RoundUpTo(Size, Alignment);
    uptr NeededSize = RoundedSize + RZSize * 2;
    if (Alignment > MinAlignment) {
        NeededSize += Alignment;
    }

    void *Allocated = nullptr;

    if (Type == AllocType::DEVICE_USM) {
        UR_CALL(context.urDdiTable.USM.pfnDeviceAlloc(
            Context, Device, Properties, Pool, NeededSize, &Allocated));
    } else if (Type == AllocType::HOST_USM) {
        UR_CALL(context.urDdiTable.USM.pfnHostAlloc(Context, Properties, Pool,
                                                    NeededSize, &Allocated));
    } else if (Type == AllocType::SHARED_USM) {
        UR_CALL(context.urDdiTable.USM.pfnSharedAlloc(
            Context, Device, Properties, Pool, NeededSize, &Allocated));
    } else {
        context.logger.error("Unsupport memory type");
        return UR_RESULT_ERROR_INVALID_ARGUMENT;
    }

    uptr AllocBegin = reinterpret_cast<uptr>(Allocated);
    [[maybe_unused]] uptr AllocEnd = AllocBegin + NeededSize;
    uptr UserBegin = AllocBegin + RZSize;
    if (!IsAligned(UserBegin, Alignment)) {
        UserBegin = RoundUpTo(UserBegin, Alignment);
    }
    uptr UserEnd = UserBegin + Size;
    assert(UserEnd <= AllocEnd);

    *ResultPtr = reinterpret_cast<void *>(UserBegin);

    auto AI = std::make_shared<AllocInfo>(AllocInfo{AllocBegin,
                                                    UserBegin,
                                                    UserEnd,
                                                    NeededSize,
                                                    Type,
                                                    false,
                                                    Context,
                                                    Device,
                                                    GetCurrentBacktrace(),
                                                    {}});

    AI->print();

    // For updating shadow memory
    if (Device) { // Device/Shared USM
        ContextInfo->insertAllocInfo({Device}, AI);
    } else { // Host USM
        ContextInfo->insertAllocInfo(ContextInfo->DeviceList, AI);
    }

    // For memory release
    {
        std::scoped_lock<ur_shared_mutex> Guard(m_AllocationMapMutex);
        m_AllocationMap.emplace(AI->AllocBegin, std::move(AI));
    }

    return UR_RESULT_SUCCESS;
}

ur_result_t SanitizerInterceptor::releaseMemory(ur_context_handle_t Context,
                                                void *Ptr) {
    auto ContextInfo = getContextInfo(Context);

    auto Addr = reinterpret_cast<uptr>(Ptr);
    auto AllocInfoItOp = findAllocInfoByAddress(Addr);

    if (!AllocInfoItOp) {
        // "Addr" might be a host pointer
        ReportBadFree(Addr, GetCurrentBacktrace(), nullptr);
        return UR_RESULT_ERROR_INVALID_ARGUMENT;
    }

    auto AllocInfoIt = *AllocInfoItOp;
    auto &AllocInfo = AllocInfoIt->second;

    if (AllocInfo->Context != Context) {
        if (AllocInfo->UserBegin == Addr) {
            ReportBadContext(Addr, GetCurrentBacktrace(), AllocInfo);
        } else {
            // "Addr" might be a host pointer
            ReportBadFree(Addr, GetCurrentBacktrace(), nullptr);
        }
        return UR_RESULT_ERROR_INVALID_ARGUMENT;
    }

    if (Addr != AllocInfo->UserBegin) {
        ReportBadFree(Addr, GetCurrentBacktrace(), AllocInfo);
        return UR_RESULT_ERROR_INVALID_ARGUMENT;
    }

    if (AllocInfo->IsReleased) {
        ReportDoubleFree(Addr, GetCurrentBacktrace(), AllocInfo);
        return UR_RESULT_ERROR_INVALID_ARGUMENT;
    }

    AllocInfo->IsReleased = true;
    AllocInfo->ReleaseStack = GetCurrentBacktrace();

    if (AllocInfo->Type == AllocType::HOST_USM) {
        ContextInfo->insertAllocInfo(ContextInfo->DeviceList, AllocInfo);
    } else {
        ContextInfo->insertAllocInfo({AllocInfo->Device}, AllocInfo);
    }

    // If quarantine is disabled, USM is freed immediately
    if (!m_Quarantine) {
        context.logger.debug("Free: {}", (void *)AllocInfo->AllocBegin);
        std::scoped_lock<ur_shared_mutex> Guard(m_AllocationMapMutex);
        m_AllocationMap.erase(AllocInfoIt);
        return context.urDdiTable.USM.pfnFree(Context,
                                              (void *)(AllocInfo->AllocBegin));
    }

    auto ReleaseList = m_Quarantine->put(AllocInfo->Device, AllocInfoIt);
    if (ReleaseList.size()) {
        std::scoped_lock<ur_shared_mutex> Guard(m_AllocationMapMutex);
        for (auto &It : ReleaseList) {
            context.logger.info("Quarantine Free: {}",
                                (void *)It->second->AllocBegin);
            m_AllocationMap.erase(It);
            UR_CALL(context.urDdiTable.USM.pfnFree(
                Context, (void *)(It->second->AllocBegin)));
        }
    }

    return UR_RESULT_SUCCESS;
}

ur_result_t SanitizerInterceptor::preLaunchKernel(ur_kernel_handle_t Kernel,
                                                  ur_queue_handle_t Queue,
                                                  LaunchInfo &LaunchInfo,
                                                  uint32_t numWorkgroup) {
    auto Context = GetContext(Queue);
    auto Device = GetDevice(Queue);
    auto ContextInfo = getContextInfo(Context);
    auto DeviceInfo = getDeviceInfo(Device);

    ManagedQueue InternalQueue(Context, Device);
    if (!InternalQueue) {
        context.logger.error("Failed to create internal queue");
        return UR_RESULT_ERROR_INVALID_QUEUE;
    }

    UR_CALL(prepareLaunch(Context, DeviceInfo, InternalQueue, Kernel,
                          LaunchInfo, numWorkgroup));

    UR_CALL(updateShadowMemory(ContextInfo, DeviceInfo, InternalQueue));

    UR_CALL(context.urDdiTable.Queue.pfnFinish(InternalQueue));

    return UR_RESULT_SUCCESS;
}

void SanitizerInterceptor::postLaunchKernel(ur_kernel_handle_t Kernel,
                                            ur_queue_handle_t Queue,
                                            ur_event_handle_t &Event,
                                            LaunchInfo &LaunchInfo) {
    auto Program = GetProgram(Kernel);
    ur_event_handle_t ReadEvent{};

    // If kernel has defined SPIR_DeviceSanitizerReportMem, then we try to read it
    // to host, but it's okay that it isn't defined
    // FIXME: We must use block operation here, until we support urEventSetCallback
    auto Result = context.urDdiTable.Enqueue.pfnDeviceGlobalVariableRead(
        Queue, Program, kSPIR_DeviceSanitizerReportMem, true,
        sizeof(LaunchInfo.SPIR_DeviceSanitizerReportMem), 0,
        &LaunchInfo.SPIR_DeviceSanitizerReportMem, 1, &Event, &ReadEvent);

    if (Result == UR_RESULT_SUCCESS) {
        Event = ReadEvent;

        const auto &AH = LaunchInfo.SPIR_DeviceSanitizerReportMem;
        if (!AH.Flag) {
            return;
        }
        if (AH.ErrorType == DeviceSanitizerErrorType::USE_AFTER_FREE) {
            ReportUseAfterFree(AH, Kernel, GetContext(Queue));
        } else if (AH.ErrorType == DeviceSanitizerErrorType::OUT_OF_BOUNDS) {
            ReportOutOfBoundsError(AH, Kernel);
        } else {
            ReportGenericError(AH);
        }
    }
}

ur_result_t DeviceInfo::allocShadowMemory(ur_context_handle_t Context) {
    if (Type == DeviceType::CPU) {
        UR_CALL(SetupShadowMemoryOnCPU(ShadowOffset, ShadowOffsetEnd));
    } else if (Type == DeviceType::GPU_PVC) {
        UR_CALL(SetupShadowMemoryOnPVC(Context, ShadowOffset, ShadowOffsetEnd));
    } else {
        context.logger.error("Unsupport device type");
        return UR_RESULT_ERROR_INVALID_ARGUMENT;
    }
    context.logger.info("ShadowMemory(Global): {} - {}", (void *)ShadowOffset,
                        (void *)ShadowOffsetEnd);
    return UR_RESULT_SUCCESS;
}

ur_result_t SanitizerInterceptor::enqueueMemSetShadow(
    ur_context_handle_t Context, std::shared_ptr<DeviceInfo> &DeviceInfo,
    ur_queue_handle_t Queue, uptr Ptr, uptr Size, u8 Value) {

    if (DeviceInfo->Type == DeviceType::CPU) {
        uptr ShadowBegin = MemToShadow_CPU(DeviceInfo->ShadowOffset, Ptr);
        uptr ShadowEnd =
            MemToShadow_CPU(DeviceInfo->ShadowOffset, Ptr + Size - 1);

        // Poison shadow memory outside of asan runtime is not allowed, so we
        // need to avoid memset's call from being intercepted.
        static auto MemSet =
            (void *(*)(void *, int, size_t))GetMemFunctionPointer("memset");
        if (!MemSet) {
            return UR_RESULT_ERROR_UNKNOWN;
        }

        MemSet((void *)ShadowBegin, Value, ShadowEnd - ShadowBegin + 1);
        context.logger.debug(
            "enqueueMemSetShadow (addr={}, count={}, value={})",
            (void *)ShadowBegin, ShadowEnd - ShadowBegin + 1,
            (void *)(size_t)Value);
    } else if (DeviceInfo->Type == DeviceType::GPU_PVC) {
        uptr ShadowBegin = MemToShadow_PVC(DeviceInfo->ShadowOffset, Ptr);
        uptr ShadowEnd =
            MemToShadow_PVC(DeviceInfo->ShadowOffset, Ptr + Size - 1);

        {
            static const size_t PageSize = [Context, &DeviceInfo]() {
                size_t Size;
                [[maybe_unused]] auto Result =
                    context.urDdiTable.VirtualMem.pfnGranularityGetInfo(
                        Context, DeviceInfo->Handle,
                        UR_VIRTUAL_MEM_GRANULARITY_INFO_RECOMMENDED,
                        sizeof(Size), &Size, nullptr);
                assert(Result == UR_RESULT_SUCCESS);
                context.logger.info("PVC PageSize: {}", Size);
                return Size;
            }();

            ur_physical_mem_properties_t Desc{
                UR_STRUCTURE_TYPE_PHYSICAL_MEM_PROPERTIES, nullptr, 0};
            static ur_physical_mem_handle_t PhysicalMem{};

            // Make sure [Ptr, Ptr + Size] is mapped to physical memory
            for (auto MappedPtr = RoundDownTo(ShadowBegin, PageSize);
                 MappedPtr <= ShadowEnd; MappedPtr += PageSize) {
                if (!PhysicalMem) {
                    auto URes = context.urDdiTable.PhysicalMem.pfnCreate(
                        Context, DeviceInfo->Handle, PageSize, &Desc,
                        &PhysicalMem);
                    if (URes != UR_RESULT_SUCCESS) {
                        context.logger.error("urPhysicalMemCreate(): {}", URes);
                        return URes;
                    }
                }

                context.logger.debug("urVirtualMemMap: {} ~ {}",
                                     (void *)MappedPtr,
                                     (void *)(MappedPtr + PageSize - 1));

                // FIXME: No flag to check the failed reason is VA is already mapped
                auto URes = context.urDdiTable.VirtualMem.pfnMap(
                    Context, (void *)MappedPtr, PageSize, PhysicalMem, 0,
                    UR_VIRTUAL_MEM_ACCESS_FLAG_READ_WRITE);
                if (URes != UR_RESULT_SUCCESS) {
                    context.logger.debug("urVirtualMemMap(): {}", URes);
                }

                // Initialize to zero
                if (URes == UR_RESULT_SUCCESS) {
                    // Reset PhysicalMem to null since it's been mapped
                    PhysicalMem = nullptr;

                    const char Pattern[] = {0};

                    auto URes = context.urDdiTable.Enqueue.pfnUSMFill(
                        Queue, (void *)MappedPtr, 1, Pattern, PageSize, 0,
                        nullptr, nullptr);
                    if (URes != UR_RESULT_SUCCESS) {
                        context.logger.error("urEnqueueUSMFill(): {}", URes);
                        return URes;
                    }
                }
            }
        }

        const char Pattern[] = {(char)Value};
        auto URes = context.urDdiTable.Enqueue.pfnUSMFill(
            Queue, (void *)ShadowBegin, 1, Pattern, ShadowEnd - ShadowBegin + 1,
            0, nullptr, nullptr);
        context.logger.debug(
            "enqueueMemSetShadow (addr={}, count={}, value={}): {}",
            (void *)ShadowBegin, ShadowEnd - ShadowBegin + 1,
            (void *)(size_t)Value, URes);
        if (URes != UR_RESULT_SUCCESS) {
            context.logger.error("urEnqueueUSMFill(): {}", URes);
            return URes;
        }
    } else {
        context.logger.error("Unsupport device type");
        return UR_RESULT_ERROR_INVALID_ARGUMENT;
    }
    return UR_RESULT_SUCCESS;
}

/// Each 8 bytes of application memory are mapped into one byte of shadow memory
/// The meaning of that byte:
///  - Negative: All bytes are not accessible (poisoned)
///  - 0: All bytes are accessible
///  - 1 <= k <= 7: Only the first k bytes is accessible
///
/// ref: https://github.com/google/sanitizers/wiki/AddressSanitizerAlgorithm#mapping
ur_result_t SanitizerInterceptor::enqueueAllocInfo(
    ur_context_handle_t Context, std::shared_ptr<DeviceInfo> &DeviceInfo,
    ur_queue_handle_t Queue, std::shared_ptr<AllocInfo> &AI) {
    if (AI->IsReleased) {
        int ShadowByte;
        switch (AI->Type) {
        case AllocType::HOST_USM:
            ShadowByte = kUsmHostDeallocatedMagic;
            break;
        case AllocType::DEVICE_USM:
            ShadowByte = kUsmDeviceDeallocatedMagic;
            break;
        case AllocType::SHARED_USM:
            ShadowByte = kUsmSharedDeallocatedMagic;
            break;
        case AllocType::MEM_BUFFER:
            ShadowByte = kMemBufferDeallocatedMagic;
            break;
        default:
            ShadowByte = 0xff;
            assert(false && "Unknow AllocInfo Type");
        }
        UR_CALL(enqueueMemSetShadow(Context, DeviceInfo, Queue, AI->AllocBegin,
                                    AI->AllocSize, ShadowByte));
        return UR_RESULT_SUCCESS;
    }

    // Init zero
    UR_CALL(enqueueMemSetShadow(Context, DeviceInfo, Queue, AI->AllocBegin,
                                AI->AllocSize, 0));

    uptr TailBegin = RoundUpTo(AI->UserEnd, ASAN_SHADOW_GRANULARITY);
    uptr TailEnd = AI->AllocBegin + AI->AllocSize;

    // User tail
    if (TailBegin != AI->UserEnd) {
        auto Value =
            AI->UserEnd - RoundDownTo(AI->UserEnd, ASAN_SHADOW_GRANULARITY);
        UR_CALL(enqueueMemSetShadow(Context, DeviceInfo, Queue, AI->UserEnd, 1,
                                    static_cast<u8>(Value)));
    }

    int ShadowByte;
    switch (AI->Type) {
    case AllocType::HOST_USM:
        ShadowByte = kUsmHostRedzoneMagic;
        break;
    case AllocType::DEVICE_USM:
        ShadowByte = kUsmDeviceRedzoneMagic;
        break;
    case AllocType::SHARED_USM:
        ShadowByte = kUsmSharedRedzoneMagic;
        break;
    case AllocType::MEM_BUFFER:
        ShadowByte = kMemBufferRedzoneMagic;
        break;
    case AllocType::DEVICE_GLOBAL:
        ShadowByte = kDeviceGlobalRedZoneMagic;
        break;
    default:
        ShadowByte = 0xff;
        assert(false && "Unknow AllocInfo Type");
    }

    // Left red zone
    UR_CALL(enqueueMemSetShadow(Context, DeviceInfo, Queue, AI->AllocBegin,
                                AI->UserBegin - AI->AllocBegin, ShadowByte));

    // Right red zone
    UR_CALL(enqueueMemSetShadow(Context, DeviceInfo, Queue, TailBegin,
                                TailEnd - TailBegin, ShadowByte));

    return UR_RESULT_SUCCESS;
}

ur_result_t SanitizerInterceptor::updateShadowMemory(
    std::shared_ptr<ContextInfo> &ContextInfo,
    std::shared_ptr<DeviceInfo> &DeviceInfo, ur_queue_handle_t Queue) {
    auto &AllocInfos = ContextInfo->AllocInfosMap[DeviceInfo->Handle];
    std::scoped_lock<ur_shared_mutex> Guard(AllocInfos.Mutex);

    for (auto &AI : AllocInfos.List) {
        UR_CALL(enqueueAllocInfo(ContextInfo->Handle, DeviceInfo, Queue, AI));
    }
    AllocInfos.List.clear();

    return UR_RESULT_SUCCESS;
}

ur_result_t
SanitizerInterceptor::registerDeviceGlobals(ur_context_handle_t Context,
                                            ur_program_handle_t Program) {
    std::vector<ur_device_handle_t> Devices = GetProgramDevices(Program);

    auto ContextInfo = getContextInfo(Context);

    for (auto Device : Devices) {
        ManagedQueue Queue(Context, Device);

        uint64_t NumOfDeviceGlobal;
        auto Result = context.urDdiTable.Enqueue.pfnDeviceGlobalVariableRead(
            Queue, Program, kSPIR_AsanDeviceGlobalCount, true,
            sizeof(NumOfDeviceGlobal), 0, &NumOfDeviceGlobal, 0, nullptr,
            nullptr);
        if (Result != UR_RESULT_SUCCESS) {
            context.logger.info("No device globals");
            continue;
        }

        std::vector<DeviceGlobalInfo> GVInfos(NumOfDeviceGlobal);
        Result = context.urDdiTable.Enqueue.pfnDeviceGlobalVariableRead(
            Queue, Program, kSPIR_AsanDeviceGlobalMetadata, true,
            sizeof(DeviceGlobalInfo) * NumOfDeviceGlobal, 0, &GVInfos[0], 0,
            nullptr, nullptr);
        if (Result != UR_RESULT_SUCCESS) {
            context.logger.error("Device Global[{}] Read Failed: {}",
                                 kSPIR_AsanDeviceGlobalMetadata, Result);
            return Result;
        }

        auto DeviceInfo = getDeviceInfo(Device);
        for (size_t i = 0; i < NumOfDeviceGlobal; i++) {
            auto AI = std::make_shared<AllocInfo>(AllocInfo{
                GVInfos[i].Addr, GVInfos[i].Addr,
                GVInfos[i].Addr + GVInfos[i].Size, GVInfos[i].SizeWithRedZone,
                AllocType::DEVICE_GLOBAL});

            ContextInfo->insertAllocInfo({Device}, AI);
        }
    }

    return UR_RESULT_SUCCESS;
}

ur_result_t
SanitizerInterceptor::insertContext(ur_context_handle_t Context,
                                    std::shared_ptr<ContextInfo> &CI) {
    std::scoped_lock<ur_shared_mutex> Guard(m_ContextMapMutex);

    if (m_ContextMap.find(Context) != m_ContextMap.end()) {
        CI = m_ContextMap.at(Context);
        return UR_RESULT_SUCCESS;
    }

    CI = std::make_shared<ContextInfo>(Context);

    m_ContextMap.emplace(Context, CI);

    return UR_RESULT_SUCCESS;
}

ur_result_t SanitizerInterceptor::eraseContext(ur_context_handle_t Context) {
    std::scoped_lock<ur_shared_mutex> Guard(m_ContextMapMutex);
    assert(m_ContextMap.find(Context) != m_ContextMap.end());
    m_ContextMap.erase(Context);
    // TODO: Remove devices in each context
    return UR_RESULT_SUCCESS;
}

ur_result_t
SanitizerInterceptor::insertDevice(ur_device_handle_t Device,
                                   std::shared_ptr<DeviceInfo> &DI) {
    std::scoped_lock<ur_shared_mutex> Guard(m_DeviceMapMutex);

    if (m_DeviceMap.find(Device) != m_DeviceMap.end()) {
        DI = m_DeviceMap.at(Device);
        return UR_RESULT_SUCCESS;
    }

    DI = std::make_shared<ur_sanitizer_layer::DeviceInfo>(Device);

    // Query device type
    DI->Type = GetDeviceType(Device);
    if (DI->Type == DeviceType::UNKNOWN) {
        return UR_RESULT_ERROR_UNSUPPORTED_FEATURE;
    }

    // Query alignment
    UR_CALL(context.urDdiTable.Device.pfnGetInfo(
        Device, UR_DEVICE_INFO_MEM_BASE_ADDR_ALIGN, sizeof(DI->Alignment),
        &DI->Alignment, nullptr));

    m_DeviceMap.emplace(Device, DI);

    return UR_RESULT_SUCCESS;
}

ur_result_t SanitizerInterceptor::eraseDevice(ur_device_handle_t Device) {
    std::scoped_lock<ur_shared_mutex> Guard(m_DeviceMapMutex);
    assert(m_DeviceMap.find(Device) != m_DeviceMap.end());
    m_DeviceMap.erase(Device);
    // TODO: Remove devices in each context
    return UR_RESULT_SUCCESS;
}

ur_result_t SanitizerInterceptor::prepareLaunch(
    ur_context_handle_t Context, std::shared_ptr<DeviceInfo> &DeviceInfo,
    ur_queue_handle_t Queue, ur_kernel_handle_t Kernel, LaunchInfo &LaunchInfo,
    uint32_t numWorkgroup) {
    auto Program = GetProgram(Kernel);

    do {
        // Set global variable to program
        auto EnqueueWriteGlobal =
            [Queue, Program](const char *Name, const void *Value, size_t Size) {
                auto Result =
                    context.urDdiTable.Enqueue.pfnDeviceGlobalVariableWrite(
                        Queue, Program, Name, false, Size, 0, Value, 0, nullptr,
                        nullptr);
                if (Result != UR_RESULT_SUCCESS) {
                    context.logger.warning("Device Global[{}] Write Failed: {}",
                                           Name, Result);
                    return false;
                }
                return true;
            };

        // Write debug
        EnqueueWriteGlobal(kSPIR_AsanDebug, &cl_Debug, sizeof(cl_Debug));

        // Write shadow memory offset for global memory
        EnqueueWriteGlobal(kSPIR_AsanShadowMemoryGlobalStart,
                           &DeviceInfo->ShadowOffset,
                           sizeof(DeviceInfo->ShadowOffset));
        EnqueueWriteGlobal(kSPIR_AsanShadowMemoryGlobalEnd,
                           &DeviceInfo->ShadowOffsetEnd,
                           sizeof(DeviceInfo->ShadowOffsetEnd));

        // Write device type
        EnqueueWriteGlobal(kSPIR_DeviceType, &DeviceInfo->Type,
                           sizeof(DeviceInfo->Type));

        if (DeviceInfo->Type == DeviceType::CPU) {
            break;
        }

        // Write shadow memory offset for local memory
        auto LocalMemorySize = GetLocalMemorySize(DeviceInfo->Handle);
        auto LocalShadowMemorySize =
            (numWorkgroup * LocalMemorySize) >> ASAN_SHADOW_SCALE;

        context.logger.info("LocalInfo(WorkGroup={}, LocalMemorySize={}, "
                            "LocalShadowMemorySize={})",
                            numWorkgroup, LocalMemorySize,
                            LocalShadowMemorySize);

        ur_usm_desc_t Desc{UR_STRUCTURE_TYPE_USM_HOST_DESC, nullptr, 0, 0};
        auto Result = context.urDdiTable.USM.pfnDeviceAlloc(
            Context, DeviceInfo->Handle, &Desc, nullptr, LocalShadowMemorySize,
            (void **)&LaunchInfo.LocalShadowOffset);
        if (Result != UR_RESULT_SUCCESS) {
            context.logger.error(
                "Failed to allocate shadow memory for local memory: {}",
                Result);
            context.logger.error("Maybe the number of workgroup ({}) too large",
                                 numWorkgroup);
            return Result;
        }
        LaunchInfo.LocalShadowOffsetEnd =
            LaunchInfo.LocalShadowOffset + LocalShadowMemorySize - 1;

        EnqueueWriteGlobal(kSPIR_AsanShadowMemoryLocalStart,
                           &LaunchInfo.LocalShadowOffset,
                           sizeof(LaunchInfo.LocalShadowOffset));
        EnqueueWriteGlobal(kSPIR_AsanShadowMemoryLocalEnd,
                           &LaunchInfo.LocalShadowOffsetEnd,
                           sizeof(LaunchInfo.LocalShadowOffsetEnd));

        {
            const char Pattern[] = {0};

            auto URes = context.urDdiTable.Enqueue.pfnUSMFill(
                Queue, (void *)LaunchInfo.LocalShadowOffset, 1, Pattern,
                LocalShadowMemorySize, 0, nullptr, nullptr);
            if (URes != UR_RESULT_SUCCESS) {
                context.logger.error("urEnqueueUSMFill(): {}", URes);
                return URes;
            }
        }

        context.logger.info("ShadowMemory(Local, {} - {})",
                            (void *)LaunchInfo.LocalShadowOffset,
                            (void *)LaunchInfo.LocalShadowOffsetEnd);
    } while (false);

    return UR_RESULT_SUCCESS;
}

std::optional<AllocationIterator>
SanitizerInterceptor::findAllocInfoByAddress(uptr Address) {
    std::shared_lock<ur_shared_mutex> Guard(m_AllocationMapMutex);
    auto It = m_AllocationMap.upper_bound(Address);
    if (It == m_AllocationMap.begin()) {
        return std::optional<AllocationIterator>{};
    }
    return --It;
}

LaunchInfo::LaunchInfo(ur_context_handle_t Context) : Context(Context) {
    [[maybe_unused]] auto Result =
        context.urDdiTable.Context.pfnRetain(Context);
    assert(Result == UR_RESULT_SUCCESS);
}

LaunchInfo::~LaunchInfo() {
    if (LocalShadowOffset) {
        [[maybe_unused]] auto Result =
            context.urDdiTable.USM.pfnFree(Context, (void *)LocalShadowOffset);
        assert(Result == UR_RESULT_SUCCESS);
    }
    [[maybe_unused]] auto Result =
        context.urDdiTable.Context.pfnRelease(Context);
    assert(Result == UR_RESULT_SUCCESS);
}

} // namespace ur_sanitizer_layer<|MERGE_RESOLUTION|>--- conflicted
+++ resolved
@@ -51,32 +51,6 @@
 constexpr auto kSPIR_AsanDeviceGlobalCount = "__AsanDeviceGlobalCount";
 constexpr auto kSPIR_AsanDeviceGlobalMetadata = "__AsanDeviceGlobalMetadata";
 
-<<<<<<< HEAD
-struct ManagedQueue {
-    ManagedQueue(ur_context_handle_t Context, ur_device_handle_t Device) {
-        [[maybe_unused]] auto Result = context.urDdiTable.Queue.pfnCreate(
-            Context, Device, nullptr, &Handle);
-        assert(Result == UR_RESULT_SUCCESS);
-    }
-
-    ~ManagedQueue() {
-        [[maybe_unused]] auto Result =
-            context.urDdiTable.Queue.pfnRelease(Handle);
-        assert(Result == UR_RESULT_SUCCESS);
-    }
-
-    // Disable copy semantics
-    ManagedQueue(const ManagedQueue &) = delete;
-    ManagedQueue &operator=(const ManagedQueue &) = delete;
-
-    operator ur_queue_handle_t() { return Handle; }
-
-  private:
-    ur_queue_handle_t Handle = nullptr;
-};
-
-=======
->>>>>>> 3c55caca
 uptr MemToShadow_CPU(uptr USM_SHADOW_BASE, uptr UPtr) {
     return USM_SHADOW_BASE + (UPtr >> 3);
 }
