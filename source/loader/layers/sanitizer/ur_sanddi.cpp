--- conflicted
+++ resolved
@@ -464,41 +464,12 @@
 
     ur_result_t result = UR_RESULT_SUCCESS;
 
+    pDdiTable->pfnBuildExp = ur_sanitizer_layer::urProgramBuildExp;
     pDdiTable->pfnLinkExp = ur_sanitizer_layer::urProgramLinkExp;
 
     return result;
 }
 
-///////////////////////////////////////////////////////////////////////////////
-/// @brief Exported function for filling application's ProgramExp table
-///        with current process' addresses
-///
-/// @returns
-///     - ::UR_RESULT_SUCCESS
-///     - ::UR_RESULT_ERROR_INVALID_NULL_POINTER
-///     - ::UR_RESULT_ERROR_UNSUPPORTED_VERSION
-__urdlllocal ur_result_t UR_APICALL urGetProgramExpProcAddrTable(
-    ur_api_version_t version, ///< [in] API version requested
-    ur_program_exp_dditable_t
-        *pDdiTable ///< [in,out] pointer to table of DDI function pointers
-) {
-    if (nullptr == pDdiTable) {
-        return UR_RESULT_ERROR_INVALID_NULL_POINTER;
-    }
-
-    if (UR_MAJOR_VERSION(ur_sanitizer_layer::context.version) !=
-            UR_MAJOR_VERSION(version) ||
-        UR_MINOR_VERSION(ur_sanitizer_layer::context.version) >
-            UR_MINOR_VERSION(version)) {
-        return UR_RESULT_ERROR_UNSUPPORTED_VERSION;
-    }
-
-    ur_result_t result = UR_RESULT_SUCCESS;
-
-    pDdiTable->pfnBuildExp = ur_sanitizer_layer::urProgramBuildExp;
-
-    return result;
-}
 ///////////////////////////////////////////////////////////////////////////////
 /// @brief Exported function for filling application's Enqueue table
 ///        with current process' addresses
@@ -607,19 +578,11 @@
     if (UR_RESULT_SUCCESS == result) {
         result = ur_sanitizer_layer::urGetProgramExpProcAddrTable(
             UR_API_VERSION_CURRENT, &dditable->ProgramExp);
-<<<<<<< HEAD
     }
 
     if (UR_RESULT_SUCCESS == result) {
         result = ur_sanitizer_layer::urGetEnqueueProcAddrTable(
             UR_API_VERSION_CURRENT, &dditable->Enqueue);
-=======
->>>>>>> 717791bf
-    }
-
-    if (UR_RESULT_SUCCESS == result) {
-        result = ur_sanitizer_layer::urGetEnqueueProcAddrTable(
-            UR_API_VERSION_CURRENT, &dditable->Enqueue);
     }
 
     if (UR_RESULT_SUCCESS == result) {
