--- conflicted
+++ resolved
@@ -228,19 +228,11 @@
 
     const size_t *pUserLocalWorkSize = pLocalWorkSize;
     if (!pUserLocalWorkSize) {
-<<<<<<< HEAD
         pUserLocalWorkSize = pLaunchInfo->LocalWorkSize;
-        UR_CALL(
-            context.urDdiTable.KernelExp.pfnGetKernelSuggestedLocalWorkSizeExp(
-                hQueue, hKernel, workDim, pGlobalWorkOffset, pGlobalWorkSize,
-                pLaunchInfo->LocalWorkSize));
-=======
-        pUserLocalWorkSize = LaunchInfo.LocalWorkSize;
         // FIXME: This is W/A until urKernelSuggestGroupSize is added
-        LaunchInfo.LocalWorkSize[0] = 1;
-        LaunchInfo.LocalWorkSize[1] = 1;
-        LaunchInfo.LocalWorkSize[2] = 1;
->>>>>>> 8499b57d
+        pLaunchInfo->LocalWorkSize[0] = 1;
+        pLaunchInfo->LocalWorkSize[1] = 1;
+        pLaunchInfo->LocalWorkSize[2] = 1;
     }
 
     uint32_t numWork = 1;
@@ -269,11 +261,7 @@
 
     if (result == UR_RESULT_SUCCESS) {
         context.interceptor->postLaunchKernel(hKernel, hQueue, hEvent,
-<<<<<<< HEAD
                                               pLaunchInfo);
-=======
-                                              LaunchInfo);
->>>>>>> 8499b57d
     }
 
     if (phEvent) {
@@ -1555,14 +1543,6 @@
         if (!dditable->PhysicalMem.pfnCreate) {
             // die("Some PhysicalMem APIs are needed to enable UR_LAYER_ASAN");
         }
-<<<<<<< HEAD
-
-        if (!dditable->KernelExp.pfnGetKernelSuggestedLocalWorkSizeExp) {
-            // die("urGetKernelSuggestedLocalWorkSizeExp is needed to enable "
-            //     "UR_LAYER_ASAN");
-        }
-=======
->>>>>>> 8499b57d
     }
 
     urDdiTable = *dditable;
