--- conflicted
+++ resolved
@@ -11,7 +11,6 @@
  */
 
 #include "asan_interceptor.hpp"
-#include "symbolizer_llvm.hpp"
 #include "ur_sanitizer_layer.hpp"
 #include "ur_sanitizer_utils.hpp"
 
@@ -215,31 +214,10 @@
 
     context.logger.debug("==== urEnqueueKernelLaunch");
 
-<<<<<<< HEAD
-    LaunchInfo LaunchInfo(GetContext(hQueue));
-    const size_t *pUserLocalWorkSize = pLocalWorkSize;
-    if (!pUserLocalWorkSize) {
-        pUserLocalWorkSize = LaunchInfo.LocalWorkSize;
-        // FIXME: This is W/A until urKernelSuggestGroupSize is added
-        LaunchInfo.LocalWorkSize[0] = 1;
-        LaunchInfo.LocalWorkSize[1] = 1;
-        LaunchInfo.LocalWorkSize[2] = 1;
-    }
-
-    uint32_t numWork = 1;
-    for (uint32_t dim = 0; dim < workDim; ++dim) {
-        numWork *= (pGlobalWorkSize[dim] + pUserLocalWorkSize[dim] - 1) /
-                   pUserLocalWorkSize[dim];
-    }
-
-    UR_CALL(context.interceptor->preLaunchKernel(hKernel, hQueue, LaunchInfo,
-                                                 numWork));
-=======
     LaunchInfo LaunchInfo(GetContext(hQueue), pGlobalWorkSize, pLocalWorkSize,
                           pGlobalWorkOffset, workDim);
 
     UR_CALL(context.interceptor->preLaunchKernel(hKernel, hQueue, LaunchInfo));
->>>>>>> af29fa0a
 
     ur_event_handle_t hEvent{};
     ur_result_t result = pfnKernelLaunch(
@@ -1197,26 +1175,16 @@
     return UR_RESULT_SUCCESS;
 }
 ///////////////////////////////////////////////////////////////////////////////
-<<<<<<< HEAD
 /// @brief Exported function for filling application's Kernel table
-=======
-/// @brief Exported function for filling application's ProgramExp table
->>>>>>> af29fa0a
 ///        with current process' addresses
 ///
 /// @returns
 ///     - ::UR_RESULT_SUCCESS
 ///     - ::UR_RESULT_ERROR_INVALID_NULL_POINTER
 ///     - ::UR_RESULT_ERROR_UNSUPPORTED_VERSION
-<<<<<<< HEAD
 __urdlllocal ur_result_t UR_APICALL urGetKernelProcAddrTable(
     ur_api_version_t version, ///< [in] API version requested
     ur_kernel_dditable_t
-=======
-__urdlllocal ur_result_t UR_APICALL urGetProgramExpProcAddrTable(
-    ur_api_version_t version, ///< [in] API version requested
-    ur_program_exp_dditable_t
->>>>>>> af29fa0a
         *pDdiTable ///< [in,out] pointer to table of DDI function pointers
 ) {
     if (nullptr == pDdiTable) {
@@ -1232,7 +1200,6 @@
 
     ur_result_t result = UR_RESULT_SUCCESS;
 
-<<<<<<< HEAD
     pDdiTable->pfnCreate = ur_sanitizer_layer::urKernelCreate;
     pDdiTable->pfnSetArgValue = ur_sanitizer_layer::urKernelSetArgValue;
     pDdiTable->pfnSetArgMemObj = ur_sanitizer_layer::urKernelSetArgMemObj;
@@ -1299,8 +1266,6 @@
 
     ur_result_t result = UR_RESULT_SUCCESS;
 
-=======
->>>>>>> af29fa0a
     pDdiTable->pfnBuildExp = ur_sanitizer_layer::urProgramBuildExp;
 
     return result;
@@ -1332,7 +1297,6 @@
     ur_result_t result = UR_RESULT_SUCCESS;
 
     pDdiTable->pfnKernelLaunch = ur_sanitizer_layer::urEnqueueKernelLaunch;
-<<<<<<< HEAD
     pDdiTable->pfnMemBufferRead = ur_sanitizer_layer::urEnqueueMemBufferRead;
     pDdiTable->pfnMemBufferWrite = ur_sanitizer_layer::urEnqueueMemBufferWrite;
     pDdiTable->pfnMemBufferReadRect =
@@ -1346,8 +1310,6 @@
     pDdiTable->pfnMemBufferMap = ur_sanitizer_layer::urEnqueueMemBufferMap;
     pDdiTable->pfnMemUnmap = ur_sanitizer_layer::urEnqueueMemUnmap;
     pDdiTable->pfnKernelLaunch = ur_sanitizer_layer::urEnqueueKernelLaunch;
-=======
->>>>>>> af29fa0a
 
     return result;
 }
@@ -1427,7 +1389,6 @@
     }
 
     if (UR_RESULT_SUCCESS == result) {
-<<<<<<< HEAD
         result = ur_sanitizer_layer::urGetKernelProcAddrTable(
             UR_API_VERSION_CURRENT, &dditable->Kernel);
     }
@@ -1443,13 +1404,6 @@
     }
 
     if (UR_RESULT_SUCCESS == result) {
-=======
-        result = ur_sanitizer_layer::urGetProgramExpProcAddrTable(
-            UR_API_VERSION_CURRENT, &dditable->ProgramExp);
-    }
-
-    if (UR_RESULT_SUCCESS == result) {
->>>>>>> af29fa0a
         result = ur_sanitizer_layer::urGetEnqueueProcAddrTable(
             UR_API_VERSION_CURRENT, &dditable->Enqueue);
     }
@@ -1459,8 +1413,6 @@
             UR_API_VERSION_CURRENT, &dditable->USM);
     }
 
-    InitSymbolizers();
-
     return result;
 }
 
