--- conflicted
+++ resolved
@@ -193,7 +193,6 @@
         return UR_RESULT_ERROR_UNSUPPORTED_FEATURE;
     }
 
-<<<<<<< HEAD
     context.logger.debug("==== urEnqueueKernelLaunch");
 
     LaunchInfo LaunchInfo;
@@ -218,44 +217,23 @@
     }
 
     // preLaunchKernel must append to num_events_in_wait_list, not prepend
-    ur_event_handle_t hPLEvent{};
-    UR_CALL(context.interceptor->preLaunchKernel(hKernel, hQueue, hPLEvent,
+    ur_event_handle_t hPreEvent{};
+    UR_CALL(context.interceptor->preLaunchKernel(hKernel, hQueue, hPreEvent,
                                                  LaunchInfo, numWork));
-    if (hPLEvent) {
-        hEvents.push_back(hPLEvent);
-=======
-    ur_event_handle_t hPreEvent{};
-    std::vector<ur_event_handle_t> events(numEventsInWaitList + 1);
-    for (unsigned i = 0; i < numEventsInWaitList; ++i) {
-        events.push_back(phEventWaitList[i]);
-    }
-
-    // launchKernel must append to num_events_in_wait_list, not prepend
-    context.interceptor->preLaunchKernel(hKernel, hQueue, hPreEvent);
     if (hPreEvent) {
-        events.push_back(hPreEvent);
->>>>>>> 4ee0e10e
-    }
+        hEvents.push_back(hPreEvent);
 
     ur_event_handle_t hEvent{};
     ur_result_t result = pfnKernelLaunch(
         hQueue, hKernel, workDim, pGlobalWorkOffset, pGlobalWorkSize,
-<<<<<<< HEAD
-        pUserLocalWorkSize, hEvents.size(), hEvents.data(), phEvent);
+        pLocalWorkSize, numEventsInWaitList, phEventWaitList, &hEvent);
 
     if (result == UR_RESULT_SUCCESS) {
-        context.interceptor->postLaunchKernel(hKernel, hQueue, phEvent,
-                                              LaunchInfo);
-=======
-        pLocalWorkSize, numEventsInWaitList, phEventWaitList, &hEvent);
-
-    if (result == UR_RESULT_SUCCESS) {
-        context.interceptor->postLaunchKernel(hKernel, hQueue, hEvent);
+        context.interceptor->postLaunchKernel(hKernel, hQueue, hEvent, LaunchInfo);
     }
 
     if (phEvent) {
         *phEvent = hEvent;
->>>>>>> 4ee0e10e
     }
 
     return result;
@@ -353,13 +331,9 @@
         return UR_RESULT_ERROR_UNSUPPORTED_FEATURE;
     }
 
-<<<<<<< HEAD
     context.logger.debug("==== urContextRelease");
 
-    UR_CALL(context.interceptor->removeContext(hContext));
-=======
     UR_CALL(context.interceptor->eraseContext(hContext));
->>>>>>> 4ee0e10e
     ur_result_t result = pfnRelease(hContext);
 
     return result;
