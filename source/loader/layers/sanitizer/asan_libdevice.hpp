/*
 *
 * Copyright (C) 2023 Intel Corporation
 *
 * Part of the Unified-Runtime Project, under the Apache License v2.0 with LLVM Exceptions.
 * See LICENSE.TXT
 * SPDX-License-Identifier: Apache-2.0 WITH LLVM-exception
 *
 * @file device_sanitizer_report.hpp
 *
 */

#pragma once

#include <cinttypes>

namespace ur_sanitizer_layer {

enum class DeviceSanitizerErrorType : int32_t {
    UNKNOWN,
    OUT_OF_BOUNDS,
    MISALIGNED,
    USE_AFTER_FREE,
    OUT_OF_SHADOW_BOUNDS,
    UNKNOWN_DEVICE,
    NULL_POINTER,
};

enum class DeviceSanitizerMemoryType : int32_t {
    UNKNOWN,
    USM_DEVICE,
    USM_HOST,
    USM_SHARED,
    LOCAL,
    PRIVATE,
    MEM_BUFFER,
    DEVICE_GLOBAL,
};

struct DeviceSanitizerReport {
    int Flag = 0;

    char File[256 + 1] = {};
    char Func[256 + 1] = {};

    int32_t Line = 0;

    uint64_t GID0 = 0;
    uint64_t GID1 = 0;
    uint64_t GID2 = 0;

    uint64_t LID0 = 0;
    uint64_t LID1 = 0;
    uint64_t LID2 = 0;

    uintptr_t Address = 0;
    bool IsWrite = false;
    uint32_t AccessSize = 0;
    DeviceSanitizerMemoryType MemoryType = DeviceSanitizerMemoryType::UNKNOWN;
    DeviceSanitizerErrorType ErrorType = DeviceSanitizerErrorType::UNKNOWN;

    bool IsRecover = false;
};

struct LocalArgsInfo {
    uint64_t Size = 0;
    uint64_t SizeWithRedZone = 0;
};

constexpr std::size_t ASAN_MAX_NUM_REPORTS = 10;

struct LaunchInfo {
    // Don't move this field, we use it in AddressSanitizerPass
    uintptr_t PrivateShadowOffset = 0;

    uintptr_t LocalShadowOffset = 0;
    uintptr_t LocalShadowOffsetEnd = 0;

    uint32_t NumLocalArgs = 0;
    LocalArgsInfo *LocalArgs = nullptr; // Ordered by ArgIndex

<<<<<<< HEAD
    DeviceSanitizerReport SanitizerReport[ASAN_MAX_NUM_REPORTS];
};
constexpr unsigned ASAN_SHADOW_SCALE = 3;
=======
constexpr unsigned ASAN_SHADOW_SCALE = 4;
>>>>>>> a1094cd0
constexpr unsigned ASAN_SHADOW_GRANULARITY = 1ULL << ASAN_SHADOW_SCALE;

// These magic values are written to shadow for better error
// reporting.
constexpr int kUsmDeviceRedzoneMagic = (char)0x81;
constexpr int kUsmHostRedzoneMagic = (char)0x82;
constexpr int kUsmSharedRedzoneMagic = (char)0x83;
constexpr int kMemBufferRedzoneMagic = (char)0x84;
constexpr int kDeviceGlobalRedzoneMagic = (char)0x85;
constexpr int kNullPointerRedzoneMagic = (char)0x86;

constexpr int kUsmDeviceDeallocatedMagic = (char)0x91;
constexpr int kUsmHostDeallocatedMagic = (char)0x92;
constexpr int kUsmSharedDeallocatedMagic = (char)0x93;
constexpr int kMemBufferDeallocatedMagic = (char)0x93;

constexpr int kSharedLocalRedzoneMagic = (char)0xa1;

// Same with host ASan stack
const int kPrivateLeftRedzoneMagic = (char)0xf1;
const int kPrivateMidRedzoneMagic = (char)0xf2;
const int kPrivateRightRedzoneMagic = (char)0xf3;

constexpr auto kSPIR_AsanShadowMemoryGlobalStart =
    "__AsanShadowMemoryGlobalStart";
constexpr auto kSPIR_AsanShadowMemoryGlobalEnd = "__AsanShadowMemoryGlobalEnd";

constexpr auto kSPIR_DeviceType = "__DeviceType";
constexpr auto kSPIR_AsanDebug = "__AsanDebug";

constexpr auto kSPIR_AsanDeviceGlobalCount = "__AsanDeviceGlobalCount";
constexpr auto kSPIR_AsanDeviceGlobalMetadata = "__AsanDeviceGlobalMetadata";

inline const char *ToString(DeviceSanitizerMemoryType MemoryType) {
    switch (MemoryType) {
    case DeviceSanitizerMemoryType::USM_DEVICE:
        return "Device USM";
    case DeviceSanitizerMemoryType::USM_HOST:
        return "Host USM";
    case DeviceSanitizerMemoryType::USM_SHARED:
        return "Shared USM";
    case DeviceSanitizerMemoryType::LOCAL:
        return "Local Memory";
    case DeviceSanitizerMemoryType::PRIVATE:
        return "Private Memory";
    case DeviceSanitizerMemoryType::MEM_BUFFER:
        return "Memory Buffer";
    case DeviceSanitizerMemoryType::DEVICE_GLOBAL:
        return "Device Global";
    default:
        return "Unknown Memory";
    }
}

inline const char *ToString(DeviceSanitizerErrorType ErrorType) {
    switch (ErrorType) {
    case DeviceSanitizerErrorType::OUT_OF_BOUNDS:
        return "out-of-bounds-access";
    case DeviceSanitizerErrorType::MISALIGNED:
        return "misaligned-access";
    case DeviceSanitizerErrorType::USE_AFTER_FREE:
        return "use-after-free";
    case DeviceSanitizerErrorType::OUT_OF_SHADOW_BOUNDS:
        return "out-of-shadow-bounds-access";
    case DeviceSanitizerErrorType::UNKNOWN_DEVICE:
        return "unknown-device";
    case DeviceSanitizerErrorType::NULL_POINTER:
        return "null-pointer-access";
    default:
        return "unknown-error";
    }
}

} // namespace ur_sanitizer_layer<|MERGE_RESOLUTION|>--- conflicted
+++ resolved
@@ -79,13 +79,10 @@
     uint32_t NumLocalArgs = 0;
     LocalArgsInfo *LocalArgs = nullptr; // Ordered by ArgIndex
 
-<<<<<<< HEAD
     DeviceSanitizerReport SanitizerReport[ASAN_MAX_NUM_REPORTS];
 };
-constexpr unsigned ASAN_SHADOW_SCALE = 3;
-=======
+
 constexpr unsigned ASAN_SHADOW_SCALE = 4;
->>>>>>> a1094cd0
 constexpr unsigned ASAN_SHADOW_GRANULARITY = 1ULL << ASAN_SHADOW_SCALE;
 
 // These magic values are written to shadow for better error
