//===--------- device.cpp - CUDA Adapter ----------------------------------===//
//
// Copyright (C) 2023 Intel Corporation
//
// Part of the Unified-Runtime Project, under the Apache License v2.0 with LLVM
// Exceptions. See LICENSE.TXT
// SPDX-License-Identifier: Apache-2.0 WITH LLVM-exception
//
//===----------------------------------------------------------------------===//

#include <array>
#include <cassert>
#include <sstream>

#include "adapter.hpp"
#include "context.hpp"
#include "device.hpp"
#include "logger/ur_logger.hpp"
#include "platform.hpp"
#include "ur_util.hpp"

int getAttribute(ur_device_handle_t device, CUdevice_attribute attribute) {
  int value;

  UR_CHECK_ERROR(cuDeviceGetAttribute(&value, attribute, device->get()));
  return value;
}

uint64_t ur_device_handle_t_::getElapsedTime(CUevent ev) const {
  float Milliseconds = 0.0f;

  // cuEventSynchronize waits till the event is ready for call to
  // cuEventElapsedTime.
  UR_CHECK_ERROR(cuEventSynchronize(EvBase));
  UR_CHECK_ERROR(cuEventSynchronize(ev));
  UR_CHECK_ERROR(cuEventElapsedTime(&Milliseconds, EvBase, ev));

  return static_cast<uint64_t>(Milliseconds * 1.0e6);
}

UR_APIEXPORT ur_result_t UR_APICALL urDeviceGetInfo(ur_device_handle_t hDevice,
                                                    ur_device_info_t propName,
                                                    size_t propSize,
                                                    void *pPropValue,
                                                    size_t *pPropSizeRet) try {
  UrReturnHelper ReturnValue(propSize, pPropValue, pPropSizeRet);

  static constexpr uint32_t MaxWorkItemDimensions = 3u;

  ScopedContext Active(hDevice->getContext());

  switch ((uint32_t)propName) {
  case UR_DEVICE_INFO_TYPE: {
    return ReturnValue(UR_DEVICE_TYPE_GPU);
  }
  case UR_DEVICE_INFO_VENDOR_ID: {
    return ReturnValue(4318u);
  }
  case UR_DEVICE_INFO_MAX_COMPUTE_UNITS: {
    int ComputeUnits = 0;
    UR_CHECK_ERROR(cuDeviceGetAttribute(
        &ComputeUnits, CU_DEVICE_ATTRIBUTE_MULTIPROCESSOR_COUNT,
        hDevice->get()));
    detail::ur::assertion(ComputeUnits >= 0);
    return ReturnValue(static_cast<uint32_t>(ComputeUnits));
  }
  case UR_DEVICE_INFO_MAX_WORK_ITEM_DIMENSIONS: {
    return ReturnValue(MaxWorkItemDimensions);
  }
  case UR_DEVICE_INFO_MAX_WORK_ITEM_SIZES: {
    struct {
      size_t Sizes[MaxWorkItemDimensions];
    } ReturnSizes;

    int MaxX = 0, MaxY = 0, MaxZ = 0;
    UR_CHECK_ERROR(cuDeviceGetAttribute(
        &MaxX, CU_DEVICE_ATTRIBUTE_MAX_BLOCK_DIM_X, hDevice->get()));
    detail::ur::assertion(MaxX >= 0);

    UR_CHECK_ERROR(cuDeviceGetAttribute(
        &MaxY, CU_DEVICE_ATTRIBUTE_MAX_BLOCK_DIM_Y, hDevice->get()));
    detail::ur::assertion(MaxY >= 0);

    UR_CHECK_ERROR(cuDeviceGetAttribute(
        &MaxZ, CU_DEVICE_ATTRIBUTE_MAX_BLOCK_DIM_Z, hDevice->get()));
    detail::ur::assertion(MaxZ >= 0);

    ReturnSizes.Sizes[0] = size_t(MaxX);
    ReturnSizes.Sizes[1] = size_t(MaxY);
    ReturnSizes.Sizes[2] = size_t(MaxZ);
    return ReturnValue(ReturnSizes);
  }

  case UR_DEVICE_INFO_MAX_WORK_GROUPS_3D: {
    struct {
      size_t Sizes[MaxWorkItemDimensions];
    } ReturnSizes;
    int MaxX = 0, MaxY = 0, MaxZ = 0;
    UR_CHECK_ERROR(cuDeviceGetAttribute(
        &MaxX, CU_DEVICE_ATTRIBUTE_MAX_GRID_DIM_X, hDevice->get()));
    detail::ur::assertion(MaxX >= 0);

    UR_CHECK_ERROR(cuDeviceGetAttribute(
        &MaxY, CU_DEVICE_ATTRIBUTE_MAX_GRID_DIM_Y, hDevice->get()));
    detail::ur::assertion(MaxY >= 0);

    UR_CHECK_ERROR(cuDeviceGetAttribute(
        &MaxZ, CU_DEVICE_ATTRIBUTE_MAX_GRID_DIM_Z, hDevice->get()));
    detail::ur::assertion(MaxZ >= 0);

    ReturnSizes.Sizes[0] = size_t(MaxX);
    ReturnSizes.Sizes[1] = size_t(MaxY);
    ReturnSizes.Sizes[2] = size_t(MaxZ);
    return ReturnValue(ReturnSizes);
  }

  case UR_DEVICE_INFO_MAX_WORK_GROUP_SIZE: {
    int MaxWorkGroupSize = 0;
    UR_CHECK_ERROR(cuDeviceGetAttribute(
        &MaxWorkGroupSize, CU_DEVICE_ATTRIBUTE_MAX_THREADS_PER_BLOCK,
        hDevice->get()));

    detail::ur::assertion(MaxWorkGroupSize >= 0);

    return ReturnValue(size_t(MaxWorkGroupSize));
  }
  case UR_DEVICE_INFO_PREFERRED_VECTOR_WIDTH_CHAR: {
    return ReturnValue(1u);
  }
  case UR_DEVICE_INFO_PREFERRED_VECTOR_WIDTH_SHORT: {
    return ReturnValue(1u);
  }
  case UR_DEVICE_INFO_PREFERRED_VECTOR_WIDTH_INT: {
    return ReturnValue(1u);
  }
  case UR_DEVICE_INFO_PREFERRED_VECTOR_WIDTH_LONG: {
    return ReturnValue(1u);
  }
  case UR_DEVICE_INFO_PREFERRED_VECTOR_WIDTH_FLOAT: {
    return ReturnValue(1u);
  }
  case UR_DEVICE_INFO_PREFERRED_VECTOR_WIDTH_DOUBLE: {
    return ReturnValue(1u);
  }
  case UR_DEVICE_INFO_PREFERRED_VECTOR_WIDTH_HALF: {
    return ReturnValue(0u);
  }
  case UR_DEVICE_INFO_NATIVE_VECTOR_WIDTH_CHAR: {
    return ReturnValue(1u);
  }
  case UR_DEVICE_INFO_NATIVE_VECTOR_WIDTH_SHORT: {
    return ReturnValue(1u);
  }
  case UR_DEVICE_INFO_NATIVE_VECTOR_WIDTH_INT: {
    return ReturnValue(1u);
  }
  case UR_DEVICE_INFO_NATIVE_VECTOR_WIDTH_LONG: {
    return ReturnValue(1u);
  }
  case UR_DEVICE_INFO_NATIVE_VECTOR_WIDTH_FLOAT: {
    return ReturnValue(1u);
  }
  case UR_DEVICE_INFO_NATIVE_VECTOR_WIDTH_DOUBLE: {
    return ReturnValue(1u);
  }
  case UR_DEVICE_INFO_NATIVE_VECTOR_WIDTH_HALF: {
    return ReturnValue(0u);
  }
  case UR_DEVICE_INFO_MAX_NUM_SUB_GROUPS: {
    // Number of sub-groups = max block size / warp size + possible remainder
    int MaxThreads = 0;
    UR_CHECK_ERROR(cuDeviceGetAttribute(
        &MaxThreads, CU_DEVICE_ATTRIBUTE_MAX_THREADS_PER_BLOCK,
        hDevice->get()));
    int WarpSize = 0;
    UR_CHECK_ERROR(cuDeviceGetAttribute(
        &WarpSize, CU_DEVICE_ATTRIBUTE_WARP_SIZE, hDevice->get()));
    int MaxWarps = (MaxThreads + WarpSize - 1) / WarpSize;
    return ReturnValue(MaxWarps);
  }
  case UR_DEVICE_INFO_SUB_GROUP_INDEPENDENT_FORWARD_PROGRESS: {
    // Volta provides independent thread scheduling
    // TODO: Revisit for previous generation GPUs
    int Major = 0;
    UR_CHECK_ERROR(cuDeviceGetAttribute(
        &Major, CU_DEVICE_ATTRIBUTE_COMPUTE_CAPABILITY_MAJOR, hDevice->get()));
    bool IFP = (Major >= 7);
    return ReturnValue(IFP);
  }

  case UR_DEVICE_INFO_ATOMIC_64: {
    int Major = 0;
    UR_CHECK_ERROR(cuDeviceGetAttribute(
        &Major, CU_DEVICE_ATTRIBUTE_COMPUTE_CAPABILITY_MAJOR, hDevice->get()));

    bool Atomic64 = (Major >= 6) ? true : false;
    return ReturnValue(Atomic64);
  }
  case UR_DEVICE_INFO_ATOMIC_MEMORY_ORDER_CAPABILITIES: {
    ur_memory_order_capability_flags_t Capabilities =
        UR_MEMORY_ORDER_CAPABILITY_FLAG_RELAXED |
        UR_MEMORY_ORDER_CAPABILITY_FLAG_ACQUIRE |
        UR_MEMORY_ORDER_CAPABILITY_FLAG_RELEASE |
        UR_MEMORY_ORDER_CAPABILITY_FLAG_ACQ_REL;

    int Major = 0;
    UR_CHECK_ERROR(cuDeviceGetAttribute(
        &Major, CU_DEVICE_ATTRIBUTE_COMPUTE_CAPABILITY_MAJOR, hDevice->get()));
    if (Major >= 7)
      Capabilities |= UR_MEMORY_ORDER_CAPABILITY_FLAG_SEQ_CST;

    return ReturnValue(Capabilities);
  }
  case UR_DEVICE_INFO_ATOMIC_MEMORY_SCOPE_CAPABILITIES: {
    int Major = 0;
    UR_CHECK_ERROR(cuDeviceGetAttribute(
        &Major, CU_DEVICE_ATTRIBUTE_COMPUTE_CAPABILITY_MAJOR, hDevice->get()));
    uint64_t Capabilities =
        (Major >= 7) ? UR_MEMORY_SCOPE_CAPABILITY_FLAG_WORK_ITEM |
                           UR_MEMORY_SCOPE_CAPABILITY_FLAG_SUB_GROUP |
                           UR_MEMORY_SCOPE_CAPABILITY_FLAG_WORK_GROUP |
                           UR_MEMORY_SCOPE_CAPABILITY_FLAG_DEVICE |
                           UR_MEMORY_SCOPE_CAPABILITY_FLAG_SYSTEM
                     : UR_MEMORY_SCOPE_CAPABILITY_FLAG_WORK_ITEM |
                           UR_MEMORY_SCOPE_CAPABILITY_FLAG_SUB_GROUP |
                           UR_MEMORY_SCOPE_CAPABILITY_FLAG_WORK_GROUP |
                           UR_MEMORY_SCOPE_CAPABILITY_FLAG_DEVICE;
    return ReturnValue(Capabilities);
  }

  case UR_DEVICE_INFO_ATOMIC_FENCE_ORDER_CAPABILITIES: {
    // SYCL2020 4.6.4.2 minimum mandated capabilities for
    // atomic_fence_order_capabilities.
    ur_memory_order_capability_flags_t Capabilities =
        UR_MEMORY_ORDER_CAPABILITY_FLAG_RELAXED |
        UR_MEMORY_ORDER_CAPABILITY_FLAG_ACQUIRE |
        UR_MEMORY_ORDER_CAPABILITY_FLAG_RELEASE |
        UR_MEMORY_ORDER_CAPABILITY_FLAG_ACQ_REL;

    int Major = 0;
    UR_CHECK_ERROR(cuDeviceGetAttribute(
        &Major, CU_DEVICE_ATTRIBUTE_COMPUTE_CAPABILITY_MAJOR, hDevice->get()));
    if (Major >= 7)
      Capabilities |= UR_MEMORY_ORDER_CAPABILITY_FLAG_SEQ_CST;

    return ReturnValue(Capabilities);
  }
  case UR_DEVICE_INFO_ATOMIC_FENCE_SCOPE_CAPABILITIES: {
    // SYCL2020 4.6.4.2 minimum mandated capabilities for
    // atomic_fence/memory_scope_capabilities.
    // Because scopes are hierarchical, wider scopes support all narrower
    // scopes. At a minimum, each device must support WORK_ITEM, SUB_GROUP and
    // WORK_GROUP. (https://github.com/KhronosGroup/SYCL-Docs/pull/382)
    ur_memory_scope_capability_flags_t Capabilities =
        UR_MEMORY_SCOPE_CAPABILITY_FLAG_WORK_ITEM |
        UR_MEMORY_SCOPE_CAPABILITY_FLAG_SUB_GROUP |
        UR_MEMORY_SCOPE_CAPABILITY_FLAG_WORK_GROUP;
    return ReturnValue(Capabilities);
  }
  case UR_DEVICE_INFO_BFLOAT16: {
    int Major = 0;
    UR_CHECK_ERROR(cuDeviceGetAttribute(
        &Major, CU_DEVICE_ATTRIBUTE_COMPUTE_CAPABILITY_MAJOR, hDevice->get()));

    bool BFloat16 = (Major >= 8) ? true : false;
    return ReturnValue(BFloat16);
  }
  case UR_DEVICE_INFO_SUB_GROUP_SIZES_INTEL: {
    // NVIDIA devices only support one sub-group size (the warp size)
    int WarpSize = 0;
    UR_CHECK_ERROR(cuDeviceGetAttribute(
        &WarpSize, CU_DEVICE_ATTRIBUTE_WARP_SIZE, hDevice->get()));
    size_t Sizes[1] = {static_cast<size_t>(WarpSize)};
    return ReturnValue(Sizes, 1);
  }
  case UR_DEVICE_INFO_MAX_CLOCK_FREQUENCY: {
    int ClockFreq = 0;
    UR_CHECK_ERROR(cuDeviceGetAttribute(
        &ClockFreq, CU_DEVICE_ATTRIBUTE_CLOCK_RATE, hDevice->get()));
    detail::ur::assertion(ClockFreq >= 0);
    return ReturnValue(static_cast<uint32_t>(ClockFreq) / 1000u);
  }
  case UR_DEVICE_INFO_ADDRESS_BITS: {
    auto Bits = uint32_t{std::numeric_limits<uintptr_t>::digits};
    return ReturnValue(Bits);
  }
  case UR_DEVICE_INFO_MAX_MEM_ALLOC_SIZE: {
    return ReturnValue(uint64_t{hDevice->getMaxAllocSize()});
  }
  case UR_DEVICE_INFO_IMAGE_SUPPORTED: {
    bool Enabled = false;

    if (std::getenv("SYCL_PI_CUDA_ENABLE_IMAGE_SUPPORT") != nullptr ||
        std::getenv("UR_CUDA_ENABLE_IMAGE_SUPPORT") != nullptr) {
      Enabled = true;
    } else {
      logger::always(
          "Images are not fully supported by the CUDA BE, their support is "
          "disabled by default. Their partial support can be activated by "
          "setting SYCL_PI_CUDA_ENABLE_IMAGE_SUPPORT environment variable at "
          "runtime.");
    }

    return ReturnValue(Enabled);
  }
  case UR_DEVICE_INFO_MAX_READ_IMAGE_ARGS: {
    // This call doesn't match to CUDA as it doesn't have images, but instead
    // surfaces and textures. No clear call in the CUDA API to determine this,
    // but some searching found as of SM 2.x 128 are supported.
    return ReturnValue(128u);
  }
  case UR_DEVICE_INFO_MAX_WRITE_IMAGE_ARGS: {
    // This call doesn't match to CUDA as it doesn't have images, but instead
    // surfaces and textures. No clear call in the CUDA API to determine this,
    // but some searching found as of SM 2.x 128 are supported.
    return ReturnValue(128u);
  }
  case UR_DEVICE_INFO_IMAGE2D_MAX_HEIGHT: {
    // Take the smaller of maximum surface and maximum texture height.
    int TexHeight = 0;
    UR_CHECK_ERROR(cuDeviceGetAttribute(
        &TexHeight, CU_DEVICE_ATTRIBUTE_MAXIMUM_TEXTURE2D_HEIGHT,
        hDevice->get()));
    detail::ur::assertion(TexHeight >= 0);
    int SurfHeight = 0;
    UR_CHECK_ERROR(cuDeviceGetAttribute(
        &SurfHeight, CU_DEVICE_ATTRIBUTE_MAXIMUM_SURFACE2D_HEIGHT,
        hDevice->get()));
    detail::ur::assertion(SurfHeight >= 0);

    int Min = std::min(TexHeight, SurfHeight);

    return ReturnValue(static_cast<size_t>(Min));
  }
  case UR_DEVICE_INFO_IMAGE2D_MAX_WIDTH: {
    // Take the smaller of maximum surface and maximum texture width.
    int TexWidth = 0;
    UR_CHECK_ERROR(cuDeviceGetAttribute(
        &TexWidth, CU_DEVICE_ATTRIBUTE_MAXIMUM_TEXTURE2D_WIDTH,
        hDevice->get()));
    detail::ur::assertion(TexWidth >= 0);
    int SurfWidth = 0;
    UR_CHECK_ERROR(cuDeviceGetAttribute(
        &SurfWidth, CU_DEVICE_ATTRIBUTE_MAXIMUM_SURFACE2D_WIDTH,
        hDevice->get()));
    detail::ur::assertion(SurfWidth >= 0);

    int Min = std::min(TexWidth, SurfWidth);

    return ReturnValue(static_cast<size_t>(Min));
  }
  case UR_DEVICE_INFO_IMAGE3D_MAX_HEIGHT: {
    // Take the smaller of maximum surface and maximum texture height.
    int TexHeight = 0;
    UR_CHECK_ERROR(cuDeviceGetAttribute(
        &TexHeight, CU_DEVICE_ATTRIBUTE_MAXIMUM_TEXTURE3D_HEIGHT,
        hDevice->get()));
    detail::ur::assertion(TexHeight >= 0);
    int SurfHeight = 0;
    UR_CHECK_ERROR(cuDeviceGetAttribute(
        &SurfHeight, CU_DEVICE_ATTRIBUTE_MAXIMUM_SURFACE3D_HEIGHT,
        hDevice->get()));
    detail::ur::assertion(SurfHeight >= 0);

    int Min = std::min(TexHeight, SurfHeight);

    return ReturnValue(static_cast<size_t>(Min));
  }
  case UR_DEVICE_INFO_IMAGE3D_MAX_WIDTH: {
    // Take the smaller of maximum surface and maximum texture width.
    int TexWidth = 0;
    UR_CHECK_ERROR(cuDeviceGetAttribute(
        &TexWidth, CU_DEVICE_ATTRIBUTE_MAXIMUM_TEXTURE3D_WIDTH,
        hDevice->get()));
    detail::ur::assertion(TexWidth >= 0);
    int SurfWidth = 0;
    UR_CHECK_ERROR(cuDeviceGetAttribute(
        &SurfWidth, CU_DEVICE_ATTRIBUTE_MAXIMUM_SURFACE3D_WIDTH,
        hDevice->get()));
    detail::ur::assertion(SurfWidth >= 0);

    int Min = std::min(TexWidth, SurfWidth);

    return ReturnValue(static_cast<size_t>(Min));
  }
  case UR_DEVICE_INFO_IMAGE3D_MAX_DEPTH: {
    // Take the smaller of maximum surface and maximum texture depth.
    int TexDepth = 0;
    UR_CHECK_ERROR(cuDeviceGetAttribute(
        &TexDepth, CU_DEVICE_ATTRIBUTE_MAXIMUM_TEXTURE3D_DEPTH,
        hDevice->get()));
    detail::ur::assertion(TexDepth >= 0);
    int SurfDepth = 0;
    UR_CHECK_ERROR(cuDeviceGetAttribute(
        &SurfDepth, CU_DEVICE_ATTRIBUTE_MAXIMUM_SURFACE3D_DEPTH,
        hDevice->get()));
    detail::ur::assertion(SurfDepth >= 0);

    int Min = std::min(TexDepth, SurfDepth);

    return ReturnValue(static_cast<size_t>(Min));
  }
  case UR_DEVICE_INFO_IMAGE_MAX_BUFFER_SIZE: {
    // Take the smaller of maximum surface and maximum texture width.
    int TexWidth = 0;
    UR_CHECK_ERROR(cuDeviceGetAttribute(
        &TexWidth, CU_DEVICE_ATTRIBUTE_MAXIMUM_TEXTURE1D_WIDTH,
        hDevice->get()));
    detail::ur::assertion(TexWidth >= 0);
    int SurfWidth = 0;
    UR_CHECK_ERROR(cuDeviceGetAttribute(
        &SurfWidth, CU_DEVICE_ATTRIBUTE_MAXIMUM_SURFACE1D_WIDTH,
        hDevice->get()));
    detail::ur::assertion(SurfWidth >= 0);

    int Min = std::min(TexWidth, SurfWidth);

    return ReturnValue(static_cast<size_t>(Min));
  }
  case UR_DEVICE_INFO_IMAGE_MAX_ARRAY_SIZE: {
    return ReturnValue(0lu);
  }
  case UR_DEVICE_INFO_MAX_SAMPLERS: {
    // This call is kind of meaningless for cuda, as samplers don't exist.
    // Closest thing is textures, which is 128.
    return ReturnValue(128u);
  }
  case UR_DEVICE_INFO_MAX_PARAMETER_SIZE: {
    // https://docs.nvidia.com/cuda/cuda-c-programming-guide/#function-parameters
    // __global__ function parameters are passed to the device via constant
    // memory and are limited to 4 KB.
    return ReturnValue(4000lu);
  }
  case UR_DEVICE_INFO_MEM_BASE_ADDR_ALIGN: {
    int MemBaseAddrAlign = 0;
    UR_CHECK_ERROR(cuDeviceGetAttribute(&MemBaseAddrAlign,
                                        CU_DEVICE_ATTRIBUTE_TEXTURE_ALIGNMENT,
                                        hDevice->get()));
    // Multiply by 8 as clGetDeviceInfo returns this value in bits
    MemBaseAddrAlign *= 8;
    return ReturnValue(MemBaseAddrAlign);
  }
  case UR_DEVICE_INFO_HALF_FP_CONFIG: {
    // TODO: is this config consistent across all NVIDIA GPUs?
    return ReturnValue(0u);
  }
  case UR_DEVICE_INFO_SINGLE_FP_CONFIG: {
    // TODO: is this config consistent across all NVIDIA GPUs?
    ur_device_fp_capability_flags_t Config =
        UR_DEVICE_FP_CAPABILITY_FLAG_DENORM |
        UR_DEVICE_FP_CAPABILITY_FLAG_INF_NAN |
        UR_DEVICE_FP_CAPABILITY_FLAG_ROUND_TO_NEAREST |
        UR_DEVICE_FP_CAPABILITY_FLAG_ROUND_TO_ZERO |
        UR_DEVICE_FP_CAPABILITY_FLAG_ROUND_TO_INF |
        UR_DEVICE_FP_CAPABILITY_FLAG_FMA |
        UR_DEVICE_FP_CAPABILITY_FLAG_CORRECTLY_ROUNDED_DIVIDE_SQRT;
    return ReturnValue(Config);
  }
  case UR_DEVICE_INFO_DOUBLE_FP_CONFIG: {
    // TODO: is this config consistent across all NVIDIA GPUs?
    ur_device_fp_capability_flags_t Config =
        UR_DEVICE_FP_CAPABILITY_FLAG_DENORM |
        UR_DEVICE_FP_CAPABILITY_FLAG_INF_NAN |
        UR_DEVICE_FP_CAPABILITY_FLAG_ROUND_TO_NEAREST |
        UR_DEVICE_FP_CAPABILITY_FLAG_ROUND_TO_ZERO |
        UR_DEVICE_FP_CAPABILITY_FLAG_ROUND_TO_INF |
        UR_DEVICE_FP_CAPABILITY_FLAG_FMA;
    return ReturnValue(Config);
  }
  case UR_DEVICE_INFO_GLOBAL_MEM_CACHE_TYPE: {
    // TODO: is this config consistent across all NVIDIA GPUs?
    return ReturnValue(UR_DEVICE_MEM_CACHE_TYPE_READ_WRITE_CACHE);
  }
  case UR_DEVICE_INFO_GLOBAL_MEM_CACHELINE_SIZE: {
    // The value is documented for all existing GPUs in the CUDA programming
    // guidelines, section "H.3.2. Global Memory".
    return ReturnValue(128u);
  }
  case UR_DEVICE_INFO_GLOBAL_MEM_CACHE_SIZE: {
    int CacheSize = 0;
    UR_CHECK_ERROR(cuDeviceGetAttribute(
        &CacheSize, CU_DEVICE_ATTRIBUTE_L2_CACHE_SIZE, hDevice->get()));
    detail::ur::assertion(CacheSize >= 0);
    // The L2 cache is global to the GPU.
    return ReturnValue(static_cast<uint64_t>(CacheSize));
  }
  case UR_DEVICE_INFO_GLOBAL_MEM_SIZE: {
    size_t Bytes = 0;
    // Runtime API has easy access to this value, driver API info is scarse.
    detail::ur::assertion(cuDeviceTotalMem(&Bytes, hDevice->get()) ==
                          CUDA_SUCCESS);
    return ReturnValue(uint64_t{Bytes});
  }
  case UR_DEVICE_INFO_MAX_CONSTANT_BUFFER_SIZE: {
    int ConstantMemory = 0;
    UR_CHECK_ERROR(cuDeviceGetAttribute(
        &ConstantMemory, CU_DEVICE_ATTRIBUTE_TOTAL_CONSTANT_MEMORY,
        hDevice->get()));
    detail::ur::assertion(ConstantMemory >= 0);

    return ReturnValue(static_cast<uint64_t>(ConstantMemory));
  }
  case UR_DEVICE_INFO_MAX_CONSTANT_ARGS: {
    // TODO: is there a way to retrieve this from CUDA driver API?
    // Hard coded to value returned by clinfo for OpenCL 1.2 CUDA | GeForce GTX
    // 1060 3GB
    return ReturnValue(9u);
  }
  case UR_DEVICE_INFO_LOCAL_MEM_TYPE: {
    return ReturnValue(UR_DEVICE_LOCAL_MEM_TYPE_LOCAL);
  }
  case UR_DEVICE_INFO_LOCAL_MEM_SIZE: {
    // OpenCL's "local memory" maps most closely to CUDA's "shared memory".
    // CUDA has its own definition of "local memory", which maps to OpenCL's
    // "private memory".
    if (hDevice->maxLocalMemSizeChosen()) {
      return ReturnValue(
          static_cast<uint64_t>(hDevice->getMaxChosenLocalMem()));
    } else {
      return ReturnValue(
          static_cast<uint64_t>(hDevice->getMaxCapacityLocalMem()));
    }
  }
  case UR_DEVICE_INFO_ERROR_CORRECTION_SUPPORT: {
    int ECCEnabled = 0;
    UR_CHECK_ERROR(cuDeviceGetAttribute(
        &ECCEnabled, CU_DEVICE_ATTRIBUTE_ECC_ENABLED, hDevice->get()));

    detail::ur::assertion((ECCEnabled == 0) | (ECCEnabled == 1));
    auto Result = static_cast<bool>(ECCEnabled);
    return ReturnValue(Result);
  }
  case UR_DEVICE_INFO_HOST_UNIFIED_MEMORY: {
    int IsIntegrated = 0;
    UR_CHECK_ERROR(cuDeviceGetAttribute(
        &IsIntegrated, CU_DEVICE_ATTRIBUTE_INTEGRATED, hDevice->get()));

    detail::ur::assertion((IsIntegrated == 0) | (IsIntegrated == 1));
    auto result = static_cast<bool>(IsIntegrated);
    return ReturnValue(result);
  }
  case UR_DEVICE_INFO_PROFILING_TIMER_RESOLUTION: {
    // Hard coded to value returned by clinfo for OpenCL 1.2 CUDA | GeForce GTX
    // 1060 3GB
    return ReturnValue(1000lu);
  }
  case UR_DEVICE_INFO_ENDIAN_LITTLE: {
    return ReturnValue(true);
  }
  case UR_DEVICE_INFO_AVAILABLE: {
    return ReturnValue(true);
  }
  case UR_DEVICE_INFO_BUILD_ON_SUBDEVICE: {
    return ReturnValue(true);
  }
  case UR_DEVICE_INFO_COMPILER_AVAILABLE: {
    return ReturnValue(true);
  }
  case UR_DEVICE_INFO_LINKER_AVAILABLE: {
    return ReturnValue(true);
  }
  case UR_DEVICE_INFO_EXECUTION_CAPABILITIES: {
    auto Capability = ur_device_exec_capability_flags_t{
        UR_DEVICE_EXEC_CAPABILITY_FLAG_KERNEL};
    return ReturnValue(Capability);
  }
  case UR_DEVICE_INFO_QUEUE_PROPERTIES:
    return ReturnValue(
        ur_queue_flag_t(UR_QUEUE_FLAG_OUT_OF_ORDER_EXEC_MODE_ENABLE |
                        UR_QUEUE_FLAG_PROFILING_ENABLE));
  case UR_DEVICE_INFO_QUEUE_ON_DEVICE_PROPERTIES: {
    // The mandated minimum capability:
    ur_queue_flags_t Capability = UR_QUEUE_FLAG_PROFILING_ENABLE |
                                  UR_QUEUE_FLAG_OUT_OF_ORDER_EXEC_MODE_ENABLE;
    return ReturnValue(Capability);
  }
  case UR_DEVICE_INFO_QUEUE_ON_HOST_PROPERTIES: {
    // The mandated minimum capability:
    ur_queue_flags_t Capability = UR_QUEUE_FLAG_PROFILING_ENABLE;
    return ReturnValue(Capability);
  }
  case UR_DEVICE_INFO_BUILT_IN_KERNELS: {
    // An empty string is returned if no built-in kernels are supported by the
    // device.
    return ReturnValue("");
  }
  case UR_DEVICE_INFO_PLATFORM: {
    return ReturnValue(hDevice->getPlatform());
  }
  case UR_DEVICE_INFO_NAME: {
    static constexpr size_t MaxDeviceNameLength = 256u;
    char Name[MaxDeviceNameLength];
    UR_CHECK_ERROR(cuDeviceGetName(Name, MaxDeviceNameLength, hDevice->get()));
    return ReturnValue(Name, strlen(Name) + 1);
  }
  case UR_DEVICE_INFO_VENDOR: {
    return ReturnValue("NVIDIA Corporation");
  }
  case UR_DEVICE_INFO_DRIVER_VERSION: {
    auto Version = getCudaVersionString();
    return ReturnValue(Version.c_str());
  }
  case UR_DEVICE_INFO_PROFILE: {
    return ReturnValue("CUDA");
  }
  case UR_DEVICE_INFO_REFERENCE_COUNT: {
    return ReturnValue(hDevice->getReferenceCount());
  }
  case UR_DEVICE_INFO_VERSION: {
    std::stringstream SS;
    int Major;
    UR_CHECK_ERROR(cuDeviceGetAttribute(
        &Major, CU_DEVICE_ATTRIBUTE_COMPUTE_CAPABILITY_MAJOR, hDevice->get()));
    SS << Major;
    int Minor;
    UR_CHECK_ERROR(cuDeviceGetAttribute(
        &Minor, CU_DEVICE_ATTRIBUTE_COMPUTE_CAPABILITY_MINOR, hDevice->get()));
    SS << "." << Minor;
    return ReturnValue(SS.str().c_str());
  }
  case UR_EXT_DEVICE_INFO_OPENCL_C_VERSION: {
    return ReturnValue("");
  }
  case UR_DEVICE_INFO_EXTENSIONS: {

    std::string SupportedExtensions = "cl_khr_fp64 cl_khr_subgroups ";
    SupportedExtensions += "pi_ext_intel_devicelib_assert ";
    // Return supported for the UR command-buffer experimental feature
    SupportedExtensions += "ur_exp_command_buffer ";
    SupportedExtensions += "ur_exp_usm_p2p ";
    SupportedExtensions += " ";

    int Major = 0;
    int Minor = 0;

    UR_CHECK_ERROR(cuDeviceGetAttribute(
        &Major, CU_DEVICE_ATTRIBUTE_COMPUTE_CAPABILITY_MAJOR, hDevice->get()));
    UR_CHECK_ERROR(cuDeviceGetAttribute(
        &Minor, CU_DEVICE_ATTRIBUTE_COMPUTE_CAPABILITY_MINOR, hDevice->get()));

    if ((Major >= 6) || ((Major == 5) && (Minor >= 3))) {
      SupportedExtensions += "cl_khr_fp16 ";
    }

    return ReturnValue(SupportedExtensions.c_str());
  }
  case UR_DEVICE_INFO_PRINTF_BUFFER_SIZE: {
    // The minimum value for the FULL profile is 1 MB.
    return ReturnValue(1024lu);
  }
  case UR_DEVICE_INFO_PREFERRED_INTEROP_USER_SYNC: {
    return ReturnValue(true);
  }
  case UR_DEVICE_INFO_PARENT_DEVICE: {
    return ReturnValue(nullptr);
  }
  case UR_DEVICE_INFO_PARTITION_MAX_SUB_DEVICES: {
    return ReturnValue(0u);
  }
  case UR_DEVICE_INFO_SUPPORTED_PARTITIONS: {
    if (pPropSizeRet) {
      *pPropSizeRet = 0;
    }
    return UR_RESULT_SUCCESS;
  }

  case UR_DEVICE_INFO_PARTITION_AFFINITY_DOMAIN: {
    return ReturnValue(0u);
  }
  case UR_DEVICE_INFO_PARTITION_TYPE: {
    if (pPropSizeRet) {
      *pPropSizeRet = 0;
    }
    return UR_RESULT_SUCCESS;
  }

    // Intel USM extensions

  case UR_DEVICE_INFO_USM_HOST_SUPPORT: {
    // from cl_intel_unified_shared_memory: "The host memory access capabilities
    // apply to any host allocation."
    //
    // query if/how the device can access page-locked host memory, possibly
    // through PCIe, using the same pointer as the host
    uint32_t Value = {};
    if (getAttribute(hDevice, CU_DEVICE_ATTRIBUTE_UNIFIED_ADDRESSING)) {
      // the device shares a unified address space with the host
      if (getAttribute(hDevice, CU_DEVICE_ATTRIBUTE_COMPUTE_CAPABILITY_MAJOR) >=
          6) {
        // compute capability 6.x introduces operations that are atomic with
        // respect to other CPUs and GPUs in the system
        Value = UR_DEVICE_USM_ACCESS_CAPABILITY_FLAG_ACCESS |
                UR_DEVICE_USM_ACCESS_CAPABILITY_FLAG_ATOMIC_ACCESS |
                UR_DEVICE_USM_ACCESS_CAPABILITY_FLAG_CONCURRENT_ACCESS |
                UR_DEVICE_USM_ACCESS_CAPABILITY_FLAG_ATOMIC_CONCURRENT_ACCESS;
      } else {
        // on GPU architectures with compute capability lower than 6.x, atomic
        // operations from the GPU to CPU memory will not be atomic with respect
        // to CPU initiated atomic operations
        Value = UR_DEVICE_USM_ACCESS_CAPABILITY_FLAG_ACCESS |
                UR_DEVICE_USM_ACCESS_CAPABILITY_FLAG_CONCURRENT_ACCESS;
      }
    }
    return ReturnValue(Value);
  }
  case UR_DEVICE_INFO_USM_DEVICE_SUPPORT: {
    // from cl_intel_unified_shared_memory:
    // "The device memory access capabilities apply to any device allocation
    // associated with this device."
    //
    // query how the device can access memory allocated on the device itself (?)
    uint32_t Value =
        UR_DEVICE_USM_ACCESS_CAPABILITY_FLAG_ACCESS |
        UR_DEVICE_USM_ACCESS_CAPABILITY_FLAG_ATOMIC_ACCESS |
        UR_DEVICE_USM_ACCESS_CAPABILITY_FLAG_CONCURRENT_ACCESS |
        UR_DEVICE_USM_ACCESS_CAPABILITY_FLAG_ATOMIC_CONCURRENT_ACCESS;
    return ReturnValue(Value);
  }
  case UR_DEVICE_INFO_USM_SINGLE_SHARED_SUPPORT: {
    // from cl_intel_unified_shared_memory:
    // "The single device shared memory access capabilities apply to any shared
    // allocation associated with this device."
    //
    // query if/how the device can access managed memory associated to it
    uint32_t Value = {};
    if (getAttribute(hDevice, CU_DEVICE_ATTRIBUTE_MANAGED_MEMORY)) {
      // the device can allocate managed memory on this system
      Value = UR_DEVICE_USM_ACCESS_CAPABILITY_FLAG_ACCESS |
              UR_DEVICE_USM_ACCESS_CAPABILITY_FLAG_ATOMIC_ACCESS;
    }
    if (getAttribute(hDevice, CU_DEVICE_ATTRIBUTE_CONCURRENT_MANAGED_ACCESS)) {
      // the device can coherently access managed memory concurrently with the
      // CPU
      Value |= UR_DEVICE_USM_ACCESS_CAPABILITY_FLAG_CONCURRENT_ACCESS;
      if (getAttribute(hDevice, CU_DEVICE_ATTRIBUTE_COMPUTE_CAPABILITY_MAJOR) >=
          6) {
        // compute capability 6.x introduces operations that are atomic with
        // respect to other CPUs and GPUs in the system
        Value |= UR_DEVICE_USM_ACCESS_CAPABILITY_FLAG_ATOMIC_CONCURRENT_ACCESS;
      }
    }
    return ReturnValue(Value);
  }
  case UR_DEVICE_INFO_USM_CROSS_SHARED_SUPPORT: {
    // from cl_intel_unified_shared_memory:
    // "The cross-device shared memory access capabilities apply to any shared
    // allocation associated with this device, or to any shared memory
    // allocation on another device that also supports the same cross-device
    // shared memory access capability."
    //
    // query if/how the device can access managed memory associated to other
    // devices
    uint32_t Value = {};
    if (getAttribute(hDevice, CU_DEVICE_ATTRIBUTE_MANAGED_MEMORY)) {
      // the device can allocate managed memory on this system
      Value |= UR_DEVICE_USM_ACCESS_CAPABILITY_FLAG_ACCESS;
    }
    if (getAttribute(hDevice, CU_DEVICE_ATTRIBUTE_CONCURRENT_MANAGED_ACCESS)) {
      // all devices with the CU_DEVICE_ATTRIBUTE_CONCURRENT_MANAGED_ACCESS
      // attribute can coherently access managed memory concurrently with the
      // CPU
      Value |= UR_DEVICE_USM_ACCESS_CAPABILITY_FLAG_CONCURRENT_ACCESS;
    }
    if (getAttribute(hDevice, CU_DEVICE_ATTRIBUTE_COMPUTE_CAPABILITY_MAJOR) >=
        6) {
      // compute capability 6.x introduces operations that are atomic with
      // respect to other CPUs and GPUs in the system
      if (Value & UR_DEVICE_USM_ACCESS_CAPABILITY_FLAG_ACCESS)
        Value |= UR_DEVICE_USM_ACCESS_CAPABILITY_FLAG_ATOMIC_ACCESS;
      if (Value & UR_DEVICE_USM_ACCESS_CAPABILITY_FLAG_CONCURRENT_ACCESS)
        Value |= UR_DEVICE_USM_ACCESS_CAPABILITY_FLAG_ATOMIC_CONCURRENT_ACCESS;
    }
    return ReturnValue(Value);
  }
  case UR_DEVICE_INFO_USM_SYSTEM_SHARED_SUPPORT: {
    // from cl_intel_unified_shared_memory:
    // "The shared system memory access capabilities apply to any allocations
    // made by a system allocator, such as malloc or new."
    //
    // query if/how the device can access pageable host memory allocated by the
    // system allocator
    uint32_t Value = {};
    if (getAttribute(hDevice, CU_DEVICE_ATTRIBUTE_PAGEABLE_MEMORY_ACCESS)) {
      // the device suppports coherently accessing pageable memory without
      // calling cuMemHostRegister/cudaHostRegister on it
      if (getAttribute(hDevice,
                       CU_DEVICE_ATTRIBUTE_HOST_NATIVE_ATOMIC_SUPPORTED)) {
        // the link between the device and the host supports native atomic
        // operations
        Value = UR_DEVICE_USM_ACCESS_CAPABILITY_FLAG_ACCESS |
                UR_DEVICE_USM_ACCESS_CAPABILITY_FLAG_ATOMIC_ACCESS |
                UR_DEVICE_USM_ACCESS_CAPABILITY_FLAG_CONCURRENT_ACCESS |
                UR_DEVICE_USM_ACCESS_CAPABILITY_FLAG_ATOMIC_CONCURRENT_ACCESS;
      } else {
        // the link between the device and the host does not support native
        // atomic operations
        Value = UR_DEVICE_USM_ACCESS_CAPABILITY_FLAG_ACCESS |
                UR_DEVICE_USM_ACCESS_CAPABILITY_FLAG_CONCURRENT_ACCESS;
      }
    }
    return ReturnValue(Value);
  }
  case UR_DEVICE_INFO_ASYNC_BARRIER: {
    int Value = getAttribute(hDevice,
                             CU_DEVICE_ATTRIBUTE_COMPUTE_CAPABILITY_MAJOR) >= 8;
    return ReturnValue(static_cast<bool>(Value));
  }
  case UR_DEVICE_INFO_BACKEND_RUNTIME_VERSION: {
    int Major =
        getAttribute(hDevice, CU_DEVICE_ATTRIBUTE_COMPUTE_CAPABILITY_MAJOR);
    int Minor =
        getAttribute(hDevice, CU_DEVICE_ATTRIBUTE_COMPUTE_CAPABILITY_MINOR);
    std::string Result = std::to_string(Major) + "." + std::to_string(Minor);
    return ReturnValue(Result.c_str());
  }

  case UR_DEVICE_INFO_GLOBAL_MEM_FREE: {
    size_t FreeMemory = 0;
    size_t TotalMemory = 0;
    detail::ur::assertion(cuMemGetInfo(&FreeMemory, &TotalMemory) ==
                              CUDA_SUCCESS,
                          "failed cuMemGetInfo() API.");
    return ReturnValue(FreeMemory);
  }
  case UR_DEVICE_INFO_MEMORY_CLOCK_RATE: {
    int Value = 0;
    UR_CHECK_ERROR(cuDeviceGetAttribute(
        &Value, CU_DEVICE_ATTRIBUTE_MEMORY_CLOCK_RATE, hDevice->get()));
    detail::ur::assertion(Value >= 0);
    // Convert kilohertz to megahertz when returning.
    return ReturnValue(Value / 1000);
  }
  case UR_DEVICE_INFO_MEMORY_BUS_WIDTH: {
    int Value = 0;
    UR_CHECK_ERROR(cuDeviceGetAttribute(
        &Value, CU_DEVICE_ATTRIBUTE_GLOBAL_MEMORY_BUS_WIDTH, hDevice->get()));
    detail::ur::assertion(Value >= 0);
    return ReturnValue(Value);
  }
  case UR_DEVICE_INFO_MAX_COMPUTE_QUEUE_INDICES: {
    return ReturnValue(int32_t{1});
  }
  case UR_DEVICE_INFO_BINDLESS_IMAGES_SUPPORT_EXP: {
    // On CUDA bindless images are supported.
    return ReturnValue(true);
  }
  case UR_DEVICE_INFO_BINDLESS_IMAGES_SHARED_USM_SUPPORT_EXP: {
    // On CUDA bindless images can be backed by shared (managed) USM.
    return ReturnValue(true);
  }
  case UR_DEVICE_INFO_BINDLESS_IMAGES_1D_USM_SUPPORT_EXP: {
    // On CUDA 1D bindless image USM is not supported.
    // More specifically, linear filtering is not supported.
    return ReturnValue(false);
  }
  case UR_DEVICE_INFO_BINDLESS_IMAGES_2D_USM_SUPPORT_EXP: {
    // On CUDA 2D bindless image USM is supported.
    return ReturnValue(true);
  }
  case UR_DEVICE_INFO_IMAGE_PITCH_ALIGN_EXP: {
    int32_t tex_pitch_align = 0;
    UR_CHECK_ERROR(cuDeviceGetAttribute(
        &tex_pitch_align, CU_DEVICE_ATTRIBUTE_TEXTURE_PITCH_ALIGNMENT,
        hDevice->get()));
    return ReturnValue(tex_pitch_align);
  }
  case UR_DEVICE_INFO_MAX_IMAGE_LINEAR_WIDTH_EXP: {
    int32_t tex_max_linear_width = 0;
    UR_CHECK_ERROR(cuDeviceGetAttribute(
        &tex_max_linear_width,
        CU_DEVICE_ATTRIBUTE_MAXIMUM_TEXTURE2D_LINEAR_WIDTH, hDevice->get()));
    return ReturnValue(tex_max_linear_width);
  }
  case UR_DEVICE_INFO_MAX_IMAGE_LINEAR_HEIGHT_EXP: {
    int32_t tex_max_linear_height = 0;
    UR_CHECK_ERROR(cuDeviceGetAttribute(
        &tex_max_linear_height,
        CU_DEVICE_ATTRIBUTE_MAXIMUM_TEXTURE2D_LINEAR_HEIGHT, hDevice->get()));
    return ReturnValue(tex_max_linear_height);
  }
  case UR_DEVICE_INFO_MAX_IMAGE_LINEAR_PITCH_EXP: {
    int32_t tex_max_linear_pitch = 0;
    UR_CHECK_ERROR(cuDeviceGetAttribute(
        &tex_max_linear_pitch,
        CU_DEVICE_ATTRIBUTE_MAXIMUM_TEXTURE2D_LINEAR_PITCH, hDevice->get()));
    return ReturnValue(tex_max_linear_pitch);
  }
  case UR_DEVICE_INFO_MIPMAP_SUPPORT_EXP: {
    // CUDA supports mipmaps.
    return ReturnValue(true);
  }
  case UR_DEVICE_INFO_MIPMAP_ANISOTROPY_SUPPORT_EXP: {
    // CUDA supports anisotropic filtering.
    return ReturnValue(true);
  }
  case UR_DEVICE_INFO_MIPMAP_MAX_ANISOTROPY_EXP: {
    // CUDA has no query for this, but documentation states max value is 16.
    return ReturnValue(16.f);
  }
  case UR_DEVICE_INFO_MIPMAP_LEVEL_REFERENCE_SUPPORT_EXP: {
    // CUDA supports creation of images from individual mipmap levels.
    return ReturnValue(true);
  }

  case UR_DEVICE_INFO_INTEROP_MEMORY_IMPORT_SUPPORT_EXP: {
    // CUDA supports importing external memory.
    return ReturnValue(true);
  }
  case UR_DEVICE_INFO_INTEROP_MEMORY_EXPORT_SUPPORT_EXP: {
    // CUDA does not support exporting it's own device memory.
    return ReturnValue(false);
  }
  case UR_DEVICE_INFO_INTEROP_SEMAPHORE_IMPORT_SUPPORT_EXP: {
    // CUDA supports importing external semaphores.
    return ReturnValue(true);
  }
  case UR_DEVICE_INFO_INTEROP_SEMAPHORE_EXPORT_SUPPORT_EXP: {
    // CUDA does not support exporting semaphores or events.
    return ReturnValue(false);
  }
  case UR_DEVICE_INFO_CUBEMAP_SUPPORT_EXP: {
    // CUDA supports cubemaps.
    return ReturnValue(true);
  }
  case UR_DEVICE_INFO_CUBEMAP_SEAMLESS_FILTERING_SUPPORT_EXP: {
    // CUDA supports cubemap seamless filtering.
    return ReturnValue(true);
  }
<<<<<<< HEAD
  case UR_DEVICE_INFO_BINDLESS_SAMPLED_IMAGE_FETCH_1D_USM_EXP: {
    // CUDA does support fetching 1D USM sampled image data.
    return ReturnValue(true);
  }
  case UR_DEVICE_INFO_BINDLESS_SAMPLED_IMAGE_FETCH_1D_EXP: {
    // CUDA does not support fetching 1D non-USM sampled image data.
    return ReturnValue(false);
  }
  case UR_DEVICE_INFO_BINDLESS_SAMPLED_IMAGE_FETCH_2D_USM_EXP: {
    // CUDA does support fetching 2D USM sampled image data.
    return ReturnValue(true);
  }
  case UR_DEVICE_INFO_BINDLESS_SAMPLED_IMAGE_FETCH_2D_EXP: {
    // CUDA does support fetching 2D non-USM sampled image data.
    return ReturnValue(true);
  }
  case UR_DEVICE_INFO_BINDLESS_SAMPLED_IMAGE_FETCH_3D_USM_EXP: {
    // CUDA does not support 3D USM sampled textures
    return ReturnValue(false);
  }
  case UR_DEVICE_INFO_BINDLESS_SAMPLED_IMAGE_FETCH_3D_EXP: {
    // CUDA does support fetching 3D non-USM sampled image data.
    return ReturnValue(true);
  }
  case UR_DEVICE_INFO_TIMESTAMP_RECORDING_SUPPORT_EXP: {
    // CUDA supports recording timestamp events.
    return ReturnValue(true);
  }
=======
>>>>>>> 003d4da8
  case UR_DEVICE_INFO_DEVICE_ID: {
    int Value = 0;
    UR_CHECK_ERROR(cuDeviceGetAttribute(
        &Value, CU_DEVICE_ATTRIBUTE_PCI_DEVICE_ID, hDevice->get()));
    detail::ur::assertion(Value >= 0);
    return ReturnValue(Value);
  }
  case UR_DEVICE_INFO_UUID: {
    CUuuid UUID;
#if (CUDA_VERSION >= 11040)
    detail::ur::assertion(cuDeviceGetUuid_v2(&UUID, hDevice->get()) ==
                          CUDA_SUCCESS);
#else
    detail::ur::assertion(cuDeviceGetUuid(&UUID, hDevice->get()) ==
                          CUDA_SUCCESS);
#endif
    std::array<unsigned char, 16> Name;
    std::copy(UUID.bytes, UUID.bytes + 16, Name.begin());
    return ReturnValue(Name.data(), 16);
  }
  case UR_DEVICE_INFO_MAX_MEMORY_BANDWIDTH: {
    int Major = 0;
    UR_CHECK_ERROR(cuDeviceGetAttribute(
        &Major, CU_DEVICE_ATTRIBUTE_COMPUTE_CAPABILITY_MAJOR, hDevice->get()));

    int Minor = 0;
    UR_CHECK_ERROR(cuDeviceGetAttribute(
        &Minor, CU_DEVICE_ATTRIBUTE_COMPUTE_CAPABILITY_MINOR, hDevice->get()));

    // Some specific devices seem to need special handling. See reference
    // https://github.com/jeffhammond/HPCInfo/blob/master/cuda/gpu-detect.cu
    bool IsXavierAGX = Major == 7 && Minor == 2;
    bool IsOrinAGX = Major == 8 && Minor == 7;

    int MemoryClockKHz = 0;
    if (IsXavierAGX) {
      MemoryClockKHz = 2133000;
    } else if (IsOrinAGX) {
      MemoryClockKHz = 3200000;
    } else {
      UR_CHECK_ERROR(cuDeviceGetAttribute(&MemoryClockKHz,
                                          CU_DEVICE_ATTRIBUTE_MEMORY_CLOCK_RATE,
                                          hDevice->get()));
    }

    int MemoryBusWidth = 0;
    if (IsOrinAGX) {
      MemoryBusWidth = 256;
    } else {
      UR_CHECK_ERROR(cuDeviceGetAttribute(
          &MemoryBusWidth, CU_DEVICE_ATTRIBUTE_GLOBAL_MEMORY_BUS_WIDTH,
          hDevice->get()));
    }

    uint32_t MemoryBandwidth = MemoryClockKHz * MemoryBusWidth * 250;

    return ReturnValue(MemoryBandwidth);
  }
  case UR_DEVICE_INFO_IL_VERSION: {
    std::string ILVersion = "nvptx-";

    int DriverVersion = 0;
    cuDriverGetVersion(&DriverVersion);
    int Major = DriverVersion / 1000;
    int Minor = DriverVersion % 1000 / 10;

    // We can work out which ptx ISA version we support based on the versioning
    // table published here
    // https://docs.nvidia.com/cuda/parallel-thread-execution/index.html#release-notes
    // Major versions that we support are consistent in how they line up, so we
    // can derive that easily. The minor versions for version 10 don't line up
    // the same so it needs a special case. This is not ideal but it does seem
    // to be the best bet to avoid a maintenance burden here.
    ILVersion += std::to_string(Major - 4) + ".";
    if (Major == 10) {
      ILVersion += std::to_string(Minor + 3);
    } else if (Major >= 11) {
      ILVersion += std::to_string(Minor);
    } else {
      return UR_RESULT_ERROR_INVALID_VALUE;
    }

    return ReturnValue(ILVersion.data(), ILVersion.size());
  }
  case UR_DEVICE_INFO_MAX_REGISTERS_PER_WORK_GROUP: {
    // Maximum number of 32-bit registers available to a thread block.
    // Note: This number is shared by all thread blocks simultaneously resident
    // on a multiprocessor.
    int MaxRegisters{-1};
    UR_CHECK_ERROR(cuDeviceGetAttribute(
        &MaxRegisters, CU_DEVICE_ATTRIBUTE_MAX_REGISTERS_PER_BLOCK,
        hDevice->get()));

    detail::ur::assertion(MaxRegisters >= 0);

    return ReturnValue(static_cast<uint32_t>(MaxRegisters));
  }
  case UR_DEVICE_INFO_MEM_CHANNEL_SUPPORT:
    return ReturnValue(false);
  case UR_DEVICE_INFO_IMAGE_SRGB:
    return ReturnValue(false);
  case UR_DEVICE_INFO_PCI_ADDRESS: {
    constexpr size_t AddressBufferSize = 13;
    char AddressBuffer[AddressBufferSize];
    UR_CHECK_ERROR(
        cuDeviceGetPCIBusId(AddressBuffer, AddressBufferSize, hDevice->get()));
    // CUDA API (8.x - 12.1) guarantees 12 bytes + \0 are written
    detail::ur::assertion(strnlen(AddressBuffer, AddressBufferSize) == 12);
    return ReturnValue(AddressBuffer,
                       strnlen(AddressBuffer, AddressBufferSize - 1) + 1);
  }
  case UR_DEVICE_INFO_KERNEL_SET_SPECIALIZATION_CONSTANTS:
    return ReturnValue(false);
    // TODO: Investigate if this information is available on CUDA.
  case UR_DEVICE_INFO_HOST_PIPE_READ_WRITE_SUPPORTED:
    return ReturnValue(false);
  case UR_DEVICE_INFO_VIRTUAL_MEMORY_SUPPORT:
    return ReturnValue(true);
  case UR_DEVICE_INFO_ESIMD_SUPPORT:
    return ReturnValue(false);
  case UR_DEVICE_INFO_COMPONENT_DEVICES:
  case UR_DEVICE_INFO_COMPOSITE_DEVICE:
    // These two are exclusive of L0.
    return ReturnValue(0);
  case UR_DEVICE_INFO_MAX_READ_WRITE_IMAGE_ARGS:
  case UR_DEVICE_INFO_GPU_EU_COUNT:
  case UR_DEVICE_INFO_GPU_EU_SIMD_WIDTH:
  case UR_DEVICE_INFO_GPU_EU_SLICES:
  case UR_DEVICE_INFO_GPU_SUBSLICES_PER_SLICE:
  case UR_DEVICE_INFO_GPU_EU_COUNT_PER_SUBSLICE:
  case UR_DEVICE_INFO_GPU_HW_THREADS_PER_EU:
    return UR_RESULT_ERROR_UNSUPPORTED_ENUMERATION;

  case UR_DEVICE_INFO_COMMAND_BUFFER_SUPPORT_EXP:
  case UR_DEVICE_INFO_COMMAND_BUFFER_UPDATE_SUPPORT_EXP:
    return ReturnValue(true);

  default:
    break;
  }
  return UR_RESULT_ERROR_INVALID_ENUMERATION;
} catch (...) {
  return exceptionToResult(std::current_exception());
}

/// \return PI_SUCCESS if the function is executed successfully
/// CUDA devices are always root devices so retain always returns success.
UR_APIEXPORT ur_result_t UR_APICALL urDeviceRetain(ur_device_handle_t hDevice) {
  std::ignore = hDevice;
  return UR_RESULT_SUCCESS;
}

UR_APIEXPORT ur_result_t UR_APICALL
urDevicePartition(ur_device_handle_t, const ur_device_partition_properties_t *,
                  uint32_t, ur_device_handle_t *, uint32_t *) {
  return UR_RESULT_ERROR_UNSUPPORTED_FEATURE;
}

/// \return UR_RESULT_SUCCESS always since CUDA devices are always root
/// devices.
UR_APIEXPORT ur_result_t UR_APICALL
urDeviceRelease(ur_device_handle_t hDevice) {
  std::ignore = hDevice;
  return UR_RESULT_SUCCESS;
}

UR_APIEXPORT ur_result_t UR_APICALL urDeviceGet(ur_platform_handle_t hPlatform,
                                                ur_device_type_t DeviceType,
                                                uint32_t NumEntries,
                                                ur_device_handle_t *phDevices,
                                                uint32_t *pNumDevices) {
  ur_result_t Result = UR_RESULT_SUCCESS;
  const bool AskingForAll = DeviceType == UR_DEVICE_TYPE_ALL;
  const bool AskingForDefault = DeviceType == UR_DEVICE_TYPE_DEFAULT;
  const bool AskingForGPU = DeviceType == UR_DEVICE_TYPE_GPU;
  const bool ReturnDevices = AskingForDefault || AskingForAll || AskingForGPU;

  size_t NumDevices = ReturnDevices ? hPlatform->Devices.size() : 0;

  try {
    if (pNumDevices) {
      *pNumDevices = NumDevices;
    }

    if (ReturnDevices && phDevices) {
      for (size_t i = 0; i < std::min(size_t(NumEntries), NumDevices); ++i) {
        phDevices[i] = hPlatform->Devices[i].get();
      }
    }

    return Result;
  } catch (ur_result_t Err) {
    return Err;
  } catch (...) {
    return UR_RESULT_ERROR_OUT_OF_RESOURCES;
  }
}

/// Gets the native CUDA handle of a UR device object
///
/// \param[in] device The UR device to get the native CUDA object of.
/// \param[out] nativeHandle Set to the native handle of the UR device object.
///
/// \return PI_SUCCESS

UR_APIEXPORT ur_result_t UR_APICALL urDeviceGetNativeHandle(
    ur_device_handle_t hDevice, ur_native_handle_t *phNativeHandle) {
  *phNativeHandle = reinterpret_cast<ur_native_handle_t>(
      static_cast<std::uintptr_t>(hDevice->get()));
  return UR_RESULT_SUCCESS;
}

/// Created a UR device object from a CUDA device handle.
/// NOTE: The created UR object does not take ownership of the native handle.
///
/// \param[in] nativeHandle The native handle to create UR device object from.
/// \param[in] platform is the UR platform of the device.
/// \param[out] device Set to the UR device object created from native handle.
///
/// \return TBD

UR_APIEXPORT ur_result_t UR_APICALL urDeviceCreateWithNativeHandle(
    ur_native_handle_t hNativeDevice, ur_platform_handle_t hPlatform,
    const ur_device_native_properties_t *pProperties,
    ur_device_handle_t *phDevice) {
  std::ignore = pProperties;

  // We can't cast between ur_native_handle_t and CUdevice, so memcpy the bits
  // instead
  CUdevice CuDevice = 0;
  memcpy(&CuDevice, &hNativeDevice, sizeof(CUdevice));

  auto IsDevice = [=](std::unique_ptr<ur_device_handle_t_> &Dev) {
    return Dev->get() == CuDevice;
  };

  // If a platform is provided just check if the device is in it
  if (hPlatform) {
    auto SearchRes = std::find_if(begin(hPlatform->Devices),
                                  end(hPlatform->Devices), IsDevice);
    if (SearchRes != end(hPlatform->Devices)) {
      *phDevice = SearchRes->get();
      return UR_RESULT_SUCCESS;
    }
  }

  // Get list of platforms
  uint32_t NumPlatforms = 0;
  ur_adapter_handle_t AdapterHandle = &adapter;
  ur_result_t Result =
      urPlatformGet(&AdapterHandle, 1, 0, nullptr, &NumPlatforms);
  if (Result != UR_RESULT_SUCCESS)
    return Result;

  std::vector<ur_platform_handle_t> Platforms(NumPlatforms);

  Result =
      urPlatformGet(&AdapterHandle, 1, NumPlatforms, Platforms.data(), nullptr);
  if (Result != UR_RESULT_SUCCESS)
    return Result;

  // Iterate through platforms to find device that matches nativeHandle
  for (const auto Platform : Platforms) {
    auto SearchRes = std::find_if(std::begin(Platform->Devices),
                                  std::end(Platform->Devices), IsDevice);
    if (SearchRes != end(Platform->Devices)) {
      *phDevice = static_cast<ur_device_handle_t>((*SearchRes).get());
      return UR_RESULT_SUCCESS;
    }
  }

  // If the provided nativeHandle cannot be matched to an
  // existing device return error
  return UR_RESULT_ERROR_INVALID_OPERATION;
}

ur_result_t UR_APICALL urDeviceGetGlobalTimestamps(ur_device_handle_t hDevice,
                                                   uint64_t *pDeviceTimestamp,
                                                   uint64_t *pHostTimestamp) {
  CUevent Event;
  ScopedContext Active(hDevice->getContext());

  if (pDeviceTimestamp) {
    UR_CHECK_ERROR(cuEventCreate(&Event, CU_EVENT_DEFAULT));
    UR_CHECK_ERROR(cuEventRecord(Event, 0));
  }
  if (pHostTimestamp) {

    using namespace std::chrono;
    *pHostTimestamp =
        duration_cast<nanoseconds>(steady_clock::now().time_since_epoch())
            .count();
  }

  if (pDeviceTimestamp) {
    UR_CHECK_ERROR(cuEventSynchronize(Event));
    *pDeviceTimestamp = hDevice->getElapsedTime(Event);
  }

  return UR_RESULT_SUCCESS;
}

/// \return If available, the first binary that is PTX
///
UR_APIEXPORT ur_result_t UR_APICALL urDeviceSelectBinary(
    ur_device_handle_t hDevice, const ur_device_binary_t *pBinaries,
    uint32_t NumBinaries, uint32_t *pSelectedBinary) {
  std::ignore = hDevice;

  // Look for an image for the NVPTX64 target, and return the first one that is
  // found
  for (uint32_t i = 0; i < NumBinaries; i++) {
    if (strcmp(pBinaries[i].pDeviceTargetSpec,
               UR_DEVICE_BINARY_TARGET_NVPTX64) == 0) {
      *pSelectedBinary = i;
      return UR_RESULT_SUCCESS;
    }
  }

  // No image can be loaded for the given device
  return UR_RESULT_ERROR_INVALID_BINARY;
}<|MERGE_RESOLUTION|>--- conflicted
+++ resolved
@@ -926,37 +926,10 @@
     // CUDA supports cubemap seamless filtering.
     return ReturnValue(true);
   }
-<<<<<<< HEAD
-  case UR_DEVICE_INFO_BINDLESS_SAMPLED_IMAGE_FETCH_1D_USM_EXP: {
-    // CUDA does support fetching 1D USM sampled image data.
-    return ReturnValue(true);
-  }
-  case UR_DEVICE_INFO_BINDLESS_SAMPLED_IMAGE_FETCH_1D_EXP: {
-    // CUDA does not support fetching 1D non-USM sampled image data.
-    return ReturnValue(false);
-  }
-  case UR_DEVICE_INFO_BINDLESS_SAMPLED_IMAGE_FETCH_2D_USM_EXP: {
-    // CUDA does support fetching 2D USM sampled image data.
-    return ReturnValue(true);
-  }
-  case UR_DEVICE_INFO_BINDLESS_SAMPLED_IMAGE_FETCH_2D_EXP: {
-    // CUDA does support fetching 2D non-USM sampled image data.
-    return ReturnValue(true);
-  }
-  case UR_DEVICE_INFO_BINDLESS_SAMPLED_IMAGE_FETCH_3D_USM_EXP: {
-    // CUDA does not support 3D USM sampled textures
-    return ReturnValue(false);
-  }
-  case UR_DEVICE_INFO_BINDLESS_SAMPLED_IMAGE_FETCH_3D_EXP: {
-    // CUDA does support fetching 3D non-USM sampled image data.
-    return ReturnValue(true);
-  }
   case UR_DEVICE_INFO_TIMESTAMP_RECORDING_SUPPORT_EXP: {
     // CUDA supports recording timestamp events.
     return ReturnValue(true);
   }
-=======
->>>>>>> 003d4da8
   case UR_DEVICE_INFO_DEVICE_ID: {
     int Value = 0;
     UR_CHECK_ERROR(cuDeviceGetAttribute(
