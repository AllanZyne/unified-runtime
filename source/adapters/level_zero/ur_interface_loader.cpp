--- conflicted
+++ resolved
@@ -407,15 +407,6 @@
     return retVal;
   }
 
-<<<<<<< HEAD
-  pDdiTable->pfnFree = nullptr;
-  pDdiTable->pfnGetInfo = nullptr;
-  pDdiTable->pfnGranularityGetInfo = urVirtualMemGranularityGetInfo;
-  pDdiTable->pfnMap = urVirtualMemMap;
-  pDdiTable->pfnReserve = urVirtualMemReserve;
-  pDdiTable->pfnSetAccess = nullptr;
-  pDdiTable->pfnUnmap = nullptr;
-=======
   pDdiTable->pfnFree = urVirtualMemFree;
   pDdiTable->pfnGetInfo = urVirtualMemGetInfo;
   pDdiTable->pfnGranularityGetInfo = urVirtualMemGranularityGetInfo;
@@ -423,7 +414,6 @@
   pDdiTable->pfnReserve = urVirtualMemReserve;
   pDdiTable->pfnSetAccess = urVirtualMemSetAccess;
   pDdiTable->pfnUnmap = urVirtualMemUnmap;
->>>>>>> b29930b7
 
   return retVal;
 }
@@ -439,13 +429,8 @@
   }
 
   pDdiTable->pfnCreate = urPhysicalMemCreate;
-<<<<<<< HEAD
-  pDdiTable->pfnRelease = nullptr;
-  pDdiTable->pfnRetain = nullptr;
-=======
   pDdiTable->pfnRelease = urPhysicalMemRelease;
   pDdiTable->pfnRetain = urPhysicalMemRetain;
->>>>>>> b29930b7
 
   return retVal;
 }
