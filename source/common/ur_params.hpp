/*
 *
 * Copyright (C) 2023 Intel Corporation
 *
 * Part of the Unified-Runtime Project, under the Apache License v2.0 with LLVM Exceptions.
 * See LICENSE.TXT
 * SPDX-License-Identifier: Apache-2.0 WITH LLVM-exception
 *
 * @file ur_params.hpp
 *
 */
#ifndef UR_PARAMS_HPP
#define UR_PARAMS_HPP 1

#include "ur_api.h"
#include <bitset>
#include <ostream>

namespace ur_params {
template <typename T> inline void serializePtr(std::ostream &os, T *ptr);
template <typename T>
inline void serializeFlag(std::ostream &os, uint32_t flag);
template <typename T>
inline void serializeTagged(std::ostream &os, const void *ptr, T value,
                            size_t size);

inline void serializeStruct(std::ostream &os, const void *ptr);

template <>
inline void serializeFlag<ur_device_init_flag_t>(std::ostream &os,
                                                 uint32_t flag);

template <>
inline void serializeTagged(std::ostream &os, const void *ptr,
                            ur_platform_info_t value, size_t size);

template <>
inline void serializeTagged(std::ostream &os, const void *ptr,
                            ur_device_info_t value, size_t size);

template <>
inline void serializeFlag<ur_device_affinity_domain_flag_t>(std::ostream &os,
                                                            uint32_t flag);

template <>
inline void serializeFlag<ur_device_fp_capability_flag_t>(std::ostream &os,
                                                          uint32_t flag);

template <>
inline void serializeFlag<ur_device_exec_capability_flag_t>(std::ostream &os,
                                                            uint32_t flag);

template <>
inline void serializeFlag<ur_memory_order_capability_flag_t>(std::ostream &os,
                                                             uint32_t flag);

template <>
inline void serializeFlag<ur_memory_scope_capability_flag_t>(std::ostream &os,
                                                             uint32_t flag);

template <>
inline void
serializeFlag<ur_device_usm_access_capability_flag_t>(std::ostream &os,
                                                      uint32_t flag);

template <>
inline void serializeFlag<ur_context_flag_t>(std::ostream &os, uint32_t flag);

template <>
inline void serializeTagged(std::ostream &os, const void *ptr,
                            ur_context_info_t value, size_t size);

template <>
inline void serializeFlag<ur_mem_flag_t>(std::ostream &os, uint32_t flag);

template <>
inline void serializeTagged(std::ostream &os, const void *ptr,
                            ur_mem_info_t value, size_t size);

template <>
inline void serializeTagged(std::ostream &os, const void *ptr,
                            ur_image_info_t value, size_t size);

template <>
inline void serializeTagged(std::ostream &os, const void *ptr,
                            ur_sampler_info_t value, size_t size);

template <>
inline void serializeFlag<ur_usm_host_mem_flag_t>(std::ostream &os,
                                                  uint32_t flag);

template <>
inline void serializeFlag<ur_usm_device_mem_flag_t>(std::ostream &os,
                                                    uint32_t flag);

template <>
inline void serializeFlag<ur_usm_pool_flag_t>(std::ostream &os, uint32_t flag);

template <>
inline void serializeTagged(std::ostream &os, const void *ptr,
                            ur_usm_alloc_info_t value, size_t size);

template <>
inline void serializeFlag<ur_usm_advice_flag_t>(std::ostream &os,
                                                uint32_t flag);

template <>
inline void serializeTagged(std::ostream &os, const void *ptr,
                            ur_usm_pool_info_t value, size_t size);

template <>
inline void serializeTagged(std::ostream &os, const void *ptr,
                            ur_virtual_mem_granularity_info_t value,
                            size_t size);

template <>
inline void serializeFlag<ur_virtual_mem_access_flag_t>(std::ostream &os,
                                                        uint32_t flag);

template <>
inline void serializeTagged(std::ostream &os, const void *ptr,
                            ur_virtual_mem_info_t value, size_t size);

template <>
inline void serializeFlag<ur_physical_mem_flag_t>(std::ostream &os,
                                                  uint32_t flag);

template <>
inline void serializeTagged(std::ostream &os, const void *ptr,
                            ur_program_info_t value, size_t size);

template <>
inline void serializeTagged(std::ostream &os, const void *ptr,
                            ur_program_build_info_t value, size_t size);

template <>
inline void serializeTagged(std::ostream &os, const void *ptr,
                            ur_kernel_info_t value, size_t size);

template <>
inline void serializeTagged(std::ostream &os, const void *ptr,
                            ur_kernel_group_info_t value, size_t size);

template <>
inline void serializeTagged(std::ostream &os, const void *ptr,
                            ur_kernel_sub_group_info_t value, size_t size);

template <>
inline void serializeTagged(std::ostream &os, const void *ptr,
                            ur_kernel_exec_info_t value, size_t size);

template <>
inline void serializeTagged(std::ostream &os, const void *ptr,
                            ur_queue_info_t value, size_t size);

template <>
inline void serializeFlag<ur_queue_flag_t>(std::ostream &os, uint32_t flag);

template <>
inline void serializeTagged(std::ostream &os, const void *ptr,
                            ur_event_info_t value, size_t size);

template <>
inline void serializeTagged(std::ostream &os, const void *ptr,
                            ur_profiling_info_t value, size_t size);

template <>
inline void serializeFlag<ur_map_flag_t>(std::ostream &os, uint32_t flag);

template <>
inline void serializeFlag<ur_usm_migration_flag_t>(std::ostream &os,
                                                   uint32_t flag);

template <>
inline void serializeFlag<ur_exp_image_copy_flag_t>(std::ostream &os,
                                                    uint32_t flag);

template <>
inline void serializeTagged(std::ostream &os, const void *ptr,
                            ur_exp_peer_info_t value, size_t size);

} // namespace ur_params

inline std::ostream &operator<<(std::ostream &os, enum ur_result_t value);
inline std::ostream &operator<<(std::ostream &os,
                                enum ur_structure_type_t value);
inline std::ostream &operator<<(std::ostream &os,
                                const struct ur_base_properties_t params);
inline std::ostream &operator<<(std::ostream &os,
                                const struct ur_base_desc_t params);
inline std::ostream &operator<<(std::ostream &os,
                                const struct ur_rect_offset_t params);
inline std::ostream &operator<<(std::ostream &os,
                                const struct ur_rect_region_t params);
inline std::ostream &operator<<(std::ostream &os,
                                enum ur_device_init_flag_t value);
inline std::ostream &operator<<(std::ostream &os,
                                enum ur_platform_info_t value);
inline std::ostream &operator<<(std::ostream &os, enum ur_api_version_t value);
inline std::ostream &
operator<<(std::ostream &os,
           const struct ur_platform_native_properties_t params);
inline std::ostream &operator<<(std::ostream &os,
                                enum ur_platform_backend_t value);
inline std::ostream &operator<<(std::ostream &os,
                                const struct ur_device_binary_t params);
inline std::ostream &operator<<(std::ostream &os, enum ur_device_type_t value);
inline std::ostream &operator<<(std::ostream &os, enum ur_device_info_t value);
inline std::ostream &operator<<(std::ostream &os,
                                enum ur_device_affinity_domain_flag_t value);
inline std::ostream &operator<<(std::ostream &os,
                                enum ur_device_partition_t value);
inline std::ostream &operator<<(std::ostream &os,
                                const union ur_device_partition_value_t params);
inline std::ostream &
operator<<(std::ostream &os,
           const struct ur_device_partition_property_t params);
inline std::ostream &
operator<<(std::ostream &os,
           const struct ur_device_partition_properties_t params);
inline std::ostream &operator<<(std::ostream &os,
                                enum ur_device_fp_capability_flag_t value);
inline std::ostream &operator<<(std::ostream &os,
                                enum ur_device_mem_cache_type_t value);
inline std::ostream &operator<<(std::ostream &os,
                                enum ur_device_local_mem_type_t value);
inline std::ostream &operator<<(std::ostream &os,
                                enum ur_device_exec_capability_flag_t value);
inline std::ostream &
operator<<(std::ostream &os, const struct ur_device_native_properties_t params);
inline std::ostream &operator<<(std::ostream &os,
                                enum ur_memory_order_capability_flag_t value);
inline std::ostream &operator<<(std::ostream &os,
                                enum ur_memory_scope_capability_flag_t value);
inline std::ostream &
operator<<(std::ostream &os, enum ur_device_usm_access_capability_flag_t value);
inline std::ostream &operator<<(std::ostream &os, enum ur_context_flag_t value);
inline std::ostream &operator<<(std::ostream &os,
                                const struct ur_context_properties_t params);
inline std::ostream &operator<<(std::ostream &os, enum ur_context_info_t value);
inline std::ostream &
operator<<(std::ostream &os,
           const struct ur_context_native_properties_t params);
inline std::ostream &operator<<(std::ostream &os, enum ur_mem_flag_t value);
inline std::ostream &operator<<(std::ostream &os, enum ur_mem_type_t value);
inline std::ostream &operator<<(std::ostream &os, enum ur_mem_info_t value);
inline std::ostream &operator<<(std::ostream &os,
                                enum ur_image_channel_order_t value);
inline std::ostream &operator<<(std::ostream &os,
                                enum ur_image_channel_type_t value);
inline std::ostream &operator<<(std::ostream &os, enum ur_image_info_t value);
inline std::ostream &operator<<(std::ostream &os,
                                const struct ur_image_format_t params);
inline std::ostream &operator<<(std::ostream &os,
                                const struct ur_image_desc_t params);
inline std::ostream &operator<<(std::ostream &os,
                                const struct ur_buffer_properties_t params);
inline std::ostream &
operator<<(std::ostream &os,
           const struct ur_buffer_channel_properties_t params);
inline std::ostream &
operator<<(std::ostream &os,
           const struct ur_buffer_alloc_location_properties_t params);
inline std::ostream &operator<<(std::ostream &os,
                                const struct ur_buffer_region_t params);
inline std::ostream &operator<<(std::ostream &os,
                                enum ur_buffer_create_type_t value);
inline std::ostream &operator<<(std::ostream &os,
                                const struct ur_mem_native_properties_t params);
inline std::ostream &operator<<(std::ostream &os,
                                enum ur_sampler_filter_mode_t value);
inline std::ostream &operator<<(std::ostream &os,
                                enum ur_sampler_addressing_mode_t value);
inline std::ostream &operator<<(std::ostream &os, enum ur_sampler_info_t value);
inline std::ostream &operator<<(std::ostream &os,
                                const struct ur_sampler_desc_t params);
inline std::ostream &
operator<<(std::ostream &os,
           const struct ur_sampler_native_properties_t params);
inline std::ostream &operator<<(std::ostream &os,
                                enum ur_usm_host_mem_flag_t value);
inline std::ostream &operator<<(std::ostream &os,
                                enum ur_usm_device_mem_flag_t value);
inline std::ostream &operator<<(std::ostream &os,
                                enum ur_usm_pool_flag_t value);
inline std::ostream &operator<<(std::ostream &os, enum ur_usm_type_t value);
inline std::ostream &operator<<(std::ostream &os,
                                enum ur_usm_alloc_info_t value);
inline std::ostream &operator<<(std::ostream &os,
                                enum ur_usm_advice_flag_t value);
inline std::ostream &operator<<(std::ostream &os,
                                const struct ur_usm_desc_t params);
inline std::ostream &operator<<(std::ostream &os,
                                const struct ur_usm_host_desc_t params);
inline std::ostream &operator<<(std::ostream &os,
                                const struct ur_usm_device_desc_t params);
inline std::ostream &operator<<(std::ostream &os,
                                const struct ur_usm_pool_desc_t params);
inline std::ostream &operator<<(std::ostream &os,
                                const struct ur_usm_pool_limits_desc_t params);
inline std::ostream &operator<<(std::ostream &os,
                                enum ur_usm_pool_info_t value);
inline std::ostream &operator<<(std::ostream &os,
                                enum ur_virtual_mem_granularity_info_t value);
inline std::ostream &operator<<(std::ostream &os,
                                enum ur_virtual_mem_access_flag_t value);
inline std::ostream &operator<<(std::ostream &os,
                                enum ur_virtual_mem_info_t value);
inline std::ostream &operator<<(std::ostream &os,
                                enum ur_physical_mem_flag_t value);
inline std::ostream &
operator<<(std::ostream &os, const struct ur_physical_mem_properties_t params);
inline std::ostream &operator<<(std::ostream &os,
                                enum ur_program_metadata_type_t value);
inline std::ostream &operator<<(std::ostream &os,
                                const union ur_program_metadata_value_t params);
inline std::ostream &operator<<(std::ostream &os,
                                const struct ur_program_metadata_t params);
inline std::ostream &operator<<(std::ostream &os,
                                const struct ur_program_properties_t params);
inline std::ostream &operator<<(std::ostream &os, enum ur_program_info_t value);
inline std::ostream &operator<<(std::ostream &os,
                                enum ur_program_build_status_t value);
inline std::ostream &operator<<(std::ostream &os,
                                enum ur_program_binary_type_t value);
inline std::ostream &operator<<(std::ostream &os,
                                enum ur_program_build_info_t value);
inline std::ostream &
operator<<(std::ostream &os,
           const struct ur_specialization_constant_info_t params);
inline std::ostream &
operator<<(std::ostream &os,
           const struct ur_program_native_properties_t params);
inline std::ostream &operator<<(std::ostream &os, enum ur_kernel_info_t value);
inline std::ostream &operator<<(std::ostream &os,
                                enum ur_kernel_group_info_t value);
inline std::ostream &operator<<(std::ostream &os,
                                enum ur_kernel_sub_group_info_t value);
inline std::ostream &operator<<(std::ostream &os,
                                enum ur_kernel_cache_config_t value);
inline std::ostream &operator<<(std::ostream &os,
                                enum ur_kernel_exec_info_t value);
inline std::ostream &
operator<<(std::ostream &os,
           const struct ur_kernel_arg_mem_obj_properties_t params);
inline std::ostream &
operator<<(std::ostream &os, const struct ur_kernel_native_properties_t params);
inline std::ostream &operator<<(std::ostream &os, enum ur_queue_info_t value);
inline std::ostream &operator<<(std::ostream &os, enum ur_queue_flag_t value);
inline std::ostream &operator<<(std::ostream &os,
                                const struct ur_queue_properties_t params);
inline std::ostream &
operator<<(std::ostream &os, const struct ur_queue_index_properties_t params);
inline std::ostream &operator<<(std::ostream &os,
                                const struct ur_queue_native_desc_t params);
inline std::ostream &
operator<<(std::ostream &os, const struct ur_queue_native_properties_t params);
inline std::ostream &operator<<(std::ostream &os, enum ur_command_t value);
inline std::ostream &operator<<(std::ostream &os, enum ur_event_status_t value);
inline std::ostream &operator<<(std::ostream &os, enum ur_event_info_t value);
inline std::ostream &operator<<(std::ostream &os,
                                enum ur_profiling_info_t value);
inline std::ostream &
operator<<(std::ostream &os, const struct ur_event_native_properties_t params);
inline std::ostream &operator<<(std::ostream &os,
                                enum ur_execution_info_t value);
inline std::ostream &operator<<(std::ostream &os, enum ur_function_t value);
inline std::ostream &operator<<(std::ostream &os, enum ur_map_flag_t value);
inline std::ostream &operator<<(std::ostream &os,
                                enum ur_usm_migration_flag_t value);
inline std::ostream &operator<<(std::ostream &os,
                                enum ur_exp_image_copy_flag_t value);
inline std::ostream &
operator<<(std::ostream &os,
           const struct ur_exp_sampler_mip_properties_t params);
inline std::ostream &
operator<<(std::ostream &os, const struct ur_exp_command_buffer_desc_t params);
inline std::ostream &operator<<(std::ostream &os,
                                enum ur_exp_peer_info_t value);

inline std::ostream &operator<<(std::ostream &os, enum ur_result_t value) {
    switch (value) {

    case UR_RESULT_SUCCESS:
        os << "UR_RESULT_SUCCESS";
        break;

    case UR_RESULT_ERROR_INVALID_OPERATION:
        os << "UR_RESULT_ERROR_INVALID_OPERATION";
        break;

    case UR_RESULT_ERROR_INVALID_QUEUE_PROPERTIES:
        os << "UR_RESULT_ERROR_INVALID_QUEUE_PROPERTIES";
        break;

    case UR_RESULT_ERROR_INVALID_QUEUE:
        os << "UR_RESULT_ERROR_INVALID_QUEUE";
        break;

    case UR_RESULT_ERROR_INVALID_VALUE:
        os << "UR_RESULT_ERROR_INVALID_VALUE";
        break;

    case UR_RESULT_ERROR_INVALID_CONTEXT:
        os << "UR_RESULT_ERROR_INVALID_CONTEXT";
        break;

    case UR_RESULT_ERROR_INVALID_PLATFORM:
        os << "UR_RESULT_ERROR_INVALID_PLATFORM";
        break;

    case UR_RESULT_ERROR_INVALID_BINARY:
        os << "UR_RESULT_ERROR_INVALID_BINARY";
        break;

    case UR_RESULT_ERROR_INVALID_PROGRAM:
        os << "UR_RESULT_ERROR_INVALID_PROGRAM";
        break;

    case UR_RESULT_ERROR_INVALID_SAMPLER:
        os << "UR_RESULT_ERROR_INVALID_SAMPLER";
        break;

    case UR_RESULT_ERROR_INVALID_BUFFER_SIZE:
        os << "UR_RESULT_ERROR_INVALID_BUFFER_SIZE";
        break;

    case UR_RESULT_ERROR_INVALID_MEM_OBJECT:
        os << "UR_RESULT_ERROR_INVALID_MEM_OBJECT";
        break;

    case UR_RESULT_ERROR_INVALID_EVENT:
        os << "UR_RESULT_ERROR_INVALID_EVENT";
        break;

    case UR_RESULT_ERROR_INVALID_EVENT_WAIT_LIST:
        os << "UR_RESULT_ERROR_INVALID_EVENT_WAIT_LIST";
        break;

    case UR_RESULT_ERROR_MISALIGNED_SUB_BUFFER_OFFSET:
        os << "UR_RESULT_ERROR_MISALIGNED_SUB_BUFFER_OFFSET";
        break;

    case UR_RESULT_ERROR_INVALID_WORK_GROUP_SIZE:
        os << "UR_RESULT_ERROR_INVALID_WORK_GROUP_SIZE";
        break;

    case UR_RESULT_ERROR_COMPILER_NOT_AVAILABLE:
        os << "UR_RESULT_ERROR_COMPILER_NOT_AVAILABLE";
        break;

    case UR_RESULT_ERROR_PROFILING_INFO_NOT_AVAILABLE:
        os << "UR_RESULT_ERROR_PROFILING_INFO_NOT_AVAILABLE";
        break;

    case UR_RESULT_ERROR_DEVICE_NOT_FOUND:
        os << "UR_RESULT_ERROR_DEVICE_NOT_FOUND";
        break;

    case UR_RESULT_ERROR_INVALID_DEVICE:
        os << "UR_RESULT_ERROR_INVALID_DEVICE";
        break;

    case UR_RESULT_ERROR_DEVICE_LOST:
        os << "UR_RESULT_ERROR_DEVICE_LOST";
        break;

    case UR_RESULT_ERROR_DEVICE_REQUIRES_RESET:
        os << "UR_RESULT_ERROR_DEVICE_REQUIRES_RESET";
        break;

    case UR_RESULT_ERROR_DEVICE_IN_LOW_POWER_STATE:
        os << "UR_RESULT_ERROR_DEVICE_IN_LOW_POWER_STATE";
        break;

    case UR_RESULT_ERROR_DEVICE_PARTITION_FAILED:
        os << "UR_RESULT_ERROR_DEVICE_PARTITION_FAILED";
        break;

    case UR_RESULT_ERROR_INVALID_DEVICE_PARTITION_COUNT:
        os << "UR_RESULT_ERROR_INVALID_DEVICE_PARTITION_COUNT";
        break;

    case UR_RESULT_ERROR_INVALID_WORK_ITEM_SIZE:
        os << "UR_RESULT_ERROR_INVALID_WORK_ITEM_SIZE";
        break;

    case UR_RESULT_ERROR_INVALID_WORK_DIMENSION:
        os << "UR_RESULT_ERROR_INVALID_WORK_DIMENSION";
        break;

    case UR_RESULT_ERROR_INVALID_KERNEL_ARGS:
        os << "UR_RESULT_ERROR_INVALID_KERNEL_ARGS";
        break;

    case UR_RESULT_ERROR_INVALID_KERNEL:
        os << "UR_RESULT_ERROR_INVALID_KERNEL";
        break;

    case UR_RESULT_ERROR_INVALID_KERNEL_NAME:
        os << "UR_RESULT_ERROR_INVALID_KERNEL_NAME";
        break;

    case UR_RESULT_ERROR_INVALID_KERNEL_ARGUMENT_INDEX:
        os << "UR_RESULT_ERROR_INVALID_KERNEL_ARGUMENT_INDEX";
        break;

    case UR_RESULT_ERROR_INVALID_KERNEL_ARGUMENT_SIZE:
        os << "UR_RESULT_ERROR_INVALID_KERNEL_ARGUMENT_SIZE";
        break;

    case UR_RESULT_ERROR_INVALID_KERNEL_ATTRIBUTE_VALUE:
        os << "UR_RESULT_ERROR_INVALID_KERNEL_ATTRIBUTE_VALUE";
        break;

    case UR_RESULT_ERROR_INVALID_IMAGE_SIZE:
        os << "UR_RESULT_ERROR_INVALID_IMAGE_SIZE";
        break;

    case UR_RESULT_ERROR_INVALID_IMAGE_FORMAT_DESCRIPTOR:
        os << "UR_RESULT_ERROR_INVALID_IMAGE_FORMAT_DESCRIPTOR";
        break;

    case UR_RESULT_ERROR_IMAGE_FORMAT_NOT_SUPPORTED:
        os << "UR_RESULT_ERROR_IMAGE_FORMAT_NOT_SUPPORTED";
        break;

    case UR_RESULT_ERROR_MEM_OBJECT_ALLOCATION_FAILURE:
        os << "UR_RESULT_ERROR_MEM_OBJECT_ALLOCATION_FAILURE";
        break;

    case UR_RESULT_ERROR_INVALID_PROGRAM_EXECUTABLE:
        os << "UR_RESULT_ERROR_INVALID_PROGRAM_EXECUTABLE";
        break;

    case UR_RESULT_ERROR_UNINITIALIZED:
        os << "UR_RESULT_ERROR_UNINITIALIZED";
        break;

    case UR_RESULT_ERROR_OUT_OF_HOST_MEMORY:
        os << "UR_RESULT_ERROR_OUT_OF_HOST_MEMORY";
        break;

    case UR_RESULT_ERROR_OUT_OF_DEVICE_MEMORY:
        os << "UR_RESULT_ERROR_OUT_OF_DEVICE_MEMORY";
        break;

    case UR_RESULT_ERROR_OUT_OF_RESOURCES:
        os << "UR_RESULT_ERROR_OUT_OF_RESOURCES";
        break;

    case UR_RESULT_ERROR_PROGRAM_BUILD_FAILURE:
        os << "UR_RESULT_ERROR_PROGRAM_BUILD_FAILURE";
        break;

    case UR_RESULT_ERROR_PROGRAM_LINK_FAILURE:
        os << "UR_RESULT_ERROR_PROGRAM_LINK_FAILURE";
        break;

    case UR_RESULT_ERROR_UNSUPPORTED_VERSION:
        os << "UR_RESULT_ERROR_UNSUPPORTED_VERSION";
        break;

    case UR_RESULT_ERROR_UNSUPPORTED_FEATURE:
        os << "UR_RESULT_ERROR_UNSUPPORTED_FEATURE";
        break;

    case UR_RESULT_ERROR_INVALID_ARGUMENT:
        os << "UR_RESULT_ERROR_INVALID_ARGUMENT";
        break;

    case UR_RESULT_ERROR_INVALID_NULL_HANDLE:
        os << "UR_RESULT_ERROR_INVALID_NULL_HANDLE";
        break;

    case UR_RESULT_ERROR_HANDLE_OBJECT_IN_USE:
        os << "UR_RESULT_ERROR_HANDLE_OBJECT_IN_USE";
        break;

    case UR_RESULT_ERROR_INVALID_NULL_POINTER:
        os << "UR_RESULT_ERROR_INVALID_NULL_POINTER";
        break;

    case UR_RESULT_ERROR_INVALID_SIZE:
        os << "UR_RESULT_ERROR_INVALID_SIZE";
        break;

    case UR_RESULT_ERROR_UNSUPPORTED_SIZE:
        os << "UR_RESULT_ERROR_UNSUPPORTED_SIZE";
        break;

    case UR_RESULT_ERROR_UNSUPPORTED_ALIGNMENT:
        os << "UR_RESULT_ERROR_UNSUPPORTED_ALIGNMENT";
        break;

    case UR_RESULT_ERROR_INVALID_SYNCHRONIZATION_OBJECT:
        os << "UR_RESULT_ERROR_INVALID_SYNCHRONIZATION_OBJECT";
        break;

    case UR_RESULT_ERROR_INVALID_ENUMERATION:
        os << "UR_RESULT_ERROR_INVALID_ENUMERATION";
        break;

    case UR_RESULT_ERROR_UNSUPPORTED_ENUMERATION:
        os << "UR_RESULT_ERROR_UNSUPPORTED_ENUMERATION";
        break;

    case UR_RESULT_ERROR_UNSUPPORTED_IMAGE_FORMAT:
        os << "UR_RESULT_ERROR_UNSUPPORTED_IMAGE_FORMAT";
        break;

    case UR_RESULT_ERROR_INVALID_NATIVE_BINARY:
        os << "UR_RESULT_ERROR_INVALID_NATIVE_BINARY";
        break;

    case UR_RESULT_ERROR_INVALID_GLOBAL_NAME:
        os << "UR_RESULT_ERROR_INVALID_GLOBAL_NAME";
        break;

    case UR_RESULT_ERROR_INVALID_FUNCTION_NAME:
        os << "UR_RESULT_ERROR_INVALID_FUNCTION_NAME";
        break;

    case UR_RESULT_ERROR_INVALID_GROUP_SIZE_DIMENSION:
        os << "UR_RESULT_ERROR_INVALID_GROUP_SIZE_DIMENSION";
        break;

    case UR_RESULT_ERROR_INVALID_GLOBAL_WIDTH_DIMENSION:
        os << "UR_RESULT_ERROR_INVALID_GLOBAL_WIDTH_DIMENSION";
        break;

    case UR_RESULT_ERROR_PROGRAM_UNLINKED:
        os << "UR_RESULT_ERROR_PROGRAM_UNLINKED";
        break;

    case UR_RESULT_ERROR_OVERLAPPING_REGIONS:
        os << "UR_RESULT_ERROR_OVERLAPPING_REGIONS";
        break;

    case UR_RESULT_ERROR_INVALID_HOST_PTR:
        os << "UR_RESULT_ERROR_INVALID_HOST_PTR";
        break;

    case UR_RESULT_ERROR_INVALID_USM_SIZE:
        os << "UR_RESULT_ERROR_INVALID_USM_SIZE";
        break;

    case UR_RESULT_ERROR_OBJECT_ALLOCATION_FAILURE:
        os << "UR_RESULT_ERROR_OBJECT_ALLOCATION_FAILURE";
        break;

    case UR_RESULT_ERROR_ADAPTER_SPECIFIC:
        os << "UR_RESULT_ERROR_ADAPTER_SPECIFIC";
        break;

    case UR_RESULT_ERROR_INVALID_COMMAND_BUFFER_EXP:
        os << "UR_RESULT_ERROR_INVALID_COMMAND_BUFFER_EXP";
        break;

    case UR_RESULT_ERROR_INVALID_COMMAND_BUFFER_SYNC_POINT_EXP:
        os << "UR_RESULT_ERROR_INVALID_COMMAND_BUFFER_SYNC_POINT_EXP";
        break;

    case UR_RESULT_ERROR_INVALID_COMMAND_BUFFER_SYNC_POINT_WAIT_LIST_EXP:
        os << "UR_RESULT_ERROR_INVALID_COMMAND_BUFFER_SYNC_POINT_WAIT_LIST_EXP";
        break;

    case UR_RESULT_ERROR_UNKNOWN:
        os << "UR_RESULT_ERROR_UNKNOWN";
        break;
    default:
        os << "unknown enumerator";
        break;
    }
    return os;
}
inline std::ostream &operator<<(std::ostream &os,
                                enum ur_structure_type_t value) {
    switch (value) {

    case UR_STRUCTURE_TYPE_CONTEXT_PROPERTIES:
        os << "UR_STRUCTURE_TYPE_CONTEXT_PROPERTIES";
        break;

    case UR_STRUCTURE_TYPE_IMAGE_DESC:
        os << "UR_STRUCTURE_TYPE_IMAGE_DESC";
        break;

    case UR_STRUCTURE_TYPE_BUFFER_PROPERTIES:
        os << "UR_STRUCTURE_TYPE_BUFFER_PROPERTIES";
        break;

    case UR_STRUCTURE_TYPE_BUFFER_REGION:
        os << "UR_STRUCTURE_TYPE_BUFFER_REGION";
        break;

    case UR_STRUCTURE_TYPE_BUFFER_CHANNEL_PROPERTIES:
        os << "UR_STRUCTURE_TYPE_BUFFER_CHANNEL_PROPERTIES";
        break;

    case UR_STRUCTURE_TYPE_BUFFER_ALLOC_LOCATION_PROPERTIES:
        os << "UR_STRUCTURE_TYPE_BUFFER_ALLOC_LOCATION_PROPERTIES";
        break;

    case UR_STRUCTURE_TYPE_PROGRAM_PROPERTIES:
        os << "UR_STRUCTURE_TYPE_PROGRAM_PROPERTIES";
        break;

    case UR_STRUCTURE_TYPE_USM_DESC:
        os << "UR_STRUCTURE_TYPE_USM_DESC";
        break;

    case UR_STRUCTURE_TYPE_USM_HOST_DESC:
        os << "UR_STRUCTURE_TYPE_USM_HOST_DESC";
        break;

    case UR_STRUCTURE_TYPE_USM_DEVICE_DESC:
        os << "UR_STRUCTURE_TYPE_USM_DEVICE_DESC";
        break;

    case UR_STRUCTURE_TYPE_USM_POOL_DESC:
        os << "UR_STRUCTURE_TYPE_USM_POOL_DESC";
        break;

    case UR_STRUCTURE_TYPE_USM_POOL_LIMITS_DESC:
        os << "UR_STRUCTURE_TYPE_USM_POOL_LIMITS_DESC";
        break;

    case UR_STRUCTURE_TYPE_DEVICE_BINARY:
        os << "UR_STRUCTURE_TYPE_DEVICE_BINARY";
        break;

    case UR_STRUCTURE_TYPE_SAMPLER_DESC:
        os << "UR_STRUCTURE_TYPE_SAMPLER_DESC";
        break;

    case UR_STRUCTURE_TYPE_QUEUE_PROPERTIES:
        os << "UR_STRUCTURE_TYPE_QUEUE_PROPERTIES";
        break;

    case UR_STRUCTURE_TYPE_QUEUE_INDEX_PROPERTIES:
        os << "UR_STRUCTURE_TYPE_QUEUE_INDEX_PROPERTIES";
        break;

    case UR_STRUCTURE_TYPE_CONTEXT_NATIVE_PROPERTIES:
        os << "UR_STRUCTURE_TYPE_CONTEXT_NATIVE_PROPERTIES";
        break;

    case UR_STRUCTURE_TYPE_KERNEL_NATIVE_PROPERTIES:
        os << "UR_STRUCTURE_TYPE_KERNEL_NATIVE_PROPERTIES";
        break;

    case UR_STRUCTURE_TYPE_QUEUE_NATIVE_PROPERTIES:
        os << "UR_STRUCTURE_TYPE_QUEUE_NATIVE_PROPERTIES";
        break;

    case UR_STRUCTURE_TYPE_MEM_NATIVE_PROPERTIES:
        os << "UR_STRUCTURE_TYPE_MEM_NATIVE_PROPERTIES";
        break;

    case UR_STRUCTURE_TYPE_EVENT_NATIVE_PROPERTIES:
        os << "UR_STRUCTURE_TYPE_EVENT_NATIVE_PROPERTIES";
        break;

    case UR_STRUCTURE_TYPE_PLATFORM_NATIVE_PROPERTIES:
        os << "UR_STRUCTURE_TYPE_PLATFORM_NATIVE_PROPERTIES";
        break;

    case UR_STRUCTURE_TYPE_DEVICE_NATIVE_PROPERTIES:
        os << "UR_STRUCTURE_TYPE_DEVICE_NATIVE_PROPERTIES";
        break;

    case UR_STRUCTURE_TYPE_PROGRAM_NATIVE_PROPERTIES:
        os << "UR_STRUCTURE_TYPE_PROGRAM_NATIVE_PROPERTIES";
        break;

    case UR_STRUCTURE_TYPE_SAMPLER_NATIVE_PROPERTIES:
        os << "UR_STRUCTURE_TYPE_SAMPLER_NATIVE_PROPERTIES";
        break;

    case UR_STRUCTURE_TYPE_QUEUE_NATIVE_DESC:
        os << "UR_STRUCTURE_TYPE_QUEUE_NATIVE_DESC";
        break;

    case UR_STRUCTURE_TYPE_DEVICE_PARTITION_PROPERTIES:
        os << "UR_STRUCTURE_TYPE_DEVICE_PARTITION_PROPERTIES";
        break;

    case UR_STRUCTURE_TYPE_EXP_COMMAND_BUFFER_DESC:
        os << "UR_STRUCTURE_TYPE_EXP_COMMAND_BUFFER_DESC";
        break;

    case UR_STRUCTURE_TYPE_EXP_SAMPLER_MIP_PROPERTIES:
        os << "UR_STRUCTURE_TYPE_EXP_SAMPLER_MIP_PROPERTIES";
        break;

    case UR_STRUCTURE_TYPE_KERNEL_ARG_MEM_OBJ_PROPERTIES:
        os << "UR_STRUCTURE_TYPE_KERNEL_ARG_MEM_OBJ_PROPERTIES";
        break;

    case UR_STRUCTURE_TYPE_PHYSICAL_MEM_PROPERTIES:
        os << "UR_STRUCTURE_TYPE_PHYSICAL_MEM_PROPERTIES";
        break;
    default:
        os << "unknown enumerator";
        break;
    }
    return os;
}
namespace ur_params {
inline void serializeStruct(std::ostream &os, const void *ptr) {
    if (ptr == NULL) {
        ur_params::serializePtr(os, ptr);
        return;
    }

    enum ur_structure_type_t *value = (enum ur_structure_type_t *)ptr;
    switch (*value) {

    case UR_STRUCTURE_TYPE_CONTEXT_PROPERTIES: {
        const ur_context_properties_t *pstruct =
            (const ur_context_properties_t *)ptr;
        ur_params::serializePtr(os, pstruct);
    } break;

    case UR_STRUCTURE_TYPE_IMAGE_DESC: {
        const ur_image_desc_t *pstruct = (const ur_image_desc_t *)ptr;
        ur_params::serializePtr(os, pstruct);
    } break;

    case UR_STRUCTURE_TYPE_BUFFER_PROPERTIES: {
        const ur_buffer_properties_t *pstruct =
            (const ur_buffer_properties_t *)ptr;
        ur_params::serializePtr(os, pstruct);
    } break;

    case UR_STRUCTURE_TYPE_BUFFER_REGION: {
        const ur_buffer_region_t *pstruct = (const ur_buffer_region_t *)ptr;
        ur_params::serializePtr(os, pstruct);
    } break;

    case UR_STRUCTURE_TYPE_BUFFER_CHANNEL_PROPERTIES: {
        const ur_buffer_channel_properties_t *pstruct =
            (const ur_buffer_channel_properties_t *)ptr;
        ur_params::serializePtr(os, pstruct);
    } break;

    case UR_STRUCTURE_TYPE_BUFFER_ALLOC_LOCATION_PROPERTIES: {
        const ur_buffer_alloc_location_properties_t *pstruct =
            (const ur_buffer_alloc_location_properties_t *)ptr;
        ur_params::serializePtr(os, pstruct);
    } break;

    case UR_STRUCTURE_TYPE_PROGRAM_PROPERTIES: {
        const ur_program_properties_t *pstruct =
            (const ur_program_properties_t *)ptr;
        ur_params::serializePtr(os, pstruct);
    } break;

    case UR_STRUCTURE_TYPE_USM_DESC: {
        const ur_usm_desc_t *pstruct = (const ur_usm_desc_t *)ptr;
        ur_params::serializePtr(os, pstruct);
    } break;

    case UR_STRUCTURE_TYPE_USM_HOST_DESC: {
        const ur_usm_host_desc_t *pstruct = (const ur_usm_host_desc_t *)ptr;
        ur_params::serializePtr(os, pstruct);
    } break;

    case UR_STRUCTURE_TYPE_USM_DEVICE_DESC: {
        const ur_usm_device_desc_t *pstruct = (const ur_usm_device_desc_t *)ptr;
        ur_params::serializePtr(os, pstruct);
    } break;

    case UR_STRUCTURE_TYPE_USM_POOL_DESC: {
        const ur_usm_pool_desc_t *pstruct = (const ur_usm_pool_desc_t *)ptr;
        ur_params::serializePtr(os, pstruct);
    } break;

    case UR_STRUCTURE_TYPE_USM_POOL_LIMITS_DESC: {
        const ur_usm_pool_limits_desc_t *pstruct =
            (const ur_usm_pool_limits_desc_t *)ptr;
        ur_params::serializePtr(os, pstruct);
    } break;

    case UR_STRUCTURE_TYPE_DEVICE_BINARY: {
        const ur_device_binary_t *pstruct = (const ur_device_binary_t *)ptr;
        ur_params::serializePtr(os, pstruct);
    } break;

    case UR_STRUCTURE_TYPE_SAMPLER_DESC: {
        const ur_sampler_desc_t *pstruct = (const ur_sampler_desc_t *)ptr;
        ur_params::serializePtr(os, pstruct);
    } break;

    case UR_STRUCTURE_TYPE_QUEUE_PROPERTIES: {
        const ur_queue_properties_t *pstruct =
            (const ur_queue_properties_t *)ptr;
        ur_params::serializePtr(os, pstruct);
    } break;

    case UR_STRUCTURE_TYPE_QUEUE_INDEX_PROPERTIES: {
        const ur_queue_properties_t *pstruct =
            (const ur_queue_properties_t *)ptr;
        ur_params::serializePtr(os, pstruct);
    } break;

    case UR_STRUCTURE_TYPE_CONTEXT_NATIVE_PROPERTIES: {
        const ur_context_native_properties_t *pstruct =
            (const ur_context_native_properties_t *)ptr;
        ur_params::serializePtr(os, pstruct);
    } break;

    case UR_STRUCTURE_TYPE_KERNEL_NATIVE_PROPERTIES: {
        const ur_kernel_native_properties_t *pstruct =
            (const ur_kernel_native_properties_t *)ptr;
        ur_params::serializePtr(os, pstruct);
    } break;

    case UR_STRUCTURE_TYPE_QUEUE_NATIVE_PROPERTIES: {
        const ur_queue_native_properties_t *pstruct =
            (const ur_queue_native_properties_t *)ptr;
        ur_params::serializePtr(os, pstruct);
    } break;

    case UR_STRUCTURE_TYPE_MEM_NATIVE_PROPERTIES: {
        const ur_mem_native_properties_t *pstruct =
            (const ur_mem_native_properties_t *)ptr;
        ur_params::serializePtr(os, pstruct);
    } break;

    case UR_STRUCTURE_TYPE_EVENT_NATIVE_PROPERTIES: {
        const ur_event_native_properties_t *pstruct =
            (const ur_event_native_properties_t *)ptr;
        ur_params::serializePtr(os, pstruct);
    } break;

    case UR_STRUCTURE_TYPE_PLATFORM_NATIVE_PROPERTIES: {
        const ur_platform_native_properties_t *pstruct =
            (const ur_platform_native_properties_t *)ptr;
        ur_params::serializePtr(os, pstruct);
    } break;

    case UR_STRUCTURE_TYPE_DEVICE_NATIVE_PROPERTIES: {
        const ur_device_native_properties_t *pstruct =
            (const ur_device_native_properties_t *)ptr;
        ur_params::serializePtr(os, pstruct);
    } break;

    case UR_STRUCTURE_TYPE_PROGRAM_NATIVE_PROPERTIES: {
        const ur_program_native_properties_t *pstruct =
            (const ur_program_native_properties_t *)ptr;
        ur_params::serializePtr(os, pstruct);
    } break;

    case UR_STRUCTURE_TYPE_SAMPLER_NATIVE_PROPERTIES: {
        const ur_sampler_native_properties_t *pstruct =
            (const ur_sampler_native_properties_t *)ptr;
        ur_params::serializePtr(os, pstruct);
    } break;

    case UR_STRUCTURE_TYPE_QUEUE_NATIVE_DESC: {
        const ur_queue_native_desc_t *pstruct =
            (const ur_queue_native_desc_t *)ptr;
        ur_params::serializePtr(os, pstruct);
    } break;

    case UR_STRUCTURE_TYPE_DEVICE_PARTITION_PROPERTIES: {
        const ur_device_partition_properties_t *pstruct =
            (const ur_device_partition_properties_t *)ptr;
        ur_params::serializePtr(os, pstruct);
    } break;

    case UR_STRUCTURE_TYPE_EXP_COMMAND_BUFFER_DESC: {
        const ur_exp_command_buffer_desc_t *pstruct =
            (const ur_exp_command_buffer_desc_t *)ptr;
        ur_params::serializePtr(os, pstruct);
    } break;

    case UR_STRUCTURE_TYPE_EXP_SAMPLER_MIP_PROPERTIES: {
        const ur_exp_sampler_mip_properties_t *pstruct =
            (const ur_exp_sampler_mip_properties_t *)ptr;
        ur_params::serializePtr(os, pstruct);
    } break;

    case UR_STRUCTURE_TYPE_KERNEL_ARG_MEM_OBJ_PROPERTIES: {
        const ur_kernel_arg_mem_obj_properties_t *pstruct =
            (const ur_kernel_arg_mem_obj_properties_t *)ptr;
        ur_params::serializePtr(os, pstruct);
    } break;

    case UR_STRUCTURE_TYPE_PHYSICAL_MEM_PROPERTIES: {
        const ur_physical_mem_properties_t *pstruct =
            (const ur_physical_mem_properties_t *)ptr;
        ur_params::serializePtr(os, pstruct);
    } break;
    default:
        os << "unknown enumerator";
        break;
    }
}
} // namespace ur_params
inline std::ostream &operator<<(std::ostream &os,
                                const struct ur_base_properties_t params) {
    os << "(struct ur_base_properties_t){";

    os << ".stype = ";

    os << (params.stype);

    os << ", ";
    os << ".pNext = ";

    ur_params::serializeStruct(os, (params.pNext));

    os << "}";
    return os;
}
inline std::ostream &operator<<(std::ostream &os,
                                const struct ur_base_desc_t params) {
    os << "(struct ur_base_desc_t){";

    os << ".stype = ";

    os << (params.stype);

    os << ", ";
    os << ".pNext = ";

    ur_params::serializeStruct(os, (params.pNext));

    os << "}";
    return os;
}
inline std::ostream &operator<<(std::ostream &os,
                                const struct ur_rect_offset_t params) {
    os << "(struct ur_rect_offset_t){";

    os << ".x = ";

    os << (params.x);

    os << ", ";
    os << ".y = ";

    os << (params.y);

    os << ", ";
    os << ".z = ";

    os << (params.z);

    os << "}";
    return os;
}
inline std::ostream &operator<<(std::ostream &os,
                                const struct ur_rect_region_t params) {
    os << "(struct ur_rect_region_t){";

    os << ".width = ";

    os << (params.width);

    os << ", ";
    os << ".height = ";

    os << (params.height);

    os << ", ";
    os << ".depth = ";

    os << (params.depth);

    os << "}";
    return os;
}
inline std::ostream &operator<<(std::ostream &os,
                                enum ur_device_init_flag_t value) {
    switch (value) {

    case UR_DEVICE_INIT_FLAG_GPU:
        os << "UR_DEVICE_INIT_FLAG_GPU";
        break;

    case UR_DEVICE_INIT_FLAG_CPU:
        os << "UR_DEVICE_INIT_FLAG_CPU";
        break;

    case UR_DEVICE_INIT_FLAG_FPGA:
        os << "UR_DEVICE_INIT_FLAG_FPGA";
        break;

    case UR_DEVICE_INIT_FLAG_MCA:
        os << "UR_DEVICE_INIT_FLAG_MCA";
        break;

    case UR_DEVICE_INIT_FLAG_VPU:
        os << "UR_DEVICE_INIT_FLAG_VPU";
        break;
    default:
        os << "unknown enumerator";
        break;
    }
    return os;
}
namespace ur_params {

template <>
inline void serializeFlag<ur_device_init_flag_t>(std::ostream &os,
                                                 uint32_t flag) {
    uint32_t val = flag;
    bool first = true;

    if ((val & UR_DEVICE_INIT_FLAG_GPU) == (uint32_t)UR_DEVICE_INIT_FLAG_GPU) {
        val ^= (uint32_t)UR_DEVICE_INIT_FLAG_GPU;
        if (!first) {
            os << " | ";
        } else {
            first = false;
        }
        os << UR_DEVICE_INIT_FLAG_GPU;
    }

    if ((val & UR_DEVICE_INIT_FLAG_CPU) == (uint32_t)UR_DEVICE_INIT_FLAG_CPU) {
        val ^= (uint32_t)UR_DEVICE_INIT_FLAG_CPU;
        if (!first) {
            os << " | ";
        } else {
            first = false;
        }
        os << UR_DEVICE_INIT_FLAG_CPU;
    }

    if ((val & UR_DEVICE_INIT_FLAG_FPGA) ==
        (uint32_t)UR_DEVICE_INIT_FLAG_FPGA) {
        val ^= (uint32_t)UR_DEVICE_INIT_FLAG_FPGA;
        if (!first) {
            os << " | ";
        } else {
            first = false;
        }
        os << UR_DEVICE_INIT_FLAG_FPGA;
    }

    if ((val & UR_DEVICE_INIT_FLAG_MCA) == (uint32_t)UR_DEVICE_INIT_FLAG_MCA) {
        val ^= (uint32_t)UR_DEVICE_INIT_FLAG_MCA;
        if (!first) {
            os << " | ";
        } else {
            first = false;
        }
        os << UR_DEVICE_INIT_FLAG_MCA;
    }

    if ((val & UR_DEVICE_INIT_FLAG_VPU) == (uint32_t)UR_DEVICE_INIT_FLAG_VPU) {
        val ^= (uint32_t)UR_DEVICE_INIT_FLAG_VPU;
        if (!first) {
            os << " | ";
        } else {
            first = false;
        }
        os << UR_DEVICE_INIT_FLAG_VPU;
    }
    if (val != 0) {
        std::bitset<32> bits(val);
        if (!first) {
            os << " | ";
        }
        os << "unknown bit flags " << bits;
    } else if (first) {
        os << "0";
    }
}
} // namespace ur_params
inline std::ostream &operator<<(std::ostream &os,
                                enum ur_platform_info_t value) {
    switch (value) {

    case UR_PLATFORM_INFO_NAME:
        os << "UR_PLATFORM_INFO_NAME";
        break;

    case UR_PLATFORM_INFO_VENDOR_NAME:
        os << "UR_PLATFORM_INFO_VENDOR_NAME";
        break;

    case UR_PLATFORM_INFO_VERSION:
        os << "UR_PLATFORM_INFO_VERSION";
        break;

    case UR_PLATFORM_INFO_EXTENSIONS:
        os << "UR_PLATFORM_INFO_EXTENSIONS";
        break;

    case UR_PLATFORM_INFO_PROFILE:
        os << "UR_PLATFORM_INFO_PROFILE";
        break;

    case UR_PLATFORM_INFO_BACKEND:
        os << "UR_PLATFORM_INFO_BACKEND";
        break;
    default:
        os << "unknown enumerator";
        break;
    }
    return os;
}
namespace ur_params {
template <>
inline void serializeTagged(std::ostream &os, const void *ptr,
                            ur_platform_info_t value, size_t size) {
    if (ptr == NULL) {
        serializePtr(os, ptr);
        return;
    }

    switch (value) {

    case UR_PLATFORM_INFO_NAME: {

        const char *tptr = (const char *)ptr;
        serializePtr(os, tptr);
    } break;

    case UR_PLATFORM_INFO_VENDOR_NAME: {

        const char *tptr = (const char *)ptr;
        serializePtr(os, tptr);
    } break;

    case UR_PLATFORM_INFO_VERSION: {

        const char *tptr = (const char *)ptr;
        serializePtr(os, tptr);
    } break;

    case UR_PLATFORM_INFO_EXTENSIONS: {

        const char *tptr = (const char *)ptr;
        serializePtr(os, tptr);
    } break;

    case UR_PLATFORM_INFO_PROFILE: {

        const char *tptr = (const char *)ptr;
        serializePtr(os, tptr);
    } break;

    case UR_PLATFORM_INFO_BACKEND: {
        const ur_platform_backend_t *tptr = (const ur_platform_backend_t *)ptr;
        if (sizeof(ur_platform_backend_t) > size) {
            os << "invalid size (is: " << size
               << ", expected: >=" << sizeof(ur_platform_backend_t) << ")";
            return;
        }
        os << (void *)(tptr) << " (";

        os << *tptr;

        os << ")";
    } break;
    default:
        os << "unknown enumerator";
        break;
    }
}
} // namespace ur_params
inline std::ostream &operator<<(std::ostream &os, enum ur_api_version_t value) {
    os << UR_MAJOR_VERSION(value) << "." << UR_MINOR_VERSION(value);
    return os;
}
inline std::ostream &
operator<<(std::ostream &os,
           const struct ur_platform_native_properties_t params) {
    os << "(struct ur_platform_native_properties_t){";

    os << ".stype = ";

    os << (params.stype);

    os << ", ";
    os << ".pNext = ";

    ur_params::serializeStruct(os, (params.pNext));

    os << ", ";
    os << ".isNativeHandleOwned = ";

    os << (params.isNativeHandleOwned);

    os << "}";
    return os;
}
inline std::ostream &operator<<(std::ostream &os,
                                enum ur_platform_backend_t value) {
    switch (value) {

    case UR_PLATFORM_BACKEND_UNKNOWN:
        os << "UR_PLATFORM_BACKEND_UNKNOWN";
        break;

    case UR_PLATFORM_BACKEND_LEVEL_ZERO:
        os << "UR_PLATFORM_BACKEND_LEVEL_ZERO";
        break;

    case UR_PLATFORM_BACKEND_OPENCL:
        os << "UR_PLATFORM_BACKEND_OPENCL";
        break;

    case UR_PLATFORM_BACKEND_CUDA:
        os << "UR_PLATFORM_BACKEND_CUDA";
        break;

    case UR_PLATFORM_BACKEND_HIP:
        os << "UR_PLATFORM_BACKEND_HIP";
        break;
    default:
        os << "unknown enumerator";
        break;
    }
    return os;
}
inline std::ostream &operator<<(std::ostream &os,
                                const struct ur_device_binary_t params) {
    os << "(struct ur_device_binary_t){";

    os << ".stype = ";

    os << (params.stype);

    os << ", ";
    os << ".pNext = ";

    ur_params::serializeStruct(os, (params.pNext));

    os << ", ";
    os << ".pDeviceTargetSpec = ";

    ur_params::serializePtr(os, (params.pDeviceTargetSpec));

    os << "}";
    return os;
}
inline std::ostream &operator<<(std::ostream &os, enum ur_device_type_t value) {
    switch (value) {

    case UR_DEVICE_TYPE_DEFAULT:
        os << "UR_DEVICE_TYPE_DEFAULT";
        break;

    case UR_DEVICE_TYPE_ALL:
        os << "UR_DEVICE_TYPE_ALL";
        break;

    case UR_DEVICE_TYPE_GPU:
        os << "UR_DEVICE_TYPE_GPU";
        break;

    case UR_DEVICE_TYPE_CPU:
        os << "UR_DEVICE_TYPE_CPU";
        break;

    case UR_DEVICE_TYPE_FPGA:
        os << "UR_DEVICE_TYPE_FPGA";
        break;

    case UR_DEVICE_TYPE_MCA:
        os << "UR_DEVICE_TYPE_MCA";
        break;

    case UR_DEVICE_TYPE_VPU:
        os << "UR_DEVICE_TYPE_VPU";
        break;
    default:
        os << "unknown enumerator";
        break;
    }
    return os;
}
inline std::ostream &operator<<(std::ostream &os, enum ur_device_info_t value) {
    switch (value) {

    case UR_DEVICE_INFO_TYPE:
        os << "UR_DEVICE_INFO_TYPE";
        break;

    case UR_DEVICE_INFO_VENDOR_ID:
        os << "UR_DEVICE_INFO_VENDOR_ID";
        break;

    case UR_DEVICE_INFO_DEVICE_ID:
        os << "UR_DEVICE_INFO_DEVICE_ID";
        break;

    case UR_DEVICE_INFO_MAX_COMPUTE_UNITS:
        os << "UR_DEVICE_INFO_MAX_COMPUTE_UNITS";
        break;

    case UR_DEVICE_INFO_MAX_WORK_ITEM_DIMENSIONS:
        os << "UR_DEVICE_INFO_MAX_WORK_ITEM_DIMENSIONS";
        break;

    case UR_DEVICE_INFO_MAX_WORK_ITEM_SIZES:
        os << "UR_DEVICE_INFO_MAX_WORK_ITEM_SIZES";
        break;

    case UR_DEVICE_INFO_MAX_WORK_GROUP_SIZE:
        os << "UR_DEVICE_INFO_MAX_WORK_GROUP_SIZE";
        break;

    case UR_DEVICE_INFO_SINGLE_FP_CONFIG:
        os << "UR_DEVICE_INFO_SINGLE_FP_CONFIG";
        break;

    case UR_DEVICE_INFO_HALF_FP_CONFIG:
        os << "UR_DEVICE_INFO_HALF_FP_CONFIG";
        break;

    case UR_DEVICE_INFO_DOUBLE_FP_CONFIG:
        os << "UR_DEVICE_INFO_DOUBLE_FP_CONFIG";
        break;

    case UR_DEVICE_INFO_QUEUE_PROPERTIES:
        os << "UR_DEVICE_INFO_QUEUE_PROPERTIES";
        break;

    case UR_DEVICE_INFO_PREFERRED_VECTOR_WIDTH_CHAR:
        os << "UR_DEVICE_INFO_PREFERRED_VECTOR_WIDTH_CHAR";
        break;

    case UR_DEVICE_INFO_PREFERRED_VECTOR_WIDTH_SHORT:
        os << "UR_DEVICE_INFO_PREFERRED_VECTOR_WIDTH_SHORT";
        break;

    case UR_DEVICE_INFO_PREFERRED_VECTOR_WIDTH_INT:
        os << "UR_DEVICE_INFO_PREFERRED_VECTOR_WIDTH_INT";
        break;

    case UR_DEVICE_INFO_PREFERRED_VECTOR_WIDTH_LONG:
        os << "UR_DEVICE_INFO_PREFERRED_VECTOR_WIDTH_LONG";
        break;

    case UR_DEVICE_INFO_PREFERRED_VECTOR_WIDTH_FLOAT:
        os << "UR_DEVICE_INFO_PREFERRED_VECTOR_WIDTH_FLOAT";
        break;

    case UR_DEVICE_INFO_PREFERRED_VECTOR_WIDTH_DOUBLE:
        os << "UR_DEVICE_INFO_PREFERRED_VECTOR_WIDTH_DOUBLE";
        break;

    case UR_DEVICE_INFO_PREFERRED_VECTOR_WIDTH_HALF:
        os << "UR_DEVICE_INFO_PREFERRED_VECTOR_WIDTH_HALF";
        break;

    case UR_DEVICE_INFO_NATIVE_VECTOR_WIDTH_CHAR:
        os << "UR_DEVICE_INFO_NATIVE_VECTOR_WIDTH_CHAR";
        break;

    case UR_DEVICE_INFO_NATIVE_VECTOR_WIDTH_SHORT:
        os << "UR_DEVICE_INFO_NATIVE_VECTOR_WIDTH_SHORT";
        break;

    case UR_DEVICE_INFO_NATIVE_VECTOR_WIDTH_INT:
        os << "UR_DEVICE_INFO_NATIVE_VECTOR_WIDTH_INT";
        break;

    case UR_DEVICE_INFO_NATIVE_VECTOR_WIDTH_LONG:
        os << "UR_DEVICE_INFO_NATIVE_VECTOR_WIDTH_LONG";
        break;

    case UR_DEVICE_INFO_NATIVE_VECTOR_WIDTH_FLOAT:
        os << "UR_DEVICE_INFO_NATIVE_VECTOR_WIDTH_FLOAT";
        break;

    case UR_DEVICE_INFO_NATIVE_VECTOR_WIDTH_DOUBLE:
        os << "UR_DEVICE_INFO_NATIVE_VECTOR_WIDTH_DOUBLE";
        break;

    case UR_DEVICE_INFO_NATIVE_VECTOR_WIDTH_HALF:
        os << "UR_DEVICE_INFO_NATIVE_VECTOR_WIDTH_HALF";
        break;

    case UR_DEVICE_INFO_MAX_CLOCK_FREQUENCY:
        os << "UR_DEVICE_INFO_MAX_CLOCK_FREQUENCY";
        break;

    case UR_DEVICE_INFO_MEMORY_CLOCK_RATE:
        os << "UR_DEVICE_INFO_MEMORY_CLOCK_RATE";
        break;

    case UR_DEVICE_INFO_ADDRESS_BITS:
        os << "UR_DEVICE_INFO_ADDRESS_BITS";
        break;

    case UR_DEVICE_INFO_MAX_MEM_ALLOC_SIZE:
        os << "UR_DEVICE_INFO_MAX_MEM_ALLOC_SIZE";
        break;

    case UR_DEVICE_INFO_IMAGE_SUPPORTED:
        os << "UR_DEVICE_INFO_IMAGE_SUPPORTED";
        break;

    case UR_DEVICE_INFO_MAX_READ_IMAGE_ARGS:
        os << "UR_DEVICE_INFO_MAX_READ_IMAGE_ARGS";
        break;

    case UR_DEVICE_INFO_MAX_WRITE_IMAGE_ARGS:
        os << "UR_DEVICE_INFO_MAX_WRITE_IMAGE_ARGS";
        break;

    case UR_DEVICE_INFO_MAX_READ_WRITE_IMAGE_ARGS:
        os << "UR_DEVICE_INFO_MAX_READ_WRITE_IMAGE_ARGS";
        break;

    case UR_DEVICE_INFO_IMAGE2D_MAX_WIDTH:
        os << "UR_DEVICE_INFO_IMAGE2D_MAX_WIDTH";
        break;

    case UR_DEVICE_INFO_IMAGE2D_MAX_HEIGHT:
        os << "UR_DEVICE_INFO_IMAGE2D_MAX_HEIGHT";
        break;

    case UR_DEVICE_INFO_IMAGE3D_MAX_WIDTH:
        os << "UR_DEVICE_INFO_IMAGE3D_MAX_WIDTH";
        break;

    case UR_DEVICE_INFO_IMAGE3D_MAX_HEIGHT:
        os << "UR_DEVICE_INFO_IMAGE3D_MAX_HEIGHT";
        break;

    case UR_DEVICE_INFO_IMAGE3D_MAX_DEPTH:
        os << "UR_DEVICE_INFO_IMAGE3D_MAX_DEPTH";
        break;

    case UR_DEVICE_INFO_IMAGE_MAX_BUFFER_SIZE:
        os << "UR_DEVICE_INFO_IMAGE_MAX_BUFFER_SIZE";
        break;

    case UR_DEVICE_INFO_IMAGE_MAX_ARRAY_SIZE:
        os << "UR_DEVICE_INFO_IMAGE_MAX_ARRAY_SIZE";
        break;

    case UR_DEVICE_INFO_MAX_SAMPLERS:
        os << "UR_DEVICE_INFO_MAX_SAMPLERS";
        break;

    case UR_DEVICE_INFO_MAX_PARAMETER_SIZE:
        os << "UR_DEVICE_INFO_MAX_PARAMETER_SIZE";
        break;

    case UR_DEVICE_INFO_MEM_BASE_ADDR_ALIGN:
        os << "UR_DEVICE_INFO_MEM_BASE_ADDR_ALIGN";
        break;

    case UR_DEVICE_INFO_GLOBAL_MEM_CACHE_TYPE:
        os << "UR_DEVICE_INFO_GLOBAL_MEM_CACHE_TYPE";
        break;

    case UR_DEVICE_INFO_GLOBAL_MEM_CACHELINE_SIZE:
        os << "UR_DEVICE_INFO_GLOBAL_MEM_CACHELINE_SIZE";
        break;

    case UR_DEVICE_INFO_GLOBAL_MEM_CACHE_SIZE:
        os << "UR_DEVICE_INFO_GLOBAL_MEM_CACHE_SIZE";
        break;

    case UR_DEVICE_INFO_GLOBAL_MEM_SIZE:
        os << "UR_DEVICE_INFO_GLOBAL_MEM_SIZE";
        break;

    case UR_DEVICE_INFO_GLOBAL_MEM_FREE:
        os << "UR_DEVICE_INFO_GLOBAL_MEM_FREE";
        break;

    case UR_DEVICE_INFO_MAX_CONSTANT_BUFFER_SIZE:
        os << "UR_DEVICE_INFO_MAX_CONSTANT_BUFFER_SIZE";
        break;

    case UR_DEVICE_INFO_MAX_CONSTANT_ARGS:
        os << "UR_DEVICE_INFO_MAX_CONSTANT_ARGS";
        break;

    case UR_DEVICE_INFO_LOCAL_MEM_TYPE:
        os << "UR_DEVICE_INFO_LOCAL_MEM_TYPE";
        break;

    case UR_DEVICE_INFO_LOCAL_MEM_SIZE:
        os << "UR_DEVICE_INFO_LOCAL_MEM_SIZE";
        break;

    case UR_DEVICE_INFO_ERROR_CORRECTION_SUPPORT:
        os << "UR_DEVICE_INFO_ERROR_CORRECTION_SUPPORT";
        break;

    case UR_DEVICE_INFO_HOST_UNIFIED_MEMORY:
        os << "UR_DEVICE_INFO_HOST_UNIFIED_MEMORY";
        break;

    case UR_DEVICE_INFO_PROFILING_TIMER_RESOLUTION:
        os << "UR_DEVICE_INFO_PROFILING_TIMER_RESOLUTION";
        break;

    case UR_DEVICE_INFO_ENDIAN_LITTLE:
        os << "UR_DEVICE_INFO_ENDIAN_LITTLE";
        break;

    case UR_DEVICE_INFO_AVAILABLE:
        os << "UR_DEVICE_INFO_AVAILABLE";
        break;

    case UR_DEVICE_INFO_COMPILER_AVAILABLE:
        os << "UR_DEVICE_INFO_COMPILER_AVAILABLE";
        break;

    case UR_DEVICE_INFO_LINKER_AVAILABLE:
        os << "UR_DEVICE_INFO_LINKER_AVAILABLE";
        break;

    case UR_DEVICE_INFO_EXECUTION_CAPABILITIES:
        os << "UR_DEVICE_INFO_EXECUTION_CAPABILITIES";
        break;

    case UR_DEVICE_INFO_QUEUE_ON_DEVICE_PROPERTIES:
        os << "UR_DEVICE_INFO_QUEUE_ON_DEVICE_PROPERTIES";
        break;

    case UR_DEVICE_INFO_QUEUE_ON_HOST_PROPERTIES:
        os << "UR_DEVICE_INFO_QUEUE_ON_HOST_PROPERTIES";
        break;

    case UR_DEVICE_INFO_BUILT_IN_KERNELS:
        os << "UR_DEVICE_INFO_BUILT_IN_KERNELS";
        break;

    case UR_DEVICE_INFO_PLATFORM:
        os << "UR_DEVICE_INFO_PLATFORM";
        break;

    case UR_DEVICE_INFO_REFERENCE_COUNT:
        os << "UR_DEVICE_INFO_REFERENCE_COUNT";
        break;

    case UR_DEVICE_INFO_IL_VERSION:
        os << "UR_DEVICE_INFO_IL_VERSION";
        break;

    case UR_DEVICE_INFO_NAME:
        os << "UR_DEVICE_INFO_NAME";
        break;

    case UR_DEVICE_INFO_VENDOR:
        os << "UR_DEVICE_INFO_VENDOR";
        break;

    case UR_DEVICE_INFO_DRIVER_VERSION:
        os << "UR_DEVICE_INFO_DRIVER_VERSION";
        break;

    case UR_DEVICE_INFO_PROFILE:
        os << "UR_DEVICE_INFO_PROFILE";
        break;

    case UR_DEVICE_INFO_VERSION:
        os << "UR_DEVICE_INFO_VERSION";
        break;

    case UR_DEVICE_INFO_BACKEND_RUNTIME_VERSION:
        os << "UR_DEVICE_INFO_BACKEND_RUNTIME_VERSION";
        break;

    case UR_DEVICE_INFO_EXTENSIONS:
        os << "UR_DEVICE_INFO_EXTENSIONS";
        break;

    case UR_DEVICE_INFO_PRINTF_BUFFER_SIZE:
        os << "UR_DEVICE_INFO_PRINTF_BUFFER_SIZE";
        break;

    case UR_DEVICE_INFO_PREFERRED_INTEROP_USER_SYNC:
        os << "UR_DEVICE_INFO_PREFERRED_INTEROP_USER_SYNC";
        break;

    case UR_DEVICE_INFO_PARENT_DEVICE:
        os << "UR_DEVICE_INFO_PARENT_DEVICE";
        break;

    case UR_DEVICE_INFO_SUPPORTED_PARTITIONS:
        os << "UR_DEVICE_INFO_SUPPORTED_PARTITIONS";
        break;

    case UR_DEVICE_INFO_PARTITION_MAX_SUB_DEVICES:
        os << "UR_DEVICE_INFO_PARTITION_MAX_SUB_DEVICES";
        break;

    case UR_DEVICE_INFO_PARTITION_AFFINITY_DOMAIN:
        os << "UR_DEVICE_INFO_PARTITION_AFFINITY_DOMAIN";
        break;

    case UR_DEVICE_INFO_PARTITION_TYPE:
        os << "UR_DEVICE_INFO_PARTITION_TYPE";
        break;

    case UR_DEVICE_INFO_MAX_NUM_SUB_GROUPS:
        os << "UR_DEVICE_INFO_MAX_NUM_SUB_GROUPS";
        break;

    case UR_DEVICE_INFO_SUB_GROUP_INDEPENDENT_FORWARD_PROGRESS:
        os << "UR_DEVICE_INFO_SUB_GROUP_INDEPENDENT_FORWARD_PROGRESS";
        break;

    case UR_DEVICE_INFO_SUB_GROUP_SIZES_INTEL:
        os << "UR_DEVICE_INFO_SUB_GROUP_SIZES_INTEL";
        break;

    case UR_DEVICE_INFO_USM_HOST_SUPPORT:
        os << "UR_DEVICE_INFO_USM_HOST_SUPPORT";
        break;

    case UR_DEVICE_INFO_USM_DEVICE_SUPPORT:
        os << "UR_DEVICE_INFO_USM_DEVICE_SUPPORT";
        break;

    case UR_DEVICE_INFO_USM_SINGLE_SHARED_SUPPORT:
        os << "UR_DEVICE_INFO_USM_SINGLE_SHARED_SUPPORT";
        break;

    case UR_DEVICE_INFO_USM_CROSS_SHARED_SUPPORT:
        os << "UR_DEVICE_INFO_USM_CROSS_SHARED_SUPPORT";
        break;

    case UR_DEVICE_INFO_USM_SYSTEM_SHARED_SUPPORT:
        os << "UR_DEVICE_INFO_USM_SYSTEM_SHARED_SUPPORT";
        break;

    case UR_DEVICE_INFO_UUID:
        os << "UR_DEVICE_INFO_UUID";
        break;

    case UR_DEVICE_INFO_PCI_ADDRESS:
        os << "UR_DEVICE_INFO_PCI_ADDRESS";
        break;

    case UR_DEVICE_INFO_GPU_EU_COUNT:
        os << "UR_DEVICE_INFO_GPU_EU_COUNT";
        break;

    case UR_DEVICE_INFO_GPU_EU_SIMD_WIDTH:
        os << "UR_DEVICE_INFO_GPU_EU_SIMD_WIDTH";
        break;

    case UR_DEVICE_INFO_GPU_EU_SLICES:
        os << "UR_DEVICE_INFO_GPU_EU_SLICES";
        break;

    case UR_DEVICE_INFO_GPU_EU_COUNT_PER_SUBSLICE:
        os << "UR_DEVICE_INFO_GPU_EU_COUNT_PER_SUBSLICE";
        break;

    case UR_DEVICE_INFO_GPU_SUBSLICES_PER_SLICE:
        os << "UR_DEVICE_INFO_GPU_SUBSLICES_PER_SLICE";
        break;

    case UR_DEVICE_INFO_GPU_HW_THREADS_PER_EU:
        os << "UR_DEVICE_INFO_GPU_HW_THREADS_PER_EU";
        break;

    case UR_DEVICE_INFO_MAX_MEMORY_BANDWIDTH:
        os << "UR_DEVICE_INFO_MAX_MEMORY_BANDWIDTH";
        break;

    case UR_DEVICE_INFO_IMAGE_SRGB:
        os << "UR_DEVICE_INFO_IMAGE_SRGB";
        break;

    case UR_DEVICE_INFO_BUILD_ON_SUBDEVICE:
        os << "UR_DEVICE_INFO_BUILD_ON_SUBDEVICE";
        break;

    case UR_DEVICE_INFO_ATOMIC_64:
        os << "UR_DEVICE_INFO_ATOMIC_64";
        break;

    case UR_DEVICE_INFO_ATOMIC_MEMORY_ORDER_CAPABILITIES:
        os << "UR_DEVICE_INFO_ATOMIC_MEMORY_ORDER_CAPABILITIES";
        break;

    case UR_DEVICE_INFO_ATOMIC_MEMORY_SCOPE_CAPABILITIES:
        os << "UR_DEVICE_INFO_ATOMIC_MEMORY_SCOPE_CAPABILITIES";
        break;

    case UR_DEVICE_INFO_ATOMIC_FENCE_ORDER_CAPABILITIES:
        os << "UR_DEVICE_INFO_ATOMIC_FENCE_ORDER_CAPABILITIES";
        break;

    case UR_DEVICE_INFO_ATOMIC_FENCE_SCOPE_CAPABILITIES:
        os << "UR_DEVICE_INFO_ATOMIC_FENCE_SCOPE_CAPABILITIES";
        break;

    case UR_DEVICE_INFO_BFLOAT16:
        os << "UR_DEVICE_INFO_BFLOAT16";
        break;

    case UR_DEVICE_INFO_MAX_COMPUTE_QUEUE_INDICES:
        os << "UR_DEVICE_INFO_MAX_COMPUTE_QUEUE_INDICES";
        break;

    case UR_DEVICE_INFO_KERNEL_SET_SPECIALIZATION_CONSTANTS:
        os << "UR_DEVICE_INFO_KERNEL_SET_SPECIALIZATION_CONSTANTS";
        break;

    case UR_DEVICE_INFO_MEMORY_BUS_WIDTH:
        os << "UR_DEVICE_INFO_MEMORY_BUS_WIDTH";
        break;

    case UR_DEVICE_INFO_MAX_WORK_GROUPS_3D:
        os << "UR_DEVICE_INFO_MAX_WORK_GROUPS_3D";
        break;

    case UR_DEVICE_INFO_ASYNC_BARRIER:
        os << "UR_DEVICE_INFO_ASYNC_BARRIER";
        break;

    case UR_DEVICE_INFO_MEM_CHANNEL_SUPPORT:
        os << "UR_DEVICE_INFO_MEM_CHANNEL_SUPPORT";
        break;

    case UR_DEVICE_INFO_HOST_PIPE_READ_WRITE_SUPPORTED:
        os << "UR_DEVICE_INFO_HOST_PIPE_READ_WRITE_SUPPORTED";
        break;

    case UR_DEVICE_INFO_MAX_REGISTERS_PER_WORK_GROUP:
        os << "UR_DEVICE_INFO_MAX_REGISTERS_PER_WORK_GROUP";
        break;

    case UR_DEVICE_INFO_IP_VERSION:
        os << "UR_DEVICE_INFO_IP_VERSION";
        break;

    case UR_DEVICE_INFO_BINDLESS_IMAGES_SUPPORT_EXP:
        os << "UR_DEVICE_INFO_BINDLESS_IMAGES_SUPPORT_EXP";
        break;

    case UR_DEVICE_INFO_BINDLESS_IMAGES_1D_USM_SUPPORT_EXP:
        os << "UR_DEVICE_INFO_BINDLESS_IMAGES_1D_USM_SUPPORT_EXP";
        break;

    case UR_DEVICE_INFO_BINDLESS_IMAGES_2D_USM_SUPPORT_EXP:
        os << "UR_DEVICE_INFO_BINDLESS_IMAGES_2D_USM_SUPPORT_EXP";
        break;

    case UR_DEVICE_INFO_BINDLESS_IMAGES_3D_USM_SUPPORT_EXP:
        os << "UR_DEVICE_INFO_BINDLESS_IMAGES_3D_USM_SUPPORT_EXP";
        break;

    case UR_DEVICE_INFO_IMAGE_PITCH_ALIGN_EXP:
        os << "UR_DEVICE_INFO_IMAGE_PITCH_ALIGN_EXP";
        break;

    case UR_DEVICE_INFO_MAX_IMAGE_LINEAR_WIDTH_EXP:
        os << "UR_DEVICE_INFO_MAX_IMAGE_LINEAR_WIDTH_EXP";
        break;

    case UR_DEVICE_INFO_MAX_IMAGE_LINEAR_HEIGHT_EXP:
        os << "UR_DEVICE_INFO_MAX_IMAGE_LINEAR_HEIGHT_EXP";
        break;

    case UR_DEVICE_INFO_MAX_IMAGE_LINEAR_PITCH_EXP:
        os << "UR_DEVICE_INFO_MAX_IMAGE_LINEAR_PITCH_EXP";
        break;

    case UR_DEVICE_INFO_MIPMAP_SUPPORT_EXP:
        os << "UR_DEVICE_INFO_MIPMAP_SUPPORT_EXP";
        break;

    case UR_DEVICE_INFO_MIPMAP_ANISOTROPY_SUPPORT_EXP:
        os << "UR_DEVICE_INFO_MIPMAP_ANISOTROPY_SUPPORT_EXP";
        break;

    case UR_DEVICE_INFO_MIPMAP_MAX_ANISOTROPY_EXP:
        os << "UR_DEVICE_INFO_MIPMAP_MAX_ANISOTROPY_EXP";
        break;

    case UR_DEVICE_INFO_MIPMAP_LEVEL_REFERENCE_SUPPORT_EXP:
        os << "UR_DEVICE_INFO_MIPMAP_LEVEL_REFERENCE_SUPPORT_EXP";
        break;

    case UR_DEVICE_INFO_INTEROP_MEMORY_IMPORT_SUPPORT_EXP:
        os << "UR_DEVICE_INFO_INTEROP_MEMORY_IMPORT_SUPPORT_EXP";
        break;

    case UR_DEVICE_INFO_INTEROP_MEMORY_EXPORT_SUPPORT_EXP:
        os << "UR_DEVICE_INFO_INTEROP_MEMORY_EXPORT_SUPPORT_EXP";
        break;

    case UR_DEVICE_INFO_INTEROP_SEMAPHORE_IMPORT_SUPPORT_EXP:
        os << "UR_DEVICE_INFO_INTEROP_SEMAPHORE_IMPORT_SUPPORT_EXP";
        break;

    case UR_DEVICE_INFO_INTEROP_SEMAPHORE_EXPORT_SUPPORT_EXP:
        os << "UR_DEVICE_INFO_INTEROP_SEMAPHORE_EXPORT_SUPPORT_EXP";
        break;
    default:
        os << "unknown enumerator";
        break;
    }
    return os;
}
namespace ur_params {
template <>
inline void serializeTagged(std::ostream &os, const void *ptr,
                            ur_device_info_t value, size_t size) {
    if (ptr == NULL) {
        serializePtr(os, ptr);
        return;
    }

    switch (value) {

    case UR_DEVICE_INFO_TYPE: {
        const ur_device_type_t *tptr = (const ur_device_type_t *)ptr;
        if (sizeof(ur_device_type_t) > size) {
            os << "invalid size (is: " << size
               << ", expected: >=" << sizeof(ur_device_type_t) << ")";
            return;
        }
        os << (void *)(tptr) << " (";

        os << *tptr;

        os << ")";
    } break;

    case UR_DEVICE_INFO_VENDOR_ID: {
        const uint32_t *tptr = (const uint32_t *)ptr;
        if (sizeof(uint32_t) > size) {
            os << "invalid size (is: " << size
               << ", expected: >=" << sizeof(uint32_t) << ")";
            return;
        }
        os << (void *)(tptr) << " (";

        os << *tptr;

        os << ")";
    } break;

    case UR_DEVICE_INFO_DEVICE_ID: {
        const uint32_t *tptr = (const uint32_t *)ptr;
        if (sizeof(uint32_t) > size) {
            os << "invalid size (is: " << size
               << ", expected: >=" << sizeof(uint32_t) << ")";
            return;
        }
        os << (void *)(tptr) << " (";

        os << *tptr;

        os << ")";
    } break;

    case UR_DEVICE_INFO_MAX_COMPUTE_UNITS: {
        const uint32_t *tptr = (const uint32_t *)ptr;
        if (sizeof(uint32_t) > size) {
            os << "invalid size (is: " << size
               << ", expected: >=" << sizeof(uint32_t) << ")";
            return;
        }
        os << (void *)(tptr) << " (";

        os << *tptr;

        os << ")";
    } break;

    case UR_DEVICE_INFO_MAX_WORK_ITEM_DIMENSIONS: {
        const uint32_t *tptr = (const uint32_t *)ptr;
        if (sizeof(uint32_t) > size) {
            os << "invalid size (is: " << size
               << ", expected: >=" << sizeof(uint32_t) << ")";
            return;
        }
        os << (void *)(tptr) << " (";

        os << *tptr;

        os << ")";
    } break;

    case UR_DEVICE_INFO_MAX_WORK_ITEM_SIZES: {

        const size_t *tptr = (const size_t *)ptr;
        os << "{";
        size_t nelems = size / sizeof(size_t);
        for (size_t i = 0; i < nelems; ++i) {
            if (i != 0) {
                os << ", ";
            }

            os << tptr[i];
        }
        os << "}";
    } break;

    case UR_DEVICE_INFO_MAX_WORK_GROUP_SIZE: {
        const size_t *tptr = (const size_t *)ptr;
        if (sizeof(size_t) > size) {
            os << "invalid size (is: " << size
               << ", expected: >=" << sizeof(size_t) << ")";
            return;
        }
        os << (void *)(tptr) << " (";

        os << *tptr;

        os << ")";
    } break;

    case UR_DEVICE_INFO_SINGLE_FP_CONFIG: {
        const ur_device_fp_capability_flags_t *tptr =
            (const ur_device_fp_capability_flags_t *)ptr;
        if (sizeof(ur_device_fp_capability_flags_t) > size) {
            os << "invalid size (is: " << size
               << ", expected: >=" << sizeof(ur_device_fp_capability_flags_t)
               << ")";
            return;
        }
        os << (void *)(tptr) << " (";

        ur_params::serializeFlag<ur_device_fp_capability_flag_t>(os, *tptr);

        os << ")";
    } break;

    case UR_DEVICE_INFO_HALF_FP_CONFIG: {
        const ur_device_fp_capability_flags_t *tptr =
            (const ur_device_fp_capability_flags_t *)ptr;
        if (sizeof(ur_device_fp_capability_flags_t) > size) {
            os << "invalid size (is: " << size
               << ", expected: >=" << sizeof(ur_device_fp_capability_flags_t)
               << ")";
            return;
        }
        os << (void *)(tptr) << " (";

        ur_params::serializeFlag<ur_device_fp_capability_flag_t>(os, *tptr);

        os << ")";
    } break;

    case UR_DEVICE_INFO_DOUBLE_FP_CONFIG: {
        const ur_device_fp_capability_flags_t *tptr =
            (const ur_device_fp_capability_flags_t *)ptr;
        if (sizeof(ur_device_fp_capability_flags_t) > size) {
            os << "invalid size (is: " << size
               << ", expected: >=" << sizeof(ur_device_fp_capability_flags_t)
               << ")";
            return;
        }
        os << (void *)(tptr) << " (";

        ur_params::serializeFlag<ur_device_fp_capability_flag_t>(os, *tptr);

        os << ")";
    } break;

    case UR_DEVICE_INFO_QUEUE_PROPERTIES: {
        const ur_queue_flags_t *tptr = (const ur_queue_flags_t *)ptr;
        if (sizeof(ur_queue_flags_t) > size) {
            os << "invalid size (is: " << size
               << ", expected: >=" << sizeof(ur_queue_flags_t) << ")";
            return;
        }
        os << (void *)(tptr) << " (";

        ur_params::serializeFlag<ur_queue_flag_t>(os, *tptr);

        os << ")";
    } break;

    case UR_DEVICE_INFO_PREFERRED_VECTOR_WIDTH_CHAR: {
        const uint32_t *tptr = (const uint32_t *)ptr;
        if (sizeof(uint32_t) > size) {
            os << "invalid size (is: " << size
               << ", expected: >=" << sizeof(uint32_t) << ")";
            return;
        }
        os << (void *)(tptr) << " (";

        os << *tptr;

        os << ")";
    } break;

    case UR_DEVICE_INFO_PREFERRED_VECTOR_WIDTH_SHORT: {
        const uint32_t *tptr = (const uint32_t *)ptr;
        if (sizeof(uint32_t) > size) {
            os << "invalid size (is: " << size
               << ", expected: >=" << sizeof(uint32_t) << ")";
            return;
        }
        os << (void *)(tptr) << " (";

        os << *tptr;

        os << ")";
    } break;

    case UR_DEVICE_INFO_PREFERRED_VECTOR_WIDTH_INT: {
        const uint32_t *tptr = (const uint32_t *)ptr;
        if (sizeof(uint32_t) > size) {
            os << "invalid size (is: " << size
               << ", expected: >=" << sizeof(uint32_t) << ")";
            return;
        }
        os << (void *)(tptr) << " (";

        os << *tptr;

        os << ")";
    } break;

    case UR_DEVICE_INFO_PREFERRED_VECTOR_WIDTH_LONG: {
        const uint32_t *tptr = (const uint32_t *)ptr;
        if (sizeof(uint32_t) > size) {
            os << "invalid size (is: " << size
               << ", expected: >=" << sizeof(uint32_t) << ")";
            return;
        }
        os << (void *)(tptr) << " (";

        os << *tptr;

        os << ")";
    } break;

    case UR_DEVICE_INFO_PREFERRED_VECTOR_WIDTH_FLOAT: {
        const uint32_t *tptr = (const uint32_t *)ptr;
        if (sizeof(uint32_t) > size) {
            os << "invalid size (is: " << size
               << ", expected: >=" << sizeof(uint32_t) << ")";
            return;
        }
        os << (void *)(tptr) << " (";

        os << *tptr;

        os << ")";
    } break;

    case UR_DEVICE_INFO_PREFERRED_VECTOR_WIDTH_DOUBLE: {
        const uint32_t *tptr = (const uint32_t *)ptr;
        if (sizeof(uint32_t) > size) {
            os << "invalid size (is: " << size
               << ", expected: >=" << sizeof(uint32_t) << ")";
            return;
        }
        os << (void *)(tptr) << " (";

        os << *tptr;

        os << ")";
    } break;

    case UR_DEVICE_INFO_PREFERRED_VECTOR_WIDTH_HALF: {
        const uint32_t *tptr = (const uint32_t *)ptr;
        if (sizeof(uint32_t) > size) {
            os << "invalid size (is: " << size
               << ", expected: >=" << sizeof(uint32_t) << ")";
            return;
        }
        os << (void *)(tptr) << " (";

        os << *tptr;

        os << ")";
    } break;

    case UR_DEVICE_INFO_NATIVE_VECTOR_WIDTH_CHAR: {
        const uint32_t *tptr = (const uint32_t *)ptr;
        if (sizeof(uint32_t) > size) {
            os << "invalid size (is: " << size
               << ", expected: >=" << sizeof(uint32_t) << ")";
            return;
        }
        os << (void *)(tptr) << " (";

        os << *tptr;

        os << ")";
    } break;

    case UR_DEVICE_INFO_NATIVE_VECTOR_WIDTH_SHORT: {
        const uint32_t *tptr = (const uint32_t *)ptr;
        if (sizeof(uint32_t) > size) {
            os << "invalid size (is: " << size
               << ", expected: >=" << sizeof(uint32_t) << ")";
            return;
        }
        os << (void *)(tptr) << " (";

        os << *tptr;

        os << ")";
    } break;

    case UR_DEVICE_INFO_NATIVE_VECTOR_WIDTH_INT: {
        const uint32_t *tptr = (const uint32_t *)ptr;
        if (sizeof(uint32_t) > size) {
            os << "invalid size (is: " << size
               << ", expected: >=" << sizeof(uint32_t) << ")";
            return;
        }
        os << (void *)(tptr) << " (";

        os << *tptr;

        os << ")";
    } break;

    case UR_DEVICE_INFO_NATIVE_VECTOR_WIDTH_LONG: {
        const uint32_t *tptr = (const uint32_t *)ptr;
        if (sizeof(uint32_t) > size) {
            os << "invalid size (is: " << size
               << ", expected: >=" << sizeof(uint32_t) << ")";
            return;
        }
        os << (void *)(tptr) << " (";

        os << *tptr;

        os << ")";
    } break;

    case UR_DEVICE_INFO_NATIVE_VECTOR_WIDTH_FLOAT: {
        const uint32_t *tptr = (const uint32_t *)ptr;
        if (sizeof(uint32_t) > size) {
            os << "invalid size (is: " << size
               << ", expected: >=" << sizeof(uint32_t) << ")";
            return;
        }
        os << (void *)(tptr) << " (";

        os << *tptr;

        os << ")";
    } break;

    case UR_DEVICE_INFO_NATIVE_VECTOR_WIDTH_DOUBLE: {
        const uint32_t *tptr = (const uint32_t *)ptr;
        if (sizeof(uint32_t) > size) {
            os << "invalid size (is: " << size
               << ", expected: >=" << sizeof(uint32_t) << ")";
            return;
        }
        os << (void *)(tptr) << " (";

        os << *tptr;

        os << ")";
    } break;

    case UR_DEVICE_INFO_NATIVE_VECTOR_WIDTH_HALF: {
        const uint32_t *tptr = (const uint32_t *)ptr;
        if (sizeof(uint32_t) > size) {
            os << "invalid size (is: " << size
               << ", expected: >=" << sizeof(uint32_t) << ")";
            return;
        }
        os << (void *)(tptr) << " (";

        os << *tptr;

        os << ")";
    } break;

    case UR_DEVICE_INFO_MAX_CLOCK_FREQUENCY: {
        const uint32_t *tptr = (const uint32_t *)ptr;
        if (sizeof(uint32_t) > size) {
            os << "invalid size (is: " << size
               << ", expected: >=" << sizeof(uint32_t) << ")";
            return;
        }
        os << (void *)(tptr) << " (";

        os << *tptr;

        os << ")";
    } break;

    case UR_DEVICE_INFO_MEMORY_CLOCK_RATE: {
        const uint32_t *tptr = (const uint32_t *)ptr;
        if (sizeof(uint32_t) > size) {
            os << "invalid size (is: " << size
               << ", expected: >=" << sizeof(uint32_t) << ")";
            return;
        }
        os << (void *)(tptr) << " (";

        os << *tptr;

        os << ")";
    } break;

    case UR_DEVICE_INFO_ADDRESS_BITS: {
        const uint32_t *tptr = (const uint32_t *)ptr;
        if (sizeof(uint32_t) > size) {
            os << "invalid size (is: " << size
               << ", expected: >=" << sizeof(uint32_t) << ")";
            return;
        }
        os << (void *)(tptr) << " (";

        os << *tptr;

        os << ")";
    } break;

    case UR_DEVICE_INFO_MAX_MEM_ALLOC_SIZE: {
        const uint64_t *tptr = (const uint64_t *)ptr;
        if (sizeof(uint64_t) > size) {
            os << "invalid size (is: " << size
               << ", expected: >=" << sizeof(uint64_t) << ")";
            return;
        }
        os << (void *)(tptr) << " (";

        os << *tptr;

        os << ")";
    } break;

    case UR_DEVICE_INFO_IMAGE_SUPPORTED: {
        const ur_bool_t *tptr = (const ur_bool_t *)ptr;
        if (sizeof(ur_bool_t) > size) {
            os << "invalid size (is: " << size
               << ", expected: >=" << sizeof(ur_bool_t) << ")";
            return;
        }
        os << (void *)(tptr) << " (";

        os << *tptr;

        os << ")";
    } break;

    case UR_DEVICE_INFO_MAX_READ_IMAGE_ARGS: {
        const uint32_t *tptr = (const uint32_t *)ptr;
        if (sizeof(uint32_t) > size) {
            os << "invalid size (is: " << size
               << ", expected: >=" << sizeof(uint32_t) << ")";
            return;
        }
        os << (void *)(tptr) << " (";

        os << *tptr;

        os << ")";
    } break;

    case UR_DEVICE_INFO_MAX_WRITE_IMAGE_ARGS: {
        const uint32_t *tptr = (const uint32_t *)ptr;
        if (sizeof(uint32_t) > size) {
            os << "invalid size (is: " << size
               << ", expected: >=" << sizeof(uint32_t) << ")";
            return;
        }
        os << (void *)(tptr) << " (";

        os << *tptr;

        os << ")";
    } break;

    case UR_DEVICE_INFO_MAX_READ_WRITE_IMAGE_ARGS: {
        const uint32_t *tptr = (const uint32_t *)ptr;
        if (sizeof(uint32_t) > size) {
            os << "invalid size (is: " << size
               << ", expected: >=" << sizeof(uint32_t) << ")";
            return;
        }
        os << (void *)(tptr) << " (";

        os << *tptr;

        os << ")";
    } break;

    case UR_DEVICE_INFO_IMAGE2D_MAX_WIDTH: {
        const size_t *tptr = (const size_t *)ptr;
        if (sizeof(size_t) > size) {
            os << "invalid size (is: " << size
               << ", expected: >=" << sizeof(size_t) << ")";
            return;
        }
        os << (void *)(tptr) << " (";

        os << *tptr;

        os << ")";
    } break;

    case UR_DEVICE_INFO_IMAGE2D_MAX_HEIGHT: {
        const size_t *tptr = (const size_t *)ptr;
        if (sizeof(size_t) > size) {
            os << "invalid size (is: " << size
               << ", expected: >=" << sizeof(size_t) << ")";
            return;
        }
        os << (void *)(tptr) << " (";

        os << *tptr;

        os << ")";
    } break;

    case UR_DEVICE_INFO_IMAGE3D_MAX_WIDTH: {
        const size_t *tptr = (const size_t *)ptr;
        if (sizeof(size_t) > size) {
            os << "invalid size (is: " << size
               << ", expected: >=" << sizeof(size_t) << ")";
            return;
        }
        os << (void *)(tptr) << " (";

        os << *tptr;

        os << ")";
    } break;

    case UR_DEVICE_INFO_IMAGE3D_MAX_HEIGHT: {
        const size_t *tptr = (const size_t *)ptr;
        if (sizeof(size_t) > size) {
            os << "invalid size (is: " << size
               << ", expected: >=" << sizeof(size_t) << ")";
            return;
        }
        os << (void *)(tptr) << " (";

        os << *tptr;

        os << ")";
    } break;

    case UR_DEVICE_INFO_IMAGE3D_MAX_DEPTH: {
        const size_t *tptr = (const size_t *)ptr;
        if (sizeof(size_t) > size) {
            os << "invalid size (is: " << size
               << ", expected: >=" << sizeof(size_t) << ")";
            return;
        }
        os << (void *)(tptr) << " (";

        os << *tptr;

        os << ")";
    } break;

    case UR_DEVICE_INFO_IMAGE_MAX_BUFFER_SIZE: {
        const size_t *tptr = (const size_t *)ptr;
        if (sizeof(size_t) > size) {
            os << "invalid size (is: " << size
               << ", expected: >=" << sizeof(size_t) << ")";
            return;
        }
        os << (void *)(tptr) << " (";

        os << *tptr;

        os << ")";
    } break;

    case UR_DEVICE_INFO_IMAGE_MAX_ARRAY_SIZE: {
        const size_t *tptr = (const size_t *)ptr;
        if (sizeof(size_t) > size) {
            os << "invalid size (is: " << size
               << ", expected: >=" << sizeof(size_t) << ")";
            return;
        }
        os << (void *)(tptr) << " (";

        os << *tptr;

        os << ")";
    } break;

    case UR_DEVICE_INFO_MAX_SAMPLERS: {
        const uint32_t *tptr = (const uint32_t *)ptr;
        if (sizeof(uint32_t) > size) {
            os << "invalid size (is: " << size
               << ", expected: >=" << sizeof(uint32_t) << ")";
            return;
        }
        os << (void *)(tptr) << " (";

        os << *tptr;

        os << ")";
    } break;

    case UR_DEVICE_INFO_MAX_PARAMETER_SIZE: {
        const size_t *tptr = (const size_t *)ptr;
        if (sizeof(size_t) > size) {
            os << "invalid size (is: " << size
               << ", expected: >=" << sizeof(size_t) << ")";
            return;
        }
        os << (void *)(tptr) << " (";

        os << *tptr;

        os << ")";
    } break;

    case UR_DEVICE_INFO_MEM_BASE_ADDR_ALIGN: {
        const uint32_t *tptr = (const uint32_t *)ptr;
        if (sizeof(uint32_t) > size) {
            os << "invalid size (is: " << size
               << ", expected: >=" << sizeof(uint32_t) << ")";
            return;
        }
        os << (void *)(tptr) << " (";

        os << *tptr;

        os << ")";
    } break;

    case UR_DEVICE_INFO_GLOBAL_MEM_CACHE_TYPE: {
        const ur_device_mem_cache_type_t *tptr =
            (const ur_device_mem_cache_type_t *)ptr;
        if (sizeof(ur_device_mem_cache_type_t) > size) {
            os << "invalid size (is: " << size
               << ", expected: >=" << sizeof(ur_device_mem_cache_type_t) << ")";
            return;
        }
        os << (void *)(tptr) << " (";

        os << *tptr;

        os << ")";
    } break;

    case UR_DEVICE_INFO_GLOBAL_MEM_CACHELINE_SIZE: {
        const uint32_t *tptr = (const uint32_t *)ptr;
        if (sizeof(uint32_t) > size) {
            os << "invalid size (is: " << size
               << ", expected: >=" << sizeof(uint32_t) << ")";
            return;
        }
        os << (void *)(tptr) << " (";

        os << *tptr;

        os << ")";
    } break;

    case UR_DEVICE_INFO_GLOBAL_MEM_CACHE_SIZE: {
        const uint64_t *tptr = (const uint64_t *)ptr;
        if (sizeof(uint64_t) > size) {
            os << "invalid size (is: " << size
               << ", expected: >=" << sizeof(uint64_t) << ")";
            return;
        }
        os << (void *)(tptr) << " (";

        os << *tptr;

        os << ")";
    } break;

    case UR_DEVICE_INFO_GLOBAL_MEM_SIZE: {
        const uint64_t *tptr = (const uint64_t *)ptr;
        if (sizeof(uint64_t) > size) {
            os << "invalid size (is: " << size
               << ", expected: >=" << sizeof(uint64_t) << ")";
            return;
        }
        os << (void *)(tptr) << " (";

        os << *tptr;

        os << ")";
    } break;

    case UR_DEVICE_INFO_GLOBAL_MEM_FREE: {
        const uint64_t *tptr = (const uint64_t *)ptr;
        if (sizeof(uint64_t) > size) {
            os << "invalid size (is: " << size
               << ", expected: >=" << sizeof(uint64_t) << ")";
            return;
        }
        os << (void *)(tptr) << " (";

        os << *tptr;

        os << ")";
    } break;

    case UR_DEVICE_INFO_MAX_CONSTANT_BUFFER_SIZE: {
        const uint64_t *tptr = (const uint64_t *)ptr;
        if (sizeof(uint64_t) > size) {
            os << "invalid size (is: " << size
               << ", expected: >=" << sizeof(uint64_t) << ")";
            return;
        }
        os << (void *)(tptr) << " (";

        os << *tptr;

        os << ")";
    } break;

    case UR_DEVICE_INFO_MAX_CONSTANT_ARGS: {
        const uint32_t *tptr = (const uint32_t *)ptr;
        if (sizeof(uint32_t) > size) {
            os << "invalid size (is: " << size
               << ", expected: >=" << sizeof(uint32_t) << ")";
            return;
        }
        os << (void *)(tptr) << " (";

        os << *tptr;

        os << ")";
    } break;

    case UR_DEVICE_INFO_LOCAL_MEM_TYPE: {
        const ur_device_local_mem_type_t *tptr =
            (const ur_device_local_mem_type_t *)ptr;
        if (sizeof(ur_device_local_mem_type_t) > size) {
            os << "invalid size (is: " << size
               << ", expected: >=" << sizeof(ur_device_local_mem_type_t) << ")";
            return;
        }
        os << (void *)(tptr) << " (";

        os << *tptr;

        os << ")";
    } break;

    case UR_DEVICE_INFO_LOCAL_MEM_SIZE: {
        const uint64_t *tptr = (const uint64_t *)ptr;
        if (sizeof(uint64_t) > size) {
            os << "invalid size (is: " << size
               << ", expected: >=" << sizeof(uint64_t) << ")";
            return;
        }
        os << (void *)(tptr) << " (";

        os << *tptr;

        os << ")";
    } break;

    case UR_DEVICE_INFO_ERROR_CORRECTION_SUPPORT: {
        const ur_bool_t *tptr = (const ur_bool_t *)ptr;
        if (sizeof(ur_bool_t) > size) {
            os << "invalid size (is: " << size
               << ", expected: >=" << sizeof(ur_bool_t) << ")";
            return;
        }
        os << (void *)(tptr) << " (";

        os << *tptr;

        os << ")";
    } break;

    case UR_DEVICE_INFO_HOST_UNIFIED_MEMORY: {
        const ur_bool_t *tptr = (const ur_bool_t *)ptr;
        if (sizeof(ur_bool_t) > size) {
            os << "invalid size (is: " << size
               << ", expected: >=" << sizeof(ur_bool_t) << ")";
            return;
        }
        os << (void *)(tptr) << " (";

        os << *tptr;

        os << ")";
    } break;

    case UR_DEVICE_INFO_PROFILING_TIMER_RESOLUTION: {
        const size_t *tptr = (const size_t *)ptr;
        if (sizeof(size_t) > size) {
            os << "invalid size (is: " << size
               << ", expected: >=" << sizeof(size_t) << ")";
            return;
        }
        os << (void *)(tptr) << " (";

        os << *tptr;

        os << ")";
    } break;

    case UR_DEVICE_INFO_ENDIAN_LITTLE: {
        const ur_bool_t *tptr = (const ur_bool_t *)ptr;
        if (sizeof(ur_bool_t) > size) {
            os << "invalid size (is: " << size
               << ", expected: >=" << sizeof(ur_bool_t) << ")";
            return;
        }
        os << (void *)(tptr) << " (";

        os << *tptr;

        os << ")";
    } break;

    case UR_DEVICE_INFO_AVAILABLE: {
        const ur_bool_t *tptr = (const ur_bool_t *)ptr;
        if (sizeof(ur_bool_t) > size) {
            os << "invalid size (is: " << size
               << ", expected: >=" << sizeof(ur_bool_t) << ")";
            return;
        }
        os << (void *)(tptr) << " (";

        os << *tptr;

        os << ")";
    } break;

    case UR_DEVICE_INFO_COMPILER_AVAILABLE: {
        const ur_bool_t *tptr = (const ur_bool_t *)ptr;
        if (sizeof(ur_bool_t) > size) {
            os << "invalid size (is: " << size
               << ", expected: >=" << sizeof(ur_bool_t) << ")";
            return;
        }
        os << (void *)(tptr) << " (";

        os << *tptr;

        os << ")";
    } break;

    case UR_DEVICE_INFO_LINKER_AVAILABLE: {
        const ur_bool_t *tptr = (const ur_bool_t *)ptr;
        if (sizeof(ur_bool_t) > size) {
            os << "invalid size (is: " << size
               << ", expected: >=" << sizeof(ur_bool_t) << ")";
            return;
        }
        os << (void *)(tptr) << " (";

        os << *tptr;

        os << ")";
    } break;

    case UR_DEVICE_INFO_EXECUTION_CAPABILITIES: {
        const ur_device_exec_capability_flags_t *tptr =
            (const ur_device_exec_capability_flags_t *)ptr;
        if (sizeof(ur_device_exec_capability_flags_t) > size) {
            os << "invalid size (is: " << size
               << ", expected: >=" << sizeof(ur_device_exec_capability_flags_t)
               << ")";
            return;
        }
        os << (void *)(tptr) << " (";

        ur_params::serializeFlag<ur_device_exec_capability_flag_t>(os, *tptr);

        os << ")";
    } break;

    case UR_DEVICE_INFO_QUEUE_ON_DEVICE_PROPERTIES: {
        const ur_queue_flags_t *tptr = (const ur_queue_flags_t *)ptr;
        if (sizeof(ur_queue_flags_t) > size) {
            os << "invalid size (is: " << size
               << ", expected: >=" << sizeof(ur_queue_flags_t) << ")";
            return;
        }
        os << (void *)(tptr) << " (";

        ur_params::serializeFlag<ur_queue_flag_t>(os, *tptr);

        os << ")";
    } break;

    case UR_DEVICE_INFO_QUEUE_ON_HOST_PROPERTIES: {
        const ur_queue_flags_t *tptr = (const ur_queue_flags_t *)ptr;
        if (sizeof(ur_queue_flags_t) > size) {
            os << "invalid size (is: " << size
               << ", expected: >=" << sizeof(ur_queue_flags_t) << ")";
            return;
        }
        os << (void *)(tptr) << " (";

        ur_params::serializeFlag<ur_queue_flag_t>(os, *tptr);

        os << ")";
    } break;

    case UR_DEVICE_INFO_BUILT_IN_KERNELS: {

        const char *tptr = (const char *)ptr;
        serializePtr(os, tptr);
    } break;

    case UR_DEVICE_INFO_PLATFORM: {
        const ur_platform_handle_t *tptr = (const ur_platform_handle_t *)ptr;
        if (sizeof(ur_platform_handle_t) > size) {
            os << "invalid size (is: " << size
               << ", expected: >=" << sizeof(ur_platform_handle_t) << ")";
            return;
        }
        os << (void *)(tptr) << " (";

        ur_params::serializePtr(os, *tptr);

        os << ")";
    } break;

    case UR_DEVICE_INFO_REFERENCE_COUNT: {
        const uint32_t *tptr = (const uint32_t *)ptr;
        if (sizeof(uint32_t) > size) {
            os << "invalid size (is: " << size
               << ", expected: >=" << sizeof(uint32_t) << ")";
            return;
        }
        os << (void *)(tptr) << " (";

        os << *tptr;

        os << ")";
    } break;

    case UR_DEVICE_INFO_IL_VERSION: {

        const char *tptr = (const char *)ptr;
        serializePtr(os, tptr);
    } break;

    case UR_DEVICE_INFO_NAME: {

        const char *tptr = (const char *)ptr;
        serializePtr(os, tptr);
    } break;

    case UR_DEVICE_INFO_VENDOR: {

        const char *tptr = (const char *)ptr;
        serializePtr(os, tptr);
    } break;

    case UR_DEVICE_INFO_DRIVER_VERSION: {

        const char *tptr = (const char *)ptr;
        serializePtr(os, tptr);
    } break;

    case UR_DEVICE_INFO_PROFILE: {

        const char *tptr = (const char *)ptr;
        serializePtr(os, tptr);
    } break;

    case UR_DEVICE_INFO_VERSION: {

        const char *tptr = (const char *)ptr;
        serializePtr(os, tptr);
    } break;

    case UR_DEVICE_INFO_BACKEND_RUNTIME_VERSION: {

        const char *tptr = (const char *)ptr;
        serializePtr(os, tptr);
    } break;

    case UR_DEVICE_INFO_EXTENSIONS: {

        const char *tptr = (const char *)ptr;
        serializePtr(os, tptr);
    } break;

    case UR_DEVICE_INFO_PRINTF_BUFFER_SIZE: {
        const size_t *tptr = (const size_t *)ptr;
        if (sizeof(size_t) > size) {
            os << "invalid size (is: " << size
               << ", expected: >=" << sizeof(size_t) << ")";
            return;
        }
        os << (void *)(tptr) << " (";

        os << *tptr;

        os << ")";
    } break;

    case UR_DEVICE_INFO_PREFERRED_INTEROP_USER_SYNC: {
        const ur_bool_t *tptr = (const ur_bool_t *)ptr;
        if (sizeof(ur_bool_t) > size) {
            os << "invalid size (is: " << size
               << ", expected: >=" << sizeof(ur_bool_t) << ")";
            return;
        }
        os << (void *)(tptr) << " (";

        os << *tptr;

        os << ")";
    } break;

    case UR_DEVICE_INFO_PARENT_DEVICE: {
        const ur_device_handle_t *tptr = (const ur_device_handle_t *)ptr;
        if (sizeof(ur_device_handle_t) > size) {
            os << "invalid size (is: " << size
               << ", expected: >=" << sizeof(ur_device_handle_t) << ")";
            return;
        }
        os << (void *)(tptr) << " (";

        ur_params::serializePtr(os, *tptr);

        os << ")";
    } break;

    case UR_DEVICE_INFO_SUPPORTED_PARTITIONS: {

        const ur_device_partition_t *tptr = (const ur_device_partition_t *)ptr;
        os << "{";
        size_t nelems = size / sizeof(ur_device_partition_t);
        for (size_t i = 0; i < nelems; ++i) {
            if (i != 0) {
                os << ", ";
            }

            os << tptr[i];
        }
        os << "}";
    } break;

    case UR_DEVICE_INFO_PARTITION_MAX_SUB_DEVICES: {
        const uint32_t *tptr = (const uint32_t *)ptr;
        if (sizeof(uint32_t) > size) {
            os << "invalid size (is: " << size
               << ", expected: >=" << sizeof(uint32_t) << ")";
            return;
        }
        os << (void *)(tptr) << " (";

        os << *tptr;

        os << ")";
    } break;

    case UR_DEVICE_INFO_PARTITION_AFFINITY_DOMAIN: {
        const ur_device_affinity_domain_flags_t *tptr =
            (const ur_device_affinity_domain_flags_t *)ptr;
        if (sizeof(ur_device_affinity_domain_flags_t) > size) {
            os << "invalid size (is: " << size
               << ", expected: >=" << sizeof(ur_device_affinity_domain_flags_t)
               << ")";
            return;
        }
        os << (void *)(tptr) << " (";

        ur_params::serializeFlag<ur_device_affinity_domain_flag_t>(os, *tptr);

        os << ")";
    } break;

    case UR_DEVICE_INFO_PARTITION_TYPE: {

        const ur_device_partition_property_t *tptr =
            (const ur_device_partition_property_t *)ptr;
        os << "{";
        size_t nelems = size / sizeof(ur_device_partition_property_t);
        for (size_t i = 0; i < nelems; ++i) {
            if (i != 0) {
                os << ", ";
            }

            os << tptr[i];
        }
        os << "}";
    } break;

    case UR_DEVICE_INFO_MAX_NUM_SUB_GROUPS: {
        const uint32_t *tptr = (const uint32_t *)ptr;
        if (sizeof(uint32_t) > size) {
            os << "invalid size (is: " << size
               << ", expected: >=" << sizeof(uint32_t) << ")";
            return;
        }
        os << (void *)(tptr) << " (";

        os << *tptr;

        os << ")";
    } break;

    case UR_DEVICE_INFO_SUB_GROUP_INDEPENDENT_FORWARD_PROGRESS: {
        const ur_bool_t *tptr = (const ur_bool_t *)ptr;
        if (sizeof(ur_bool_t) > size) {
            os << "invalid size (is: " << size
               << ", expected: >=" << sizeof(ur_bool_t) << ")";
            return;
        }
        os << (void *)(tptr) << " (";

        os << *tptr;

        os << ")";
    } break;

    case UR_DEVICE_INFO_SUB_GROUP_SIZES_INTEL: {

        const uint32_t *tptr = (const uint32_t *)ptr;
        os << "{";
        size_t nelems = size / sizeof(uint32_t);
        for (size_t i = 0; i < nelems; ++i) {
            if (i != 0) {
                os << ", ";
            }

            os << tptr[i];
        }
        os << "}";
    } break;

    case UR_DEVICE_INFO_USM_HOST_SUPPORT: {
        const ur_device_usm_access_capability_flags_t *tptr =
            (const ur_device_usm_access_capability_flags_t *)ptr;
        if (sizeof(ur_device_usm_access_capability_flags_t) > size) {
            os << "invalid size (is: " << size << ", expected: >="
               << sizeof(ur_device_usm_access_capability_flags_t) << ")";
            return;
        }
        os << (void *)(tptr) << " (";

        ur_params::serializeFlag<ur_device_usm_access_capability_flag_t>(os,
                                                                         *tptr);

        os << ")";
    } break;

    case UR_DEVICE_INFO_USM_DEVICE_SUPPORT: {
        const ur_device_usm_access_capability_flags_t *tptr =
            (const ur_device_usm_access_capability_flags_t *)ptr;
        if (sizeof(ur_device_usm_access_capability_flags_t) > size) {
            os << "invalid size (is: " << size << ", expected: >="
               << sizeof(ur_device_usm_access_capability_flags_t) << ")";
            return;
        }
        os << (void *)(tptr) << " (";

        ur_params::serializeFlag<ur_device_usm_access_capability_flag_t>(os,
                                                                         *tptr);

        os << ")";
    } break;

    case UR_DEVICE_INFO_USM_SINGLE_SHARED_SUPPORT: {
        const ur_device_usm_access_capability_flags_t *tptr =
            (const ur_device_usm_access_capability_flags_t *)ptr;
        if (sizeof(ur_device_usm_access_capability_flags_t) > size) {
            os << "invalid size (is: " << size << ", expected: >="
               << sizeof(ur_device_usm_access_capability_flags_t) << ")";
            return;
        }
        os << (void *)(tptr) << " (";

        ur_params::serializeFlag<ur_device_usm_access_capability_flag_t>(os,
                                                                         *tptr);

        os << ")";
    } break;

    case UR_DEVICE_INFO_USM_CROSS_SHARED_SUPPORT: {
        const ur_device_usm_access_capability_flags_t *tptr =
            (const ur_device_usm_access_capability_flags_t *)ptr;
        if (sizeof(ur_device_usm_access_capability_flags_t) > size) {
            os << "invalid size (is: " << size << ", expected: >="
               << sizeof(ur_device_usm_access_capability_flags_t) << ")";
            return;
        }
        os << (void *)(tptr) << " (";

        ur_params::serializeFlag<ur_device_usm_access_capability_flag_t>(os,
                                                                         *tptr);

        os << ")";
    } break;

    case UR_DEVICE_INFO_USM_SYSTEM_SHARED_SUPPORT: {
        const ur_device_usm_access_capability_flags_t *tptr =
            (const ur_device_usm_access_capability_flags_t *)ptr;
        if (sizeof(ur_device_usm_access_capability_flags_t) > size) {
            os << "invalid size (is: " << size << ", expected: >="
               << sizeof(ur_device_usm_access_capability_flags_t) << ")";
            return;
        }
        os << (void *)(tptr) << " (";

        ur_params::serializeFlag<ur_device_usm_access_capability_flag_t>(os,
                                                                         *tptr);

        os << ")";
    } break;

    case UR_DEVICE_INFO_UUID: {

        const char *tptr = (const char *)ptr;
        serializePtr(os, tptr);
    } break;

    case UR_DEVICE_INFO_PCI_ADDRESS: {

        const char *tptr = (const char *)ptr;
        serializePtr(os, tptr);
    } break;

    case UR_DEVICE_INFO_GPU_EU_COUNT: {
        const uint32_t *tptr = (const uint32_t *)ptr;
        if (sizeof(uint32_t) > size) {
            os << "invalid size (is: " << size
               << ", expected: >=" << sizeof(uint32_t) << ")";
            return;
        }
        os << (void *)(tptr) << " (";

        os << *tptr;

        os << ")";
    } break;

    case UR_DEVICE_INFO_GPU_EU_SIMD_WIDTH: {
        const uint32_t *tptr = (const uint32_t *)ptr;
        if (sizeof(uint32_t) > size) {
            os << "invalid size (is: " << size
               << ", expected: >=" << sizeof(uint32_t) << ")";
            return;
        }
        os << (void *)(tptr) << " (";

        os << *tptr;

        os << ")";
    } break;

    case UR_DEVICE_INFO_GPU_EU_SLICES: {
        const uint32_t *tptr = (const uint32_t *)ptr;
        if (sizeof(uint32_t) > size) {
            os << "invalid size (is: " << size
               << ", expected: >=" << sizeof(uint32_t) << ")";
            return;
        }
        os << (void *)(tptr) << " (";

        os << *tptr;

        os << ")";
    } break;

    case UR_DEVICE_INFO_GPU_EU_COUNT_PER_SUBSLICE: {
        const uint32_t *tptr = (const uint32_t *)ptr;
        if (sizeof(uint32_t) > size) {
            os << "invalid size (is: " << size
               << ", expected: >=" << sizeof(uint32_t) << ")";
            return;
        }
        os << (void *)(tptr) << " (";

        os << *tptr;

        os << ")";
    } break;

    case UR_DEVICE_INFO_GPU_SUBSLICES_PER_SLICE: {
        const uint32_t *tptr = (const uint32_t *)ptr;
        if (sizeof(uint32_t) > size) {
            os << "invalid size (is: " << size
               << ", expected: >=" << sizeof(uint32_t) << ")";
            return;
        }
        os << (void *)(tptr) << " (";

        os << *tptr;

        os << ")";
    } break;

    case UR_DEVICE_INFO_GPU_HW_THREADS_PER_EU: {
        const uint32_t *tptr = (const uint32_t *)ptr;
        if (sizeof(uint32_t) > size) {
            os << "invalid size (is: " << size
               << ", expected: >=" << sizeof(uint32_t) << ")";
            return;
        }
        os << (void *)(tptr) << " (";

        os << *tptr;

        os << ")";
    } break;

    case UR_DEVICE_INFO_MAX_MEMORY_BANDWIDTH: {
        const uint32_t *tptr = (const uint32_t *)ptr;
        if (sizeof(uint32_t) > size) {
            os << "invalid size (is: " << size
               << ", expected: >=" << sizeof(uint32_t) << ")";
            return;
        }
        os << (void *)(tptr) << " (";

        os << *tptr;

        os << ")";
    } break;

    case UR_DEVICE_INFO_IMAGE_SRGB: {
        const ur_bool_t *tptr = (const ur_bool_t *)ptr;
        if (sizeof(ur_bool_t) > size) {
            os << "invalid size (is: " << size
               << ", expected: >=" << sizeof(ur_bool_t) << ")";
            return;
        }
        os << (void *)(tptr) << " (";

        os << *tptr;

        os << ")";
    } break;

    case UR_DEVICE_INFO_BUILD_ON_SUBDEVICE: {
        const ur_bool_t *tptr = (const ur_bool_t *)ptr;
        if (sizeof(ur_bool_t) > size) {
            os << "invalid size (is: " << size
               << ", expected: >=" << sizeof(ur_bool_t) << ")";
            return;
        }
        os << (void *)(tptr) << " (";

        os << *tptr;

        os << ")";
    } break;

    case UR_DEVICE_INFO_ATOMIC_64: {
        const ur_bool_t *tptr = (const ur_bool_t *)ptr;
        if (sizeof(ur_bool_t) > size) {
            os << "invalid size (is: " << size
               << ", expected: >=" << sizeof(ur_bool_t) << ")";
            return;
        }
        os << (void *)(tptr) << " (";

        os << *tptr;

        os << ")";
    } break;

    case UR_DEVICE_INFO_ATOMIC_MEMORY_ORDER_CAPABILITIES: {
        const ur_memory_order_capability_flags_t *tptr =
            (const ur_memory_order_capability_flags_t *)ptr;
        if (sizeof(ur_memory_order_capability_flags_t) > size) {
            os << "invalid size (is: " << size
               << ", expected: >=" << sizeof(ur_memory_order_capability_flags_t)
               << ")";
            return;
        }
        os << (void *)(tptr) << " (";

        ur_params::serializeFlag<ur_memory_order_capability_flag_t>(os, *tptr);

        os << ")";
    } break;

    case UR_DEVICE_INFO_ATOMIC_MEMORY_SCOPE_CAPABILITIES: {
        const ur_memory_scope_capability_flags_t *tptr =
            (const ur_memory_scope_capability_flags_t *)ptr;
        if (sizeof(ur_memory_scope_capability_flags_t) > size) {
            os << "invalid size (is: " << size
               << ", expected: >=" << sizeof(ur_memory_scope_capability_flags_t)
               << ")";
            return;
        }
        os << (void *)(tptr) << " (";

        ur_params::serializeFlag<ur_memory_scope_capability_flag_t>(os, *tptr);

        os << ")";
    } break;

    case UR_DEVICE_INFO_ATOMIC_FENCE_ORDER_CAPABILITIES: {
        const ur_memory_order_capability_flags_t *tptr =
            (const ur_memory_order_capability_flags_t *)ptr;
        if (sizeof(ur_memory_order_capability_flags_t) > size) {
            os << "invalid size (is: " << size
               << ", expected: >=" << sizeof(ur_memory_order_capability_flags_t)
               << ")";
            return;
        }
        os << (void *)(tptr) << " (";

        ur_params::serializeFlag<ur_memory_order_capability_flag_t>(os, *tptr);

        os << ")";
    } break;

    case UR_DEVICE_INFO_ATOMIC_FENCE_SCOPE_CAPABILITIES: {
        const ur_memory_scope_capability_flags_t *tptr =
            (const ur_memory_scope_capability_flags_t *)ptr;
        if (sizeof(ur_memory_scope_capability_flags_t) > size) {
            os << "invalid size (is: " << size
               << ", expected: >=" << sizeof(ur_memory_scope_capability_flags_t)
               << ")";
            return;
        }
        os << (void *)(tptr) << " (";

        ur_params::serializeFlag<ur_memory_scope_capability_flag_t>(os, *tptr);

        os << ")";
    } break;

    case UR_DEVICE_INFO_BFLOAT16: {
        const ur_bool_t *tptr = (const ur_bool_t *)ptr;
        if (sizeof(ur_bool_t) > size) {
            os << "invalid size (is: " << size
               << ", expected: >=" << sizeof(ur_bool_t) << ")";
            return;
        }
        os << (void *)(tptr) << " (";

        os << *tptr;

        os << ")";
    } break;

    case UR_DEVICE_INFO_MAX_COMPUTE_QUEUE_INDICES: {
        const uint32_t *tptr = (const uint32_t *)ptr;
        if (sizeof(uint32_t) > size) {
            os << "invalid size (is: " << size
               << ", expected: >=" << sizeof(uint32_t) << ")";
            return;
        }
        os << (void *)(tptr) << " (";

        os << *tptr;

        os << ")";
    } break;

    case UR_DEVICE_INFO_KERNEL_SET_SPECIALIZATION_CONSTANTS: {
        const ur_bool_t *tptr = (const ur_bool_t *)ptr;
        if (sizeof(ur_bool_t) > size) {
            os << "invalid size (is: " << size
               << ", expected: >=" << sizeof(ur_bool_t) << ")";
            return;
        }
        os << (void *)(tptr) << " (";

        os << *tptr;

        os << ")";
    } break;

    case UR_DEVICE_INFO_MEMORY_BUS_WIDTH: {
        const uint32_t *tptr = (const uint32_t *)ptr;
        if (sizeof(uint32_t) > size) {
            os << "invalid size (is: " << size
               << ", expected: >=" << sizeof(uint32_t) << ")";
            return;
        }
        os << (void *)(tptr) << " (";

        os << *tptr;

        os << ")";
    } break;

    case UR_DEVICE_INFO_MAX_WORK_GROUPS_3D: {

        const size_t *tptr = (const size_t *)ptr;
        os << "{";
        size_t nelems = size / sizeof(size_t);
        for (size_t i = 0; i < nelems; ++i) {
            if (i != 0) {
                os << ", ";
            }

            os << tptr[i];
        }
        os << "}";
    } break;

    case UR_DEVICE_INFO_ASYNC_BARRIER: {
        const ur_bool_t *tptr = (const ur_bool_t *)ptr;
        if (sizeof(ur_bool_t) > size) {
            os << "invalid size (is: " << size
               << ", expected: >=" << sizeof(ur_bool_t) << ")";
            return;
        }
        os << (void *)(tptr) << " (";

        os << *tptr;

        os << ")";
    } break;

    case UR_DEVICE_INFO_MEM_CHANNEL_SUPPORT: {
        const ur_bool_t *tptr = (const ur_bool_t *)ptr;
        if (sizeof(ur_bool_t) > size) {
            os << "invalid size (is: " << size
               << ", expected: >=" << sizeof(ur_bool_t) << ")";
            return;
        }
        os << (void *)(tptr) << " (";

        os << *tptr;

        os << ")";
    } break;

    case UR_DEVICE_INFO_HOST_PIPE_READ_WRITE_SUPPORTED: {
        const ur_bool_t *tptr = (const ur_bool_t *)ptr;
        if (sizeof(ur_bool_t) > size) {
            os << "invalid size (is: " << size
               << ", expected: >=" << sizeof(ur_bool_t) << ")";
            return;
        }
        os << (void *)(tptr) << " (";

        os << *tptr;

        os << ")";
    } break;

    case UR_DEVICE_INFO_MAX_REGISTERS_PER_WORK_GROUP: {
        const uint32_t *tptr = (const uint32_t *)ptr;
        if (sizeof(uint32_t) > size) {
            os << "invalid size (is: " << size
               << ", expected: >=" << sizeof(uint32_t) << ")";
            return;
        }
        os << (void *)(tptr) << " (";

        os << *tptr;

        os << ")";
    } break;

    case UR_DEVICE_INFO_IP_VERSION: {
        const uint32_t *tptr = (const uint32_t *)ptr;
        if (sizeof(uint32_t) > size) {
            os << "invalid size (is: " << size
               << ", expected: >=" << sizeof(uint32_t) << ")";
            return;
        }
        os << (void *)(tptr) << " (";

        os << *tptr;

        os << ")";
    } break;

    case UR_DEVICE_INFO_BINDLESS_IMAGES_SUPPORT_EXP: {
        const ur_bool_t *tptr = (const ur_bool_t *)ptr;
        if (sizeof(ur_bool_t) > size) {
            os << "invalid size (is: " << size
               << ", expected: >=" << sizeof(ur_bool_t) << ")";
            return;
        }
        os << (void *)(tptr) << " (";

        os << *tptr;

        os << ")";
    } break;

    case UR_DEVICE_INFO_BINDLESS_IMAGES_1D_USM_SUPPORT_EXP: {
        const ur_bool_t *tptr = (const ur_bool_t *)ptr;
        if (sizeof(ur_bool_t) > size) {
            os << "invalid size (is: " << size
               << ", expected: >=" << sizeof(ur_bool_t) << ")";
            return;
        }
        os << (void *)(tptr) << " (";

        os << *tptr;

        os << ")";
    } break;

    case UR_DEVICE_INFO_BINDLESS_IMAGES_2D_USM_SUPPORT_EXP: {
        const ur_bool_t *tptr = (const ur_bool_t *)ptr;
        if (sizeof(ur_bool_t) > size) {
            os << "invalid size (is: " << size
               << ", expected: >=" << sizeof(ur_bool_t) << ")";
            return;
        }
        os << (void *)(tptr) << " (";

        os << *tptr;

        os << ")";
    } break;

    case UR_DEVICE_INFO_BINDLESS_IMAGES_3D_USM_SUPPORT_EXP: {
        const ur_bool_t *tptr = (const ur_bool_t *)ptr;
        if (sizeof(ur_bool_t) > size) {
            os << "invalid size (is: " << size
               << ", expected: >=" << sizeof(ur_bool_t) << ")";
            return;
        }
        os << (void *)(tptr) << " (";

        os << *tptr;

        os << ")";
    } break;

    case UR_DEVICE_INFO_IMAGE_PITCH_ALIGN_EXP: {
        const uint32_t *tptr = (const uint32_t *)ptr;
        if (sizeof(uint32_t) > size) {
            os << "invalid size (is: " << size
               << ", expected: >=" << sizeof(uint32_t) << ")";
            return;
        }
        os << (void *)(tptr) << " (";

        os << *tptr;

        os << ")";
    } break;

    case UR_DEVICE_INFO_MAX_IMAGE_LINEAR_WIDTH_EXP: {
        const size_t *tptr = (const size_t *)ptr;
        if (sizeof(size_t) > size) {
            os << "invalid size (is: " << size
               << ", expected: >=" << sizeof(size_t) << ")";
            return;
        }
        os << (void *)(tptr) << " (";

        os << *tptr;

        os << ")";
    } break;

    case UR_DEVICE_INFO_MAX_IMAGE_LINEAR_HEIGHT_EXP: {
        const size_t *tptr = (const size_t *)ptr;
        if (sizeof(size_t) > size) {
            os << "invalid size (is: " << size
               << ", expected: >=" << sizeof(size_t) << ")";
            return;
        }
        os << (void *)(tptr) << " (";

        os << *tptr;

        os << ")";
    } break;

    case UR_DEVICE_INFO_MAX_IMAGE_LINEAR_PITCH_EXP: {
        const size_t *tptr = (const size_t *)ptr;
        if (sizeof(size_t) > size) {
            os << "invalid size (is: " << size
               << ", expected: >=" << sizeof(size_t) << ")";
            return;
        }
        os << (void *)(tptr) << " (";

        os << *tptr;

        os << ")";
    } break;

    case UR_DEVICE_INFO_MIPMAP_SUPPORT_EXP: {
        const ur_bool_t *tptr = (const ur_bool_t *)ptr;
        if (sizeof(ur_bool_t) > size) {
            os << "invalid size (is: " << size
               << ", expected: >=" << sizeof(ur_bool_t) << ")";
            return;
        }
        os << (void *)(tptr) << " (";

        os << *tptr;

        os << ")";
    } break;

    case UR_DEVICE_INFO_MIPMAP_ANISOTROPY_SUPPORT_EXP: {
        const ur_bool_t *tptr = (const ur_bool_t *)ptr;
        if (sizeof(ur_bool_t) > size) {
            os << "invalid size (is: " << size
               << ", expected: >=" << sizeof(ur_bool_t) << ")";
            return;
        }
        os << (void *)(tptr) << " (";

        os << *tptr;

        os << ")";
    } break;

    case UR_DEVICE_INFO_MIPMAP_MAX_ANISOTROPY_EXP: {
        const uint32_t *tptr = (const uint32_t *)ptr;
        if (sizeof(uint32_t) > size) {
            os << "invalid size (is: " << size
               << ", expected: >=" << sizeof(uint32_t) << ")";
            return;
        }
        os << (void *)(tptr) << " (";

        os << *tptr;

        os << ")";
    } break;

    case UR_DEVICE_INFO_MIPMAP_LEVEL_REFERENCE_SUPPORT_EXP: {
        const ur_bool_t *tptr = (const ur_bool_t *)ptr;
        if (sizeof(ur_bool_t) > size) {
            os << "invalid size (is: " << size
               << ", expected: >=" << sizeof(ur_bool_t) << ")";
            return;
        }
        os << (void *)(tptr) << " (";

        os << *tptr;

        os << ")";
    } break;

    case UR_DEVICE_INFO_INTEROP_MEMORY_IMPORT_SUPPORT_EXP: {
        const ur_bool_t *tptr = (const ur_bool_t *)ptr;
        if (sizeof(ur_bool_t) > size) {
            os << "invalid size (is: " << size
               << ", expected: >=" << sizeof(ur_bool_t) << ")";
            return;
        }
        os << (void *)(tptr) << " (";

        os << *tptr;

        os << ")";
    } break;

    case UR_DEVICE_INFO_INTEROP_MEMORY_EXPORT_SUPPORT_EXP: {
        const ur_bool_t *tptr = (const ur_bool_t *)ptr;
        if (sizeof(ur_bool_t) > size) {
            os << "invalid size (is: " << size
               << ", expected: >=" << sizeof(ur_bool_t) << ")";
            return;
        }
        os << (void *)(tptr) << " (";

        os << *tptr;

        os << ")";
    } break;

    case UR_DEVICE_INFO_INTEROP_SEMAPHORE_IMPORT_SUPPORT_EXP: {
        const ur_bool_t *tptr = (const ur_bool_t *)ptr;
        if (sizeof(ur_bool_t) > size) {
            os << "invalid size (is: " << size
               << ", expected: >=" << sizeof(ur_bool_t) << ")";
            return;
        }
        os << (void *)(tptr) << " (";

        os << *tptr;

        os << ")";
    } break;

    case UR_DEVICE_INFO_INTEROP_SEMAPHORE_EXPORT_SUPPORT_EXP: {
        const ur_bool_t *tptr = (const ur_bool_t *)ptr;
        if (sizeof(ur_bool_t) > size) {
            os << "invalid size (is: " << size
               << ", expected: >=" << sizeof(ur_bool_t) << ")";
            return;
        }
        os << (void *)(tptr) << " (";

        os << *tptr;

        os << ")";
    } break;
    default:
        os << "unknown enumerator";
        break;
    }
}
} // namespace ur_params
inline std::ostream &operator<<(std::ostream &os,
                                enum ur_device_affinity_domain_flag_t value) {
    switch (value) {

    case UR_DEVICE_AFFINITY_DOMAIN_FLAG_NUMA:
        os << "UR_DEVICE_AFFINITY_DOMAIN_FLAG_NUMA";
        break;

    case UR_DEVICE_AFFINITY_DOMAIN_FLAG_L4_CACHE:
        os << "UR_DEVICE_AFFINITY_DOMAIN_FLAG_L4_CACHE";
        break;

    case UR_DEVICE_AFFINITY_DOMAIN_FLAG_L3_CACHE:
        os << "UR_DEVICE_AFFINITY_DOMAIN_FLAG_L3_CACHE";
        break;

    case UR_DEVICE_AFFINITY_DOMAIN_FLAG_L2_CACHE:
        os << "UR_DEVICE_AFFINITY_DOMAIN_FLAG_L2_CACHE";
        break;

    case UR_DEVICE_AFFINITY_DOMAIN_FLAG_L1_CACHE:
        os << "UR_DEVICE_AFFINITY_DOMAIN_FLAG_L1_CACHE";
        break;

    case UR_DEVICE_AFFINITY_DOMAIN_FLAG_NEXT_PARTITIONABLE:
        os << "UR_DEVICE_AFFINITY_DOMAIN_FLAG_NEXT_PARTITIONABLE";
        break;
    default:
        os << "unknown enumerator";
        break;
    }
    return os;
}
namespace ur_params {

template <>
inline void serializeFlag<ur_device_affinity_domain_flag_t>(std::ostream &os,
                                                            uint32_t flag) {
    uint32_t val = flag;
    bool first = true;

    if ((val & UR_DEVICE_AFFINITY_DOMAIN_FLAG_NUMA) ==
        (uint32_t)UR_DEVICE_AFFINITY_DOMAIN_FLAG_NUMA) {
        val ^= (uint32_t)UR_DEVICE_AFFINITY_DOMAIN_FLAG_NUMA;
        if (!first) {
            os << " | ";
        } else {
            first = false;
        }
        os << UR_DEVICE_AFFINITY_DOMAIN_FLAG_NUMA;
    }

    if ((val & UR_DEVICE_AFFINITY_DOMAIN_FLAG_L4_CACHE) ==
        (uint32_t)UR_DEVICE_AFFINITY_DOMAIN_FLAG_L4_CACHE) {
        val ^= (uint32_t)UR_DEVICE_AFFINITY_DOMAIN_FLAG_L4_CACHE;
        if (!first) {
            os << " | ";
        } else {
            first = false;
        }
        os << UR_DEVICE_AFFINITY_DOMAIN_FLAG_L4_CACHE;
    }

    if ((val & UR_DEVICE_AFFINITY_DOMAIN_FLAG_L3_CACHE) ==
        (uint32_t)UR_DEVICE_AFFINITY_DOMAIN_FLAG_L3_CACHE) {
        val ^= (uint32_t)UR_DEVICE_AFFINITY_DOMAIN_FLAG_L3_CACHE;
        if (!first) {
            os << " | ";
        } else {
            first = false;
        }
        os << UR_DEVICE_AFFINITY_DOMAIN_FLAG_L3_CACHE;
    }

    if ((val & UR_DEVICE_AFFINITY_DOMAIN_FLAG_L2_CACHE) ==
        (uint32_t)UR_DEVICE_AFFINITY_DOMAIN_FLAG_L2_CACHE) {
        val ^= (uint32_t)UR_DEVICE_AFFINITY_DOMAIN_FLAG_L2_CACHE;
        if (!first) {
            os << " | ";
        } else {
            first = false;
        }
        os << UR_DEVICE_AFFINITY_DOMAIN_FLAG_L2_CACHE;
    }

    if ((val & UR_DEVICE_AFFINITY_DOMAIN_FLAG_L1_CACHE) ==
        (uint32_t)UR_DEVICE_AFFINITY_DOMAIN_FLAG_L1_CACHE) {
        val ^= (uint32_t)UR_DEVICE_AFFINITY_DOMAIN_FLAG_L1_CACHE;
        if (!first) {
            os << " | ";
        } else {
            first = false;
        }
        os << UR_DEVICE_AFFINITY_DOMAIN_FLAG_L1_CACHE;
    }

    if ((val & UR_DEVICE_AFFINITY_DOMAIN_FLAG_NEXT_PARTITIONABLE) ==
        (uint32_t)UR_DEVICE_AFFINITY_DOMAIN_FLAG_NEXT_PARTITIONABLE) {
        val ^= (uint32_t)UR_DEVICE_AFFINITY_DOMAIN_FLAG_NEXT_PARTITIONABLE;
        if (!first) {
            os << " | ";
        } else {
            first = false;
        }
        os << UR_DEVICE_AFFINITY_DOMAIN_FLAG_NEXT_PARTITIONABLE;
    }
    if (val != 0) {
        std::bitset<32> bits(val);
        if (!first) {
            os << " | ";
        }
        os << "unknown bit flags " << bits;
    } else if (first) {
        os << "0";
    }
}
} // namespace ur_params
inline std::ostream &operator<<(std::ostream &os,
                                enum ur_device_partition_t value) {
    switch (value) {

    case UR_DEVICE_PARTITION_EQUALLY:
        os << "UR_DEVICE_PARTITION_EQUALLY";
        break;

    case UR_DEVICE_PARTITION_BY_COUNTS:
        os << "UR_DEVICE_PARTITION_BY_COUNTS";
        break;

    case UR_DEVICE_PARTITION_BY_AFFINITY_DOMAIN:
        os << "UR_DEVICE_PARTITION_BY_AFFINITY_DOMAIN";
        break;

    case UR_DEVICE_PARTITION_BY_CSLICE:
        os << "UR_DEVICE_PARTITION_BY_CSLICE";
        break;
    default:
        os << "unknown enumerator";
        break;
    }
    return os;
}
inline std::ostream &
operator<<(std::ostream &os, const union ur_device_partition_value_t params) {
    os << "(union ur_device_partition_value_t){";

    os << ".equally = ";

    os << (params.equally);

    os << ", ";
    os << ".count = ";

    os << (params.count);

    os << ", ";
    os << ".affinity_domain = ";

    ur_params::serializeFlag<ur_device_affinity_domain_flag_t>(
        os, (params.affinity_domain));

    os << "}";
    return os;
}
inline std::ostream &
operator<<(std::ostream &os,
           const struct ur_device_partition_property_t params) {
    os << "(struct ur_device_partition_property_t){";

    os << ".type = ";

    os << (params.type);

    os << ", ";
    os << ".value = ";

    os << (params.value);

    os << "}";
    return os;
}
inline std::ostream &
operator<<(std::ostream &os,
           const struct ur_device_partition_properties_t params) {
    os << "(struct ur_device_partition_properties_t){";

    os << ".stype = ";

    os << (params.stype);

    os << ", ";
    os << ".pNext = ";

    ur_params::serializeStruct(os, (params.pNext));

    os << ", ";
    os << ".pProperties = ";

    ur_params::serializePtr(os, (params.pProperties));

    os << ", ";
    os << ".PropCount = ";

    os << (params.PropCount);

    os << "}";
    return os;
}
inline std::ostream &operator<<(std::ostream &os,
                                enum ur_device_fp_capability_flag_t value) {
    switch (value) {

    case UR_DEVICE_FP_CAPABILITY_FLAG_CORRECTLY_ROUNDED_DIVIDE_SQRT:
        os << "UR_DEVICE_FP_CAPABILITY_FLAG_CORRECTLY_ROUNDED_DIVIDE_SQRT";
        break;

    case UR_DEVICE_FP_CAPABILITY_FLAG_ROUND_TO_NEAREST:
        os << "UR_DEVICE_FP_CAPABILITY_FLAG_ROUND_TO_NEAREST";
        break;

    case UR_DEVICE_FP_CAPABILITY_FLAG_ROUND_TO_ZERO:
        os << "UR_DEVICE_FP_CAPABILITY_FLAG_ROUND_TO_ZERO";
        break;

    case UR_DEVICE_FP_CAPABILITY_FLAG_ROUND_TO_INF:
        os << "UR_DEVICE_FP_CAPABILITY_FLAG_ROUND_TO_INF";
        break;

    case UR_DEVICE_FP_CAPABILITY_FLAG_INF_NAN:
        os << "UR_DEVICE_FP_CAPABILITY_FLAG_INF_NAN";
        break;

    case UR_DEVICE_FP_CAPABILITY_FLAG_DENORM:
        os << "UR_DEVICE_FP_CAPABILITY_FLAG_DENORM";
        break;

    case UR_DEVICE_FP_CAPABILITY_FLAG_FMA:
        os << "UR_DEVICE_FP_CAPABILITY_FLAG_FMA";
        break;

    case UR_DEVICE_FP_CAPABILITY_FLAG_SOFT_FLOAT:
        os << "UR_DEVICE_FP_CAPABILITY_FLAG_SOFT_FLOAT";
        break;
    default:
        os << "unknown enumerator";
        break;
    }
    return os;
}
namespace ur_params {

template <>
inline void serializeFlag<ur_device_fp_capability_flag_t>(std::ostream &os,
                                                          uint32_t flag) {
    uint32_t val = flag;
    bool first = true;

    if ((val & UR_DEVICE_FP_CAPABILITY_FLAG_CORRECTLY_ROUNDED_DIVIDE_SQRT) ==
        (uint32_t)UR_DEVICE_FP_CAPABILITY_FLAG_CORRECTLY_ROUNDED_DIVIDE_SQRT) {
        val ^= (uint32_t)
            UR_DEVICE_FP_CAPABILITY_FLAG_CORRECTLY_ROUNDED_DIVIDE_SQRT;
        if (!first) {
            os << " | ";
        } else {
            first = false;
        }
        os << UR_DEVICE_FP_CAPABILITY_FLAG_CORRECTLY_ROUNDED_DIVIDE_SQRT;
    }

    if ((val & UR_DEVICE_FP_CAPABILITY_FLAG_ROUND_TO_NEAREST) ==
        (uint32_t)UR_DEVICE_FP_CAPABILITY_FLAG_ROUND_TO_NEAREST) {
        val ^= (uint32_t)UR_DEVICE_FP_CAPABILITY_FLAG_ROUND_TO_NEAREST;
        if (!first) {
            os << " | ";
        } else {
            first = false;
        }
        os << UR_DEVICE_FP_CAPABILITY_FLAG_ROUND_TO_NEAREST;
    }

    if ((val & UR_DEVICE_FP_CAPABILITY_FLAG_ROUND_TO_ZERO) ==
        (uint32_t)UR_DEVICE_FP_CAPABILITY_FLAG_ROUND_TO_ZERO) {
        val ^= (uint32_t)UR_DEVICE_FP_CAPABILITY_FLAG_ROUND_TO_ZERO;
        if (!first) {
            os << " | ";
        } else {
            first = false;
        }
        os << UR_DEVICE_FP_CAPABILITY_FLAG_ROUND_TO_ZERO;
    }

    if ((val & UR_DEVICE_FP_CAPABILITY_FLAG_ROUND_TO_INF) ==
        (uint32_t)UR_DEVICE_FP_CAPABILITY_FLAG_ROUND_TO_INF) {
        val ^= (uint32_t)UR_DEVICE_FP_CAPABILITY_FLAG_ROUND_TO_INF;
        if (!first) {
            os << " | ";
        } else {
            first = false;
        }
        os << UR_DEVICE_FP_CAPABILITY_FLAG_ROUND_TO_INF;
    }

    if ((val & UR_DEVICE_FP_CAPABILITY_FLAG_INF_NAN) ==
        (uint32_t)UR_DEVICE_FP_CAPABILITY_FLAG_INF_NAN) {
        val ^= (uint32_t)UR_DEVICE_FP_CAPABILITY_FLAG_INF_NAN;
        if (!first) {
            os << " | ";
        } else {
            first = false;
        }
        os << UR_DEVICE_FP_CAPABILITY_FLAG_INF_NAN;
    }

    if ((val & UR_DEVICE_FP_CAPABILITY_FLAG_DENORM) ==
        (uint32_t)UR_DEVICE_FP_CAPABILITY_FLAG_DENORM) {
        val ^= (uint32_t)UR_DEVICE_FP_CAPABILITY_FLAG_DENORM;
        if (!first) {
            os << " | ";
        } else {
            first = false;
        }
        os << UR_DEVICE_FP_CAPABILITY_FLAG_DENORM;
    }

    if ((val & UR_DEVICE_FP_CAPABILITY_FLAG_FMA) ==
        (uint32_t)UR_DEVICE_FP_CAPABILITY_FLAG_FMA) {
        val ^= (uint32_t)UR_DEVICE_FP_CAPABILITY_FLAG_FMA;
        if (!first) {
            os << " | ";
        } else {
            first = false;
        }
        os << UR_DEVICE_FP_CAPABILITY_FLAG_FMA;
    }

    if ((val & UR_DEVICE_FP_CAPABILITY_FLAG_SOFT_FLOAT) ==
        (uint32_t)UR_DEVICE_FP_CAPABILITY_FLAG_SOFT_FLOAT) {
        val ^= (uint32_t)UR_DEVICE_FP_CAPABILITY_FLAG_SOFT_FLOAT;
        if (!first) {
            os << " | ";
        } else {
            first = false;
        }
        os << UR_DEVICE_FP_CAPABILITY_FLAG_SOFT_FLOAT;
    }
    if (val != 0) {
        std::bitset<32> bits(val);
        if (!first) {
            os << " | ";
        }
        os << "unknown bit flags " << bits;
    } else if (first) {
        os << "0";
    }
}
} // namespace ur_params
inline std::ostream &operator<<(std::ostream &os,
                                enum ur_device_mem_cache_type_t value) {
    switch (value) {

    case UR_DEVICE_MEM_CACHE_TYPE_NONE:
        os << "UR_DEVICE_MEM_CACHE_TYPE_NONE";
        break;

    case UR_DEVICE_MEM_CACHE_TYPE_READ_ONLY_CACHE:
        os << "UR_DEVICE_MEM_CACHE_TYPE_READ_ONLY_CACHE";
        break;

    case UR_DEVICE_MEM_CACHE_TYPE_READ_WRITE_CACHE:
        os << "UR_DEVICE_MEM_CACHE_TYPE_READ_WRITE_CACHE";
        break;
    default:
        os << "unknown enumerator";
        break;
    }
    return os;
}
inline std::ostream &operator<<(std::ostream &os,
                                enum ur_device_local_mem_type_t value) {
    switch (value) {

    case UR_DEVICE_LOCAL_MEM_TYPE_NONE:
        os << "UR_DEVICE_LOCAL_MEM_TYPE_NONE";
        break;

    case UR_DEVICE_LOCAL_MEM_TYPE_LOCAL:
        os << "UR_DEVICE_LOCAL_MEM_TYPE_LOCAL";
        break;

    case UR_DEVICE_LOCAL_MEM_TYPE_GLOBAL:
        os << "UR_DEVICE_LOCAL_MEM_TYPE_GLOBAL";
        break;
    default:
        os << "unknown enumerator";
        break;
    }
    return os;
}
inline std::ostream &operator<<(std::ostream &os,
                                enum ur_device_exec_capability_flag_t value) {
    switch (value) {

    case UR_DEVICE_EXEC_CAPABILITY_FLAG_KERNEL:
        os << "UR_DEVICE_EXEC_CAPABILITY_FLAG_KERNEL";
        break;

    case UR_DEVICE_EXEC_CAPABILITY_FLAG_NATIVE_KERNEL:
        os << "UR_DEVICE_EXEC_CAPABILITY_FLAG_NATIVE_KERNEL";
        break;
    default:
        os << "unknown enumerator";
        break;
    }
    return os;
}
namespace ur_params {

template <>
inline void serializeFlag<ur_device_exec_capability_flag_t>(std::ostream &os,
                                                            uint32_t flag) {
    uint32_t val = flag;
    bool first = true;

    if ((val & UR_DEVICE_EXEC_CAPABILITY_FLAG_KERNEL) ==
        (uint32_t)UR_DEVICE_EXEC_CAPABILITY_FLAG_KERNEL) {
        val ^= (uint32_t)UR_DEVICE_EXEC_CAPABILITY_FLAG_KERNEL;
        if (!first) {
            os << " | ";
        } else {
            first = false;
        }
        os << UR_DEVICE_EXEC_CAPABILITY_FLAG_KERNEL;
    }

    if ((val & UR_DEVICE_EXEC_CAPABILITY_FLAG_NATIVE_KERNEL) ==
        (uint32_t)UR_DEVICE_EXEC_CAPABILITY_FLAG_NATIVE_KERNEL) {
        val ^= (uint32_t)UR_DEVICE_EXEC_CAPABILITY_FLAG_NATIVE_KERNEL;
        if (!first) {
            os << " | ";
        } else {
            first = false;
        }
        os << UR_DEVICE_EXEC_CAPABILITY_FLAG_NATIVE_KERNEL;
    }
    if (val != 0) {
        std::bitset<32> bits(val);
        if (!first) {
            os << " | ";
        }
        os << "unknown bit flags " << bits;
    } else if (first) {
        os << "0";
    }
}
} // namespace ur_params
inline std::ostream &
operator<<(std::ostream &os,
           const struct ur_device_native_properties_t params) {
    os << "(struct ur_device_native_properties_t){";

    os << ".stype = ";

    os << (params.stype);

    os << ", ";
    os << ".pNext = ";

    ur_params::serializeStruct(os, (params.pNext));

    os << ", ";
    os << ".isNativeHandleOwned = ";

    os << (params.isNativeHandleOwned);

    os << "}";
    return os;
}
inline std::ostream &operator<<(std::ostream &os,
                                enum ur_memory_order_capability_flag_t value) {
    switch (value) {

    case UR_MEMORY_ORDER_CAPABILITY_FLAG_RELAXED:
        os << "UR_MEMORY_ORDER_CAPABILITY_FLAG_RELAXED";
        break;

    case UR_MEMORY_ORDER_CAPABILITY_FLAG_ACQUIRE:
        os << "UR_MEMORY_ORDER_CAPABILITY_FLAG_ACQUIRE";
        break;

    case UR_MEMORY_ORDER_CAPABILITY_FLAG_RELEASE:
        os << "UR_MEMORY_ORDER_CAPABILITY_FLAG_RELEASE";
        break;

    case UR_MEMORY_ORDER_CAPABILITY_FLAG_ACQ_REL:
        os << "UR_MEMORY_ORDER_CAPABILITY_FLAG_ACQ_REL";
        break;

    case UR_MEMORY_ORDER_CAPABILITY_FLAG_SEQ_CST:
        os << "UR_MEMORY_ORDER_CAPABILITY_FLAG_SEQ_CST";
        break;
    default:
        os << "unknown enumerator";
        break;
    }
    return os;
}
namespace ur_params {

template <>
inline void serializeFlag<ur_memory_order_capability_flag_t>(std::ostream &os,
                                                             uint32_t flag) {
    uint32_t val = flag;
    bool first = true;

    if ((val & UR_MEMORY_ORDER_CAPABILITY_FLAG_RELAXED) ==
        (uint32_t)UR_MEMORY_ORDER_CAPABILITY_FLAG_RELAXED) {
        val ^= (uint32_t)UR_MEMORY_ORDER_CAPABILITY_FLAG_RELAXED;
        if (!first) {
            os << " | ";
        } else {
            first = false;
        }
        os << UR_MEMORY_ORDER_CAPABILITY_FLAG_RELAXED;
    }

    if ((val & UR_MEMORY_ORDER_CAPABILITY_FLAG_ACQUIRE) ==
        (uint32_t)UR_MEMORY_ORDER_CAPABILITY_FLAG_ACQUIRE) {
        val ^= (uint32_t)UR_MEMORY_ORDER_CAPABILITY_FLAG_ACQUIRE;
        if (!first) {
            os << " | ";
        } else {
            first = false;
        }
        os << UR_MEMORY_ORDER_CAPABILITY_FLAG_ACQUIRE;
    }

    if ((val & UR_MEMORY_ORDER_CAPABILITY_FLAG_RELEASE) ==
        (uint32_t)UR_MEMORY_ORDER_CAPABILITY_FLAG_RELEASE) {
        val ^= (uint32_t)UR_MEMORY_ORDER_CAPABILITY_FLAG_RELEASE;
        if (!first) {
            os << " | ";
        } else {
            first = false;
        }
        os << UR_MEMORY_ORDER_CAPABILITY_FLAG_RELEASE;
    }

    if ((val & UR_MEMORY_ORDER_CAPABILITY_FLAG_ACQ_REL) ==
        (uint32_t)UR_MEMORY_ORDER_CAPABILITY_FLAG_ACQ_REL) {
        val ^= (uint32_t)UR_MEMORY_ORDER_CAPABILITY_FLAG_ACQ_REL;
        if (!first) {
            os << " | ";
        } else {
            first = false;
        }
        os << UR_MEMORY_ORDER_CAPABILITY_FLAG_ACQ_REL;
    }

    if ((val & UR_MEMORY_ORDER_CAPABILITY_FLAG_SEQ_CST) ==
        (uint32_t)UR_MEMORY_ORDER_CAPABILITY_FLAG_SEQ_CST) {
        val ^= (uint32_t)UR_MEMORY_ORDER_CAPABILITY_FLAG_SEQ_CST;
        if (!first) {
            os << " | ";
        } else {
            first = false;
        }
        os << UR_MEMORY_ORDER_CAPABILITY_FLAG_SEQ_CST;
    }
    if (val != 0) {
        std::bitset<32> bits(val);
        if (!first) {
            os << " | ";
        }
        os << "unknown bit flags " << bits;
    } else if (first) {
        os << "0";
    }
}
} // namespace ur_params
inline std::ostream &operator<<(std::ostream &os,
                                enum ur_memory_scope_capability_flag_t value) {
    switch (value) {

    case UR_MEMORY_SCOPE_CAPABILITY_FLAG_WORK_ITEM:
        os << "UR_MEMORY_SCOPE_CAPABILITY_FLAG_WORK_ITEM";
        break;

    case UR_MEMORY_SCOPE_CAPABILITY_FLAG_SUB_GROUP:
        os << "UR_MEMORY_SCOPE_CAPABILITY_FLAG_SUB_GROUP";
        break;

    case UR_MEMORY_SCOPE_CAPABILITY_FLAG_WORK_GROUP:
        os << "UR_MEMORY_SCOPE_CAPABILITY_FLAG_WORK_GROUP";
        break;

    case UR_MEMORY_SCOPE_CAPABILITY_FLAG_DEVICE:
        os << "UR_MEMORY_SCOPE_CAPABILITY_FLAG_DEVICE";
        break;

    case UR_MEMORY_SCOPE_CAPABILITY_FLAG_SYSTEM:
        os << "UR_MEMORY_SCOPE_CAPABILITY_FLAG_SYSTEM";
        break;
    default:
        os << "unknown enumerator";
        break;
    }
    return os;
}
namespace ur_params {

template <>
inline void serializeFlag<ur_memory_scope_capability_flag_t>(std::ostream &os,
                                                             uint32_t flag) {
    uint32_t val = flag;
    bool first = true;

    if ((val & UR_MEMORY_SCOPE_CAPABILITY_FLAG_WORK_ITEM) ==
        (uint32_t)UR_MEMORY_SCOPE_CAPABILITY_FLAG_WORK_ITEM) {
        val ^= (uint32_t)UR_MEMORY_SCOPE_CAPABILITY_FLAG_WORK_ITEM;
        if (!first) {
            os << " | ";
        } else {
            first = false;
        }
        os << UR_MEMORY_SCOPE_CAPABILITY_FLAG_WORK_ITEM;
    }

    if ((val & UR_MEMORY_SCOPE_CAPABILITY_FLAG_SUB_GROUP) ==
        (uint32_t)UR_MEMORY_SCOPE_CAPABILITY_FLAG_SUB_GROUP) {
        val ^= (uint32_t)UR_MEMORY_SCOPE_CAPABILITY_FLAG_SUB_GROUP;
        if (!first) {
            os << " | ";
        } else {
            first = false;
        }
        os << UR_MEMORY_SCOPE_CAPABILITY_FLAG_SUB_GROUP;
    }

    if ((val & UR_MEMORY_SCOPE_CAPABILITY_FLAG_WORK_GROUP) ==
        (uint32_t)UR_MEMORY_SCOPE_CAPABILITY_FLAG_WORK_GROUP) {
        val ^= (uint32_t)UR_MEMORY_SCOPE_CAPABILITY_FLAG_WORK_GROUP;
        if (!first) {
            os << " | ";
        } else {
            first = false;
        }
        os << UR_MEMORY_SCOPE_CAPABILITY_FLAG_WORK_GROUP;
    }

    if ((val & UR_MEMORY_SCOPE_CAPABILITY_FLAG_DEVICE) ==
        (uint32_t)UR_MEMORY_SCOPE_CAPABILITY_FLAG_DEVICE) {
        val ^= (uint32_t)UR_MEMORY_SCOPE_CAPABILITY_FLAG_DEVICE;
        if (!first) {
            os << " | ";
        } else {
            first = false;
        }
        os << UR_MEMORY_SCOPE_CAPABILITY_FLAG_DEVICE;
    }

    if ((val & UR_MEMORY_SCOPE_CAPABILITY_FLAG_SYSTEM) ==
        (uint32_t)UR_MEMORY_SCOPE_CAPABILITY_FLAG_SYSTEM) {
        val ^= (uint32_t)UR_MEMORY_SCOPE_CAPABILITY_FLAG_SYSTEM;
        if (!first) {
            os << " | ";
        } else {
            first = false;
        }
        os << UR_MEMORY_SCOPE_CAPABILITY_FLAG_SYSTEM;
    }
    if (val != 0) {
        std::bitset<32> bits(val);
        if (!first) {
            os << " | ";
        }
        os << "unknown bit flags " << bits;
    } else if (first) {
        os << "0";
    }
}
} // namespace ur_params
inline std::ostream &
operator<<(std::ostream &os,
           enum ur_device_usm_access_capability_flag_t value) {
    switch (value) {

    case UR_DEVICE_USM_ACCESS_CAPABILITY_FLAG_ACCESS:
        os << "UR_DEVICE_USM_ACCESS_CAPABILITY_FLAG_ACCESS";
        break;

    case UR_DEVICE_USM_ACCESS_CAPABILITY_FLAG_ATOMIC_ACCESS:
        os << "UR_DEVICE_USM_ACCESS_CAPABILITY_FLAG_ATOMIC_ACCESS";
        break;

    case UR_DEVICE_USM_ACCESS_CAPABILITY_FLAG_CONCURRENT_ACCESS:
        os << "UR_DEVICE_USM_ACCESS_CAPABILITY_FLAG_CONCURRENT_ACCESS";
        break;

    case UR_DEVICE_USM_ACCESS_CAPABILITY_FLAG_ATOMIC_CONCURRENT_ACCESS:
        os << "UR_DEVICE_USM_ACCESS_CAPABILITY_FLAG_ATOMIC_CONCURRENT_ACCESS";
        break;
    default:
        os << "unknown enumerator";
        break;
    }
    return os;
}
namespace ur_params {

template <>
inline void
serializeFlag<ur_device_usm_access_capability_flag_t>(std::ostream &os,
                                                      uint32_t flag) {
    uint32_t val = flag;
    bool first = true;

    if ((val & UR_DEVICE_USM_ACCESS_CAPABILITY_FLAG_ACCESS) ==
        (uint32_t)UR_DEVICE_USM_ACCESS_CAPABILITY_FLAG_ACCESS) {
        val ^= (uint32_t)UR_DEVICE_USM_ACCESS_CAPABILITY_FLAG_ACCESS;
        if (!first) {
            os << " | ";
        } else {
            first = false;
        }
        os << UR_DEVICE_USM_ACCESS_CAPABILITY_FLAG_ACCESS;
    }

    if ((val & UR_DEVICE_USM_ACCESS_CAPABILITY_FLAG_ATOMIC_ACCESS) ==
        (uint32_t)UR_DEVICE_USM_ACCESS_CAPABILITY_FLAG_ATOMIC_ACCESS) {
        val ^= (uint32_t)UR_DEVICE_USM_ACCESS_CAPABILITY_FLAG_ATOMIC_ACCESS;
        if (!first) {
            os << " | ";
        } else {
            first = false;
        }
        os << UR_DEVICE_USM_ACCESS_CAPABILITY_FLAG_ATOMIC_ACCESS;
    }

    if ((val & UR_DEVICE_USM_ACCESS_CAPABILITY_FLAG_CONCURRENT_ACCESS) ==
        (uint32_t)UR_DEVICE_USM_ACCESS_CAPABILITY_FLAG_CONCURRENT_ACCESS) {
        val ^= (uint32_t)UR_DEVICE_USM_ACCESS_CAPABILITY_FLAG_CONCURRENT_ACCESS;
        if (!first) {
            os << " | ";
        } else {
            first = false;
        }
        os << UR_DEVICE_USM_ACCESS_CAPABILITY_FLAG_CONCURRENT_ACCESS;
    }

    if ((val & UR_DEVICE_USM_ACCESS_CAPABILITY_FLAG_ATOMIC_CONCURRENT_ACCESS) ==
        (uint32_t)
            UR_DEVICE_USM_ACCESS_CAPABILITY_FLAG_ATOMIC_CONCURRENT_ACCESS) {
        val ^= (uint32_t)
            UR_DEVICE_USM_ACCESS_CAPABILITY_FLAG_ATOMIC_CONCURRENT_ACCESS;
        if (!first) {
            os << " | ";
        } else {
            first = false;
        }
        os << UR_DEVICE_USM_ACCESS_CAPABILITY_FLAG_ATOMIC_CONCURRENT_ACCESS;
    }
    if (val != 0) {
        std::bitset<32> bits(val);
        if (!first) {
            os << " | ";
        }
        os << "unknown bit flags " << bits;
    } else if (first) {
        os << "0";
    }
}
} // namespace ur_params
inline std::ostream &operator<<(std::ostream &os,
                                enum ur_context_flag_t value) {
    switch (value) {

    case UR_CONTEXT_FLAG_TBD:
        os << "UR_CONTEXT_FLAG_TBD";
        break;
    default:
        os << "unknown enumerator";
        break;
    }
    return os;
}
namespace ur_params {

template <>
inline void serializeFlag<ur_context_flag_t>(std::ostream &os, uint32_t flag) {
    uint32_t val = flag;
    bool first = true;

    if ((val & UR_CONTEXT_FLAG_TBD) == (uint32_t)UR_CONTEXT_FLAG_TBD) {
        val ^= (uint32_t)UR_CONTEXT_FLAG_TBD;
        if (!first) {
            os << " | ";
        } else {
            first = false;
        }
        os << UR_CONTEXT_FLAG_TBD;
    }
    if (val != 0) {
        std::bitset<32> bits(val);
        if (!first) {
            os << " | ";
        }
        os << "unknown bit flags " << bits;
    } else if (first) {
        os << "0";
    }
}
} // namespace ur_params
inline std::ostream &operator<<(std::ostream &os,
                                const struct ur_context_properties_t params) {
    os << "(struct ur_context_properties_t){";

    os << ".stype = ";

    os << (params.stype);

    os << ", ";
    os << ".pNext = ";

    ur_params::serializeStruct(os, (params.pNext));

    os << ", ";
    os << ".flags = ";

    ur_params::serializeFlag<ur_context_flag_t>(os, (params.flags));

    os << "}";
    return os;
}
inline std::ostream &operator<<(std::ostream &os,
                                enum ur_context_info_t value) {
    switch (value) {

    case UR_CONTEXT_INFO_NUM_DEVICES:
        os << "UR_CONTEXT_INFO_NUM_DEVICES";
        break;

    case UR_CONTEXT_INFO_DEVICES:
        os << "UR_CONTEXT_INFO_DEVICES";
        break;

    case UR_CONTEXT_INFO_REFERENCE_COUNT:
        os << "UR_CONTEXT_INFO_REFERENCE_COUNT";
        break;

    case UR_CONTEXT_INFO_USM_MEMCPY2D_SUPPORT:
        os << "UR_CONTEXT_INFO_USM_MEMCPY2D_SUPPORT";
        break;

    case UR_CONTEXT_INFO_USM_FILL2D_SUPPORT:
        os << "UR_CONTEXT_INFO_USM_FILL2D_SUPPORT";
        break;

    case UR_CONTEXT_INFO_ATOMIC_MEMORY_ORDER_CAPABILITIES:
        os << "UR_CONTEXT_INFO_ATOMIC_MEMORY_ORDER_CAPABILITIES";
        break;

    case UR_CONTEXT_INFO_ATOMIC_MEMORY_SCOPE_CAPABILITIES:
        os << "UR_CONTEXT_INFO_ATOMIC_MEMORY_SCOPE_CAPABILITIES";
        break;

    case UR_CONTEXT_INFO_ATOMIC_FENCE_ORDER_CAPABILITIES:
        os << "UR_CONTEXT_INFO_ATOMIC_FENCE_ORDER_CAPABILITIES";
        break;

    case UR_CONTEXT_INFO_ATOMIC_FENCE_SCOPE_CAPABILITIES:
        os << "UR_CONTEXT_INFO_ATOMIC_FENCE_SCOPE_CAPABILITIES";
        break;
    default:
        os << "unknown enumerator";
        break;
    }
    return os;
}
namespace ur_params {
template <>
inline void serializeTagged(std::ostream &os, const void *ptr,
                            ur_context_info_t value, size_t size) {
    if (ptr == NULL) {
        serializePtr(os, ptr);
        return;
    }

    switch (value) {

    case UR_CONTEXT_INFO_NUM_DEVICES: {
        const uint32_t *tptr = (const uint32_t *)ptr;
        if (sizeof(uint32_t) > size) {
            os << "invalid size (is: " << size
               << ", expected: >=" << sizeof(uint32_t) << ")";
            return;
        }
        os << (void *)(tptr) << " (";

        os << *tptr;

        os << ")";
    } break;

    case UR_CONTEXT_INFO_DEVICES: {

        const ur_device_handle_t *tptr = (const ur_device_handle_t *)ptr;
        os << "{";
        size_t nelems = size / sizeof(ur_device_handle_t);
        for (size_t i = 0; i < nelems; ++i) {
            if (i != 0) {
                os << ", ";
            }

            ur_params::serializePtr(os, tptr[i]);
        }
        os << "}";
    } break;

    case UR_CONTEXT_INFO_REFERENCE_COUNT: {
        const uint32_t *tptr = (const uint32_t *)ptr;
        if (sizeof(uint32_t) > size) {
            os << "invalid size (is: " << size
               << ", expected: >=" << sizeof(uint32_t) << ")";
            return;
        }
        os << (void *)(tptr) << " (";

        os << *tptr;

        os << ")";
    } break;

    case UR_CONTEXT_INFO_USM_MEMCPY2D_SUPPORT: {
        const ur_bool_t *tptr = (const ur_bool_t *)ptr;
        if (sizeof(ur_bool_t) > size) {
            os << "invalid size (is: " << size
               << ", expected: >=" << sizeof(ur_bool_t) << ")";
            return;
        }
        os << (void *)(tptr) << " (";

        os << *tptr;

        os << ")";
    } break;

    case UR_CONTEXT_INFO_USM_FILL2D_SUPPORT: {
        const ur_bool_t *tptr = (const ur_bool_t *)ptr;
        if (sizeof(ur_bool_t) > size) {
            os << "invalid size (is: " << size
               << ", expected: >=" << sizeof(ur_bool_t) << ")";
            return;
        }
        os << (void *)(tptr) << " (";

        os << *tptr;

        os << ")";
    } break;

    case UR_CONTEXT_INFO_ATOMIC_MEMORY_ORDER_CAPABILITIES: {
        const ur_memory_order_capability_flags_t *tptr =
            (const ur_memory_order_capability_flags_t *)ptr;
        if (sizeof(ur_memory_order_capability_flags_t) > size) {
            os << "invalid size (is: " << size
               << ", expected: >=" << sizeof(ur_memory_order_capability_flags_t)
               << ")";
            return;
        }
        os << (void *)(tptr) << " (";

        ur_params::serializeFlag<ur_memory_order_capability_flag_t>(os, *tptr);

        os << ")";
    } break;

    case UR_CONTEXT_INFO_ATOMIC_MEMORY_SCOPE_CAPABILITIES: {
        const ur_memory_scope_capability_flags_t *tptr =
            (const ur_memory_scope_capability_flags_t *)ptr;
        if (sizeof(ur_memory_scope_capability_flags_t) > size) {
            os << "invalid size (is: " << size
               << ", expected: >=" << sizeof(ur_memory_scope_capability_flags_t)
               << ")";
            return;
        }
        os << (void *)(tptr) << " (";

        ur_params::serializeFlag<ur_memory_scope_capability_flag_t>(os, *tptr);

        os << ")";
    } break;

    case UR_CONTEXT_INFO_ATOMIC_FENCE_ORDER_CAPABILITIES: {
        const ur_memory_order_capability_flags_t *tptr =
            (const ur_memory_order_capability_flags_t *)ptr;
        if (sizeof(ur_memory_order_capability_flags_t) > size) {
            os << "invalid size (is: " << size
               << ", expected: >=" << sizeof(ur_memory_order_capability_flags_t)
               << ")";
            return;
        }
        os << (void *)(tptr) << " (";

        ur_params::serializeFlag<ur_memory_order_capability_flag_t>(os, *tptr);

        os << ")";
    } break;

    case UR_CONTEXT_INFO_ATOMIC_FENCE_SCOPE_CAPABILITIES: {
        const ur_memory_scope_capability_flags_t *tptr =
            (const ur_memory_scope_capability_flags_t *)ptr;
        if (sizeof(ur_memory_scope_capability_flags_t) > size) {
            os << "invalid size (is: " << size
               << ", expected: >=" << sizeof(ur_memory_scope_capability_flags_t)
               << ")";
            return;
        }
        os << (void *)(tptr) << " (";

        ur_params::serializeFlag<ur_memory_scope_capability_flag_t>(os, *tptr);

        os << ")";
    } break;
    default:
        os << "unknown enumerator";
        break;
    }
}
} // namespace ur_params
inline std::ostream &
operator<<(std::ostream &os,
           const struct ur_context_native_properties_t params) {
    os << "(struct ur_context_native_properties_t){";

    os << ".stype = ";

    os << (params.stype);

    os << ", ";
    os << ".pNext = ";

    ur_params::serializeStruct(os, (params.pNext));

    os << ", ";
    os << ".isNativeHandleOwned = ";

    os << (params.isNativeHandleOwned);

    os << "}";
    return os;
}
inline std::ostream &operator<<(std::ostream &os, enum ur_mem_flag_t value) {
    switch (value) {

    case UR_MEM_FLAG_READ_WRITE:
        os << "UR_MEM_FLAG_READ_WRITE";
        break;

    case UR_MEM_FLAG_WRITE_ONLY:
        os << "UR_MEM_FLAG_WRITE_ONLY";
        break;

    case UR_MEM_FLAG_READ_ONLY:
        os << "UR_MEM_FLAG_READ_ONLY";
        break;

    case UR_MEM_FLAG_USE_HOST_POINTER:
        os << "UR_MEM_FLAG_USE_HOST_POINTER";
        break;

    case UR_MEM_FLAG_ALLOC_HOST_POINTER:
        os << "UR_MEM_FLAG_ALLOC_HOST_POINTER";
        break;

    case UR_MEM_FLAG_ALLOC_COPY_HOST_POINTER:
        os << "UR_MEM_FLAG_ALLOC_COPY_HOST_POINTER";
        break;
    default:
        os << "unknown enumerator";
        break;
    }
    return os;
}
namespace ur_params {

template <>
inline void serializeFlag<ur_mem_flag_t>(std::ostream &os, uint32_t flag) {
    uint32_t val = flag;
    bool first = true;

    if ((val & UR_MEM_FLAG_READ_WRITE) == (uint32_t)UR_MEM_FLAG_READ_WRITE) {
        val ^= (uint32_t)UR_MEM_FLAG_READ_WRITE;
        if (!first) {
            os << " | ";
        } else {
            first = false;
        }
        os << UR_MEM_FLAG_READ_WRITE;
    }

    if ((val & UR_MEM_FLAG_WRITE_ONLY) == (uint32_t)UR_MEM_FLAG_WRITE_ONLY) {
        val ^= (uint32_t)UR_MEM_FLAG_WRITE_ONLY;
        if (!first) {
            os << " | ";
        } else {
            first = false;
        }
        os << UR_MEM_FLAG_WRITE_ONLY;
    }

    if ((val & UR_MEM_FLAG_READ_ONLY) == (uint32_t)UR_MEM_FLAG_READ_ONLY) {
        val ^= (uint32_t)UR_MEM_FLAG_READ_ONLY;
        if (!first) {
            os << " | ";
        } else {
            first = false;
        }
        os << UR_MEM_FLAG_READ_ONLY;
    }

    if ((val & UR_MEM_FLAG_USE_HOST_POINTER) ==
        (uint32_t)UR_MEM_FLAG_USE_HOST_POINTER) {
        val ^= (uint32_t)UR_MEM_FLAG_USE_HOST_POINTER;
        if (!first) {
            os << " | ";
        } else {
            first = false;
        }
        os << UR_MEM_FLAG_USE_HOST_POINTER;
    }

    if ((val & UR_MEM_FLAG_ALLOC_HOST_POINTER) ==
        (uint32_t)UR_MEM_FLAG_ALLOC_HOST_POINTER) {
        val ^= (uint32_t)UR_MEM_FLAG_ALLOC_HOST_POINTER;
        if (!first) {
            os << " | ";
        } else {
            first = false;
        }
        os << UR_MEM_FLAG_ALLOC_HOST_POINTER;
    }

    if ((val & UR_MEM_FLAG_ALLOC_COPY_HOST_POINTER) ==
        (uint32_t)UR_MEM_FLAG_ALLOC_COPY_HOST_POINTER) {
        val ^= (uint32_t)UR_MEM_FLAG_ALLOC_COPY_HOST_POINTER;
        if (!first) {
            os << " | ";
        } else {
            first = false;
        }
        os << UR_MEM_FLAG_ALLOC_COPY_HOST_POINTER;
    }
    if (val != 0) {
        std::bitset<32> bits(val);
        if (!first) {
            os << " | ";
        }
        os << "unknown bit flags " << bits;
    } else if (first) {
        os << "0";
    }
}
} // namespace ur_params
inline std::ostream &operator<<(std::ostream &os, enum ur_mem_type_t value) {
    switch (value) {

    case UR_MEM_TYPE_BUFFER:
        os << "UR_MEM_TYPE_BUFFER";
        break;

    case UR_MEM_TYPE_IMAGE2D:
        os << "UR_MEM_TYPE_IMAGE2D";
        break;

    case UR_MEM_TYPE_IMAGE3D:
        os << "UR_MEM_TYPE_IMAGE3D";
        break;

    case UR_MEM_TYPE_IMAGE2D_ARRAY:
        os << "UR_MEM_TYPE_IMAGE2D_ARRAY";
        break;

    case UR_MEM_TYPE_IMAGE1D:
        os << "UR_MEM_TYPE_IMAGE1D";
        break;

    case UR_MEM_TYPE_IMAGE1D_ARRAY:
        os << "UR_MEM_TYPE_IMAGE1D_ARRAY";
        break;

    case UR_MEM_TYPE_IMAGE1D_BUFFER:
        os << "UR_MEM_TYPE_IMAGE1D_BUFFER";
        break;
    default:
        os << "unknown enumerator";
        break;
    }
    return os;
}
inline std::ostream &operator<<(std::ostream &os, enum ur_mem_info_t value) {
    switch (value) {

    case UR_MEM_INFO_SIZE:
        os << "UR_MEM_INFO_SIZE";
        break;

    case UR_MEM_INFO_CONTEXT:
        os << "UR_MEM_INFO_CONTEXT";
        break;
    default:
        os << "unknown enumerator";
        break;
    }
    return os;
}
namespace ur_params {
template <>
inline void serializeTagged(std::ostream &os, const void *ptr,
                            ur_mem_info_t value, size_t size) {
    if (ptr == NULL) {
        serializePtr(os, ptr);
        return;
    }

    switch (value) {

    case UR_MEM_INFO_SIZE: {
        const size_t *tptr = (const size_t *)ptr;
        if (sizeof(size_t) > size) {
            os << "invalid size (is: " << size
               << ", expected: >=" << sizeof(size_t) << ")";
            return;
        }
        os << (void *)(tptr) << " (";

        os << *tptr;

        os << ")";
    } break;

    case UR_MEM_INFO_CONTEXT: {
        const ur_context_handle_t *tptr = (const ur_context_handle_t *)ptr;
        if (sizeof(ur_context_handle_t) > size) {
            os << "invalid size (is: " << size
               << ", expected: >=" << sizeof(ur_context_handle_t) << ")";
            return;
        }
        os << (void *)(tptr) << " (";

        ur_params::serializePtr(os, *tptr);

        os << ")";
    } break;
    default:
        os << "unknown enumerator";
        break;
    }
}
} // namespace ur_params
inline std::ostream &operator<<(std::ostream &os,
                                enum ur_image_channel_order_t value) {
    switch (value) {

    case UR_IMAGE_CHANNEL_ORDER_A:
        os << "UR_IMAGE_CHANNEL_ORDER_A";
        break;

    case UR_IMAGE_CHANNEL_ORDER_R:
        os << "UR_IMAGE_CHANNEL_ORDER_R";
        break;

    case UR_IMAGE_CHANNEL_ORDER_RG:
        os << "UR_IMAGE_CHANNEL_ORDER_RG";
        break;

    case UR_IMAGE_CHANNEL_ORDER_RA:
        os << "UR_IMAGE_CHANNEL_ORDER_RA";
        break;

    case UR_IMAGE_CHANNEL_ORDER_RGB:
        os << "UR_IMAGE_CHANNEL_ORDER_RGB";
        break;

    case UR_IMAGE_CHANNEL_ORDER_RGBA:
        os << "UR_IMAGE_CHANNEL_ORDER_RGBA";
        break;

    case UR_IMAGE_CHANNEL_ORDER_BGRA:
        os << "UR_IMAGE_CHANNEL_ORDER_BGRA";
        break;

    case UR_IMAGE_CHANNEL_ORDER_ARGB:
        os << "UR_IMAGE_CHANNEL_ORDER_ARGB";
        break;

    case UR_IMAGE_CHANNEL_ORDER_ABGR:
        os << "UR_IMAGE_CHANNEL_ORDER_ABGR";
        break;

    case UR_IMAGE_CHANNEL_ORDER_INTENSITY:
        os << "UR_IMAGE_CHANNEL_ORDER_INTENSITY";
        break;

    case UR_IMAGE_CHANNEL_ORDER_LUMINANCE:
        os << "UR_IMAGE_CHANNEL_ORDER_LUMINANCE";
        break;

    case UR_IMAGE_CHANNEL_ORDER_RX:
        os << "UR_IMAGE_CHANNEL_ORDER_RX";
        break;

    case UR_IMAGE_CHANNEL_ORDER_RGX:
        os << "UR_IMAGE_CHANNEL_ORDER_RGX";
        break;

    case UR_IMAGE_CHANNEL_ORDER_RGBX:
        os << "UR_IMAGE_CHANNEL_ORDER_RGBX";
        break;

    case UR_IMAGE_CHANNEL_ORDER_SRGBA:
        os << "UR_IMAGE_CHANNEL_ORDER_SRGBA";
        break;
    default:
        os << "unknown enumerator";
        break;
    }
    return os;
}
inline std::ostream &operator<<(std::ostream &os,
                                enum ur_image_channel_type_t value) {
    switch (value) {

    case UR_IMAGE_CHANNEL_TYPE_SNORM_INT8:
        os << "UR_IMAGE_CHANNEL_TYPE_SNORM_INT8";
        break;

    case UR_IMAGE_CHANNEL_TYPE_SNORM_INT16:
        os << "UR_IMAGE_CHANNEL_TYPE_SNORM_INT16";
        break;

    case UR_IMAGE_CHANNEL_TYPE_UNORM_INT8:
        os << "UR_IMAGE_CHANNEL_TYPE_UNORM_INT8";
        break;

    case UR_IMAGE_CHANNEL_TYPE_UNORM_INT16:
        os << "UR_IMAGE_CHANNEL_TYPE_UNORM_INT16";
        break;

    case UR_IMAGE_CHANNEL_TYPE_UNORM_SHORT_565:
        os << "UR_IMAGE_CHANNEL_TYPE_UNORM_SHORT_565";
        break;

    case UR_IMAGE_CHANNEL_TYPE_UNORM_SHORT_555:
        os << "UR_IMAGE_CHANNEL_TYPE_UNORM_SHORT_555";
        break;

    case UR_IMAGE_CHANNEL_TYPE_INT_101010:
        os << "UR_IMAGE_CHANNEL_TYPE_INT_101010";
        break;

    case UR_IMAGE_CHANNEL_TYPE_SIGNED_INT8:
        os << "UR_IMAGE_CHANNEL_TYPE_SIGNED_INT8";
        break;

    case UR_IMAGE_CHANNEL_TYPE_SIGNED_INT16:
        os << "UR_IMAGE_CHANNEL_TYPE_SIGNED_INT16";
        break;

    case UR_IMAGE_CHANNEL_TYPE_SIGNED_INT32:
        os << "UR_IMAGE_CHANNEL_TYPE_SIGNED_INT32";
        break;

    case UR_IMAGE_CHANNEL_TYPE_UNSIGNED_INT8:
        os << "UR_IMAGE_CHANNEL_TYPE_UNSIGNED_INT8";
        break;

    case UR_IMAGE_CHANNEL_TYPE_UNSIGNED_INT16:
        os << "UR_IMAGE_CHANNEL_TYPE_UNSIGNED_INT16";
        break;

    case UR_IMAGE_CHANNEL_TYPE_UNSIGNED_INT32:
        os << "UR_IMAGE_CHANNEL_TYPE_UNSIGNED_INT32";
        break;

    case UR_IMAGE_CHANNEL_TYPE_HALF_FLOAT:
        os << "UR_IMAGE_CHANNEL_TYPE_HALF_FLOAT";
        break;

    case UR_IMAGE_CHANNEL_TYPE_FLOAT:
        os << "UR_IMAGE_CHANNEL_TYPE_FLOAT";
        break;
    default:
        os << "unknown enumerator";
        break;
    }
    return os;
}
inline std::ostream &operator<<(std::ostream &os, enum ur_image_info_t value) {
    switch (value) {

    case UR_IMAGE_INFO_FORMAT:
        os << "UR_IMAGE_INFO_FORMAT";
        break;

    case UR_IMAGE_INFO_ELEMENT_SIZE:
        os << "UR_IMAGE_INFO_ELEMENT_SIZE";
        break;

    case UR_IMAGE_INFO_ROW_PITCH:
        os << "UR_IMAGE_INFO_ROW_PITCH";
        break;

    case UR_IMAGE_INFO_SLICE_PITCH:
        os << "UR_IMAGE_INFO_SLICE_PITCH";
        break;

    case UR_IMAGE_INFO_WIDTH:
        os << "UR_IMAGE_INFO_WIDTH";
        break;

    case UR_IMAGE_INFO_HEIGHT:
        os << "UR_IMAGE_INFO_HEIGHT";
        break;

    case UR_IMAGE_INFO_DEPTH:
        os << "UR_IMAGE_INFO_DEPTH";
        break;
    default:
        os << "unknown enumerator";
        break;
    }
    return os;
}
namespace ur_params {
template <>
inline void serializeTagged(std::ostream &os, const void *ptr,
                            ur_image_info_t value, size_t size) {
    if (ptr == NULL) {
        serializePtr(os, ptr);
        return;
    }

    switch (value) {

    case UR_IMAGE_INFO_FORMAT: {
        const ur_image_format_t *tptr = (const ur_image_format_t *)ptr;
        if (sizeof(ur_image_format_t) > size) {
            os << "invalid size (is: " << size
               << ", expected: >=" << sizeof(ur_image_format_t) << ")";
            return;
        }
        os << (void *)(tptr) << " (";

        os << *tptr;

        os << ")";
    } break;

    case UR_IMAGE_INFO_ELEMENT_SIZE: {
        const size_t *tptr = (const size_t *)ptr;
        if (sizeof(size_t) > size) {
            os << "invalid size (is: " << size
               << ", expected: >=" << sizeof(size_t) << ")";
            return;
        }
        os << (void *)(tptr) << " (";

        os << *tptr;

        os << ")";
    } break;

    case UR_IMAGE_INFO_ROW_PITCH: {
        const size_t *tptr = (const size_t *)ptr;
        if (sizeof(size_t) > size) {
            os << "invalid size (is: " << size
               << ", expected: >=" << sizeof(size_t) << ")";
            return;
        }
        os << (void *)(tptr) << " (";

        os << *tptr;

        os << ")";
    } break;

    case UR_IMAGE_INFO_SLICE_PITCH: {
        const size_t *tptr = (const size_t *)ptr;
        if (sizeof(size_t) > size) {
            os << "invalid size (is: " << size
               << ", expected: >=" << sizeof(size_t) << ")";
            return;
        }
        os << (void *)(tptr) << " (";

        os << *tptr;

        os << ")";
    } break;

    case UR_IMAGE_INFO_WIDTH: {
        const size_t *tptr = (const size_t *)ptr;
        if (sizeof(size_t) > size) {
            os << "invalid size (is: " << size
               << ", expected: >=" << sizeof(size_t) << ")";
            return;
        }
        os << (void *)(tptr) << " (";

        os << *tptr;

        os << ")";
    } break;

    case UR_IMAGE_INFO_HEIGHT: {
        const size_t *tptr = (const size_t *)ptr;
        if (sizeof(size_t) > size) {
            os << "invalid size (is: " << size
               << ", expected: >=" << sizeof(size_t) << ")";
            return;
        }
        os << (void *)(tptr) << " (";

        os << *tptr;

        os << ")";
    } break;

    case UR_IMAGE_INFO_DEPTH: {
        const size_t *tptr = (const size_t *)ptr;
        if (sizeof(size_t) > size) {
            os << "invalid size (is: " << size
               << ", expected: >=" << sizeof(size_t) << ")";
            return;
        }
        os << (void *)(tptr) << " (";

        os << *tptr;

        os << ")";
    } break;
    default:
        os << "unknown enumerator";
        break;
    }
}
} // namespace ur_params
inline std::ostream &operator<<(std::ostream &os,
                                const struct ur_image_format_t params) {
    os << "(struct ur_image_format_t){";

    os << ".channelOrder = ";

    os << (params.channelOrder);

    os << ", ";
    os << ".channelType = ";

    os << (params.channelType);

    os << "}";
    return os;
}
inline std::ostream &operator<<(std::ostream &os,
                                const struct ur_image_desc_t params) {
    os << "(struct ur_image_desc_t){";

    os << ".stype = ";

    os << (params.stype);

    os << ", ";
    os << ".pNext = ";

    ur_params::serializeStruct(os, (params.pNext));

    os << ", ";
    os << ".type = ";

    os << (params.type);

    os << ", ";
    os << ".width = ";

    os << (params.width);

    os << ", ";
    os << ".height = ";

    os << (params.height);

    os << ", ";
    os << ".depth = ";

    os << (params.depth);

    os << ", ";
    os << ".arraySize = ";

    os << (params.arraySize);

    os << ", ";
    os << ".rowPitch = ";

    os << (params.rowPitch);

    os << ", ";
    os << ".slicePitch = ";

    os << (params.slicePitch);

    os << ", ";
    os << ".numMipLevel = ";

    os << (params.numMipLevel);

    os << ", ";
    os << ".numSamples = ";

    os << (params.numSamples);

    os << "}";
    return os;
}
inline std::ostream &operator<<(std::ostream &os,
                                const struct ur_buffer_properties_t params) {
    os << "(struct ur_buffer_properties_t){";

    os << ".stype = ";

    os << (params.stype);

    os << ", ";
    os << ".pNext = ";

    ur_params::serializeStruct(os, (params.pNext));

    os << ", ";
    os << ".pHost = ";

    ur_params::serializePtr(os, (params.pHost));

    os << "}";
    return os;
}
inline std::ostream &
operator<<(std::ostream &os,
           const struct ur_buffer_channel_properties_t params) {
    os << "(struct ur_buffer_channel_properties_t){";

    os << ".stype = ";

    os << (params.stype);

    os << ", ";
    os << ".pNext = ";

    ur_params::serializeStruct(os, (params.pNext));

    os << ", ";
    os << ".channel = ";

    os << (params.channel);

    os << "}";
    return os;
}
inline std::ostream &
operator<<(std::ostream &os,
           const struct ur_buffer_alloc_location_properties_t params) {
    os << "(struct ur_buffer_alloc_location_properties_t){";

    os << ".stype = ";

    os << (params.stype);

    os << ", ";
    os << ".pNext = ";

    ur_params::serializeStruct(os, (params.pNext));

    os << ", ";
    os << ".location = ";

    os << (params.location);

    os << "}";
    return os;
}
inline std::ostream &operator<<(std::ostream &os,
                                const struct ur_buffer_region_t params) {
    os << "(struct ur_buffer_region_t){";

    os << ".stype = ";

    os << (params.stype);

    os << ", ";
    os << ".pNext = ";

    ur_params::serializeStruct(os, (params.pNext));

    os << ", ";
    os << ".origin = ";

    os << (params.origin);

    os << ", ";
    os << ".size = ";

    os << (params.size);

    os << "}";
    return os;
}
inline std::ostream &operator<<(std::ostream &os,
                                enum ur_buffer_create_type_t value) {
    switch (value) {

    case UR_BUFFER_CREATE_TYPE_REGION:
        os << "UR_BUFFER_CREATE_TYPE_REGION";
        break;
    default:
        os << "unknown enumerator";
        break;
    }
    return os;
}
inline std::ostream &
operator<<(std::ostream &os, const struct ur_mem_native_properties_t params) {
    os << "(struct ur_mem_native_properties_t){";

    os << ".stype = ";

    os << (params.stype);

    os << ", ";
    os << ".pNext = ";

    ur_params::serializeStruct(os, (params.pNext));

    os << ", ";
    os << ".isNativeHandleOwned = ";

    os << (params.isNativeHandleOwned);

    os << "}";
    return os;
}
inline std::ostream &operator<<(std::ostream &os,
                                enum ur_sampler_filter_mode_t value) {
    switch (value) {

    case UR_SAMPLER_FILTER_MODE_NEAREST:
        os << "UR_SAMPLER_FILTER_MODE_NEAREST";
        break;

    case UR_SAMPLER_FILTER_MODE_LINEAR:
        os << "UR_SAMPLER_FILTER_MODE_LINEAR";
        break;
    default:
        os << "unknown enumerator";
        break;
    }
    return os;
}
inline std::ostream &operator<<(std::ostream &os,
                                enum ur_sampler_addressing_mode_t value) {
    switch (value) {

    case UR_SAMPLER_ADDRESSING_MODE_NONE:
        os << "UR_SAMPLER_ADDRESSING_MODE_NONE";
        break;

    case UR_SAMPLER_ADDRESSING_MODE_CLAMP_TO_EDGE:
        os << "UR_SAMPLER_ADDRESSING_MODE_CLAMP_TO_EDGE";
        break;

    case UR_SAMPLER_ADDRESSING_MODE_CLAMP:
        os << "UR_SAMPLER_ADDRESSING_MODE_CLAMP";
        break;

    case UR_SAMPLER_ADDRESSING_MODE_REPEAT:
        os << "UR_SAMPLER_ADDRESSING_MODE_REPEAT";
        break;

    case UR_SAMPLER_ADDRESSING_MODE_MIRRORED_REPEAT:
        os << "UR_SAMPLER_ADDRESSING_MODE_MIRRORED_REPEAT";
        break;
    default:
        os << "unknown enumerator";
        break;
    }
    return os;
}
inline std::ostream &operator<<(std::ostream &os,
                                enum ur_sampler_info_t value) {
    switch (value) {

    case UR_SAMPLER_INFO_REFERENCE_COUNT:
        os << "UR_SAMPLER_INFO_REFERENCE_COUNT";
        break;

    case UR_SAMPLER_INFO_CONTEXT:
        os << "UR_SAMPLER_INFO_CONTEXT";
        break;

    case UR_SAMPLER_INFO_NORMALIZED_COORDS:
        os << "UR_SAMPLER_INFO_NORMALIZED_COORDS";
        break;

    case UR_SAMPLER_INFO_ADDRESSING_MODE:
        os << "UR_SAMPLER_INFO_ADDRESSING_MODE";
        break;

    case UR_SAMPLER_INFO_FILTER_MODE:
        os << "UR_SAMPLER_INFO_FILTER_MODE";
        break;
    default:
        os << "unknown enumerator";
        break;
    }
    return os;
}
namespace ur_params {
template <>
inline void serializeTagged(std::ostream &os, const void *ptr,
                            ur_sampler_info_t value, size_t size) {
    if (ptr == NULL) {
        serializePtr(os, ptr);
        return;
    }

    switch (value) {

    case UR_SAMPLER_INFO_REFERENCE_COUNT: {
        const uint32_t *tptr = (const uint32_t *)ptr;
        if (sizeof(uint32_t) > size) {
            os << "invalid size (is: " << size
               << ", expected: >=" << sizeof(uint32_t) << ")";
            return;
        }
        os << (void *)(tptr) << " (";

        os << *tptr;

        os << ")";
    } break;

    case UR_SAMPLER_INFO_CONTEXT: {
        const ur_context_handle_t *tptr = (const ur_context_handle_t *)ptr;
        if (sizeof(ur_context_handle_t) > size) {
            os << "invalid size (is: " << size
               << ", expected: >=" << sizeof(ur_context_handle_t) << ")";
            return;
        }
        os << (void *)(tptr) << " (";

        ur_params::serializePtr(os, *tptr);

        os << ")";
    } break;

    case UR_SAMPLER_INFO_NORMALIZED_COORDS: {
        const ur_bool_t *tptr = (const ur_bool_t *)ptr;
        if (sizeof(ur_bool_t) > size) {
            os << "invalid size (is: " << size
               << ", expected: >=" << sizeof(ur_bool_t) << ")";
            return;
        }
        os << (void *)(tptr) << " (";

        os << *tptr;

        os << ")";
    } break;

    case UR_SAMPLER_INFO_ADDRESSING_MODE: {
        const ur_sampler_addressing_mode_t *tptr =
            (const ur_sampler_addressing_mode_t *)ptr;
        if (sizeof(ur_sampler_addressing_mode_t) > size) {
            os << "invalid size (is: " << size
               << ", expected: >=" << sizeof(ur_sampler_addressing_mode_t)
               << ")";
            return;
        }
        os << (void *)(tptr) << " (";

        os << *tptr;

        os << ")";
    } break;

    case UR_SAMPLER_INFO_FILTER_MODE: {
        const ur_sampler_filter_mode_t *tptr =
            (const ur_sampler_filter_mode_t *)ptr;
        if (sizeof(ur_sampler_filter_mode_t) > size) {
            os << "invalid size (is: " << size
               << ", expected: >=" << sizeof(ur_sampler_filter_mode_t) << ")";
            return;
        }
        os << (void *)(tptr) << " (";

        os << *tptr;

        os << ")";
    } break;
    default:
        os << "unknown enumerator";
        break;
    }
}
} // namespace ur_params
inline std::ostream &operator<<(std::ostream &os,
                                const struct ur_sampler_desc_t params) {
    os << "(struct ur_sampler_desc_t){";

    os << ".stype = ";

    os << (params.stype);

    os << ", ";
    os << ".pNext = ";

    ur_params::serializeStruct(os, (params.pNext));

    os << ", ";
    os << ".normalizedCoords = ";

    os << (params.normalizedCoords);

    os << ", ";
    os << ".addressingMode = ";

    os << (params.addressingMode);

    os << ", ";
    os << ".filterMode = ";

    os << (params.filterMode);

    os << "}";
    return os;
}
inline std::ostream &
operator<<(std::ostream &os,
           const struct ur_sampler_native_properties_t params) {
    os << "(struct ur_sampler_native_properties_t){";

    os << ".stype = ";

    os << (params.stype);

    os << ", ";
    os << ".pNext = ";

    ur_params::serializeStruct(os, (params.pNext));

    os << ", ";
    os << ".isNativeHandleOwned = ";

    os << (params.isNativeHandleOwned);

    os << "}";
    return os;
}
inline std::ostream &operator<<(std::ostream &os,
                                enum ur_usm_host_mem_flag_t value) {
    switch (value) {

    case UR_USM_HOST_MEM_FLAG_INITIAL_PLACEMENT:
        os << "UR_USM_HOST_MEM_FLAG_INITIAL_PLACEMENT";
        break;
    default:
        os << "unknown enumerator";
        break;
    }
    return os;
}
namespace ur_params {

template <>
inline void serializeFlag<ur_usm_host_mem_flag_t>(std::ostream &os,
                                                  uint32_t flag) {
    uint32_t val = flag;
    bool first = true;

    if ((val & UR_USM_HOST_MEM_FLAG_INITIAL_PLACEMENT) ==
        (uint32_t)UR_USM_HOST_MEM_FLAG_INITIAL_PLACEMENT) {
        val ^= (uint32_t)UR_USM_HOST_MEM_FLAG_INITIAL_PLACEMENT;
        if (!first) {
            os << " | ";
        } else {
            first = false;
        }
        os << UR_USM_HOST_MEM_FLAG_INITIAL_PLACEMENT;
    }
    if (val != 0) {
        std::bitset<32> bits(val);
        if (!first) {
            os << " | ";
        }
        os << "unknown bit flags " << bits;
    } else if (first) {
        os << "0";
    }
}
} // namespace ur_params
inline std::ostream &operator<<(std::ostream &os,
                                enum ur_usm_device_mem_flag_t value) {
    switch (value) {

    case UR_USM_DEVICE_MEM_FLAG_WRITE_COMBINED:
        os << "UR_USM_DEVICE_MEM_FLAG_WRITE_COMBINED";
        break;

    case UR_USM_DEVICE_MEM_FLAG_INITIAL_PLACEMENT:
        os << "UR_USM_DEVICE_MEM_FLAG_INITIAL_PLACEMENT";
        break;

    case UR_USM_DEVICE_MEM_FLAG_DEVICE_READ_ONLY:
        os << "UR_USM_DEVICE_MEM_FLAG_DEVICE_READ_ONLY";
        break;
    default:
        os << "unknown enumerator";
        break;
    }
    return os;
}
namespace ur_params {

template <>
inline void serializeFlag<ur_usm_device_mem_flag_t>(std::ostream &os,
                                                    uint32_t flag) {
    uint32_t val = flag;
    bool first = true;

    if ((val & UR_USM_DEVICE_MEM_FLAG_WRITE_COMBINED) ==
        (uint32_t)UR_USM_DEVICE_MEM_FLAG_WRITE_COMBINED) {
        val ^= (uint32_t)UR_USM_DEVICE_MEM_FLAG_WRITE_COMBINED;
        if (!first) {
            os << " | ";
        } else {
            first = false;
        }
        os << UR_USM_DEVICE_MEM_FLAG_WRITE_COMBINED;
    }

    if ((val & UR_USM_DEVICE_MEM_FLAG_INITIAL_PLACEMENT) ==
        (uint32_t)UR_USM_DEVICE_MEM_FLAG_INITIAL_PLACEMENT) {
        val ^= (uint32_t)UR_USM_DEVICE_MEM_FLAG_INITIAL_PLACEMENT;
        if (!first) {
            os << " | ";
        } else {
            first = false;
        }
        os << UR_USM_DEVICE_MEM_FLAG_INITIAL_PLACEMENT;
    }

    if ((val & UR_USM_DEVICE_MEM_FLAG_DEVICE_READ_ONLY) ==
        (uint32_t)UR_USM_DEVICE_MEM_FLAG_DEVICE_READ_ONLY) {
        val ^= (uint32_t)UR_USM_DEVICE_MEM_FLAG_DEVICE_READ_ONLY;
        if (!first) {
            os << " | ";
        } else {
            first = false;
        }
        os << UR_USM_DEVICE_MEM_FLAG_DEVICE_READ_ONLY;
    }
    if (val != 0) {
        std::bitset<32> bits(val);
        if (!first) {
            os << " | ";
        }
        os << "unknown bit flags " << bits;
    } else if (first) {
        os << "0";
    }
}
} // namespace ur_params
inline std::ostream &operator<<(std::ostream &os,
                                enum ur_usm_pool_flag_t value) {
    switch (value) {

    case UR_USM_POOL_FLAG_ZERO_INITIALIZE_BLOCK:
        os << "UR_USM_POOL_FLAG_ZERO_INITIALIZE_BLOCK";
        break;
    default:
        os << "unknown enumerator";
        break;
    }
    return os;
}
namespace ur_params {

template <>
inline void serializeFlag<ur_usm_pool_flag_t>(std::ostream &os, uint32_t flag) {
    uint32_t val = flag;
    bool first = true;

    if ((val & UR_USM_POOL_FLAG_ZERO_INITIALIZE_BLOCK) ==
        (uint32_t)UR_USM_POOL_FLAG_ZERO_INITIALIZE_BLOCK) {
        val ^= (uint32_t)UR_USM_POOL_FLAG_ZERO_INITIALIZE_BLOCK;
        if (!first) {
            os << " | ";
        } else {
            first = false;
        }
        os << UR_USM_POOL_FLAG_ZERO_INITIALIZE_BLOCK;
    }
    if (val != 0) {
        std::bitset<32> bits(val);
        if (!first) {
            os << " | ";
        }
        os << "unknown bit flags " << bits;
    } else if (first) {
        os << "0";
    }
}
} // namespace ur_params
inline std::ostream &operator<<(std::ostream &os, enum ur_usm_type_t value) {
    switch (value) {

    case UR_USM_TYPE_UNKNOWN:
        os << "UR_USM_TYPE_UNKNOWN";
        break;

    case UR_USM_TYPE_HOST:
        os << "UR_USM_TYPE_HOST";
        break;

    case UR_USM_TYPE_DEVICE:
        os << "UR_USM_TYPE_DEVICE";
        break;

    case UR_USM_TYPE_SHARED:
        os << "UR_USM_TYPE_SHARED";
        break;
    default:
        os << "unknown enumerator";
        break;
    }
    return os;
}
inline std::ostream &operator<<(std::ostream &os,
                                enum ur_usm_alloc_info_t value) {
    switch (value) {

    case UR_USM_ALLOC_INFO_TYPE:
        os << "UR_USM_ALLOC_INFO_TYPE";
        break;

    case UR_USM_ALLOC_INFO_BASE_PTR:
        os << "UR_USM_ALLOC_INFO_BASE_PTR";
        break;

    case UR_USM_ALLOC_INFO_SIZE:
        os << "UR_USM_ALLOC_INFO_SIZE";
        break;

    case UR_USM_ALLOC_INFO_DEVICE:
        os << "UR_USM_ALLOC_INFO_DEVICE";
        break;

    case UR_USM_ALLOC_INFO_POOL:
        os << "UR_USM_ALLOC_INFO_POOL";
        break;
    default:
        os << "unknown enumerator";
        break;
    }
    return os;
}
namespace ur_params {
template <>
inline void serializeTagged(std::ostream &os, const void *ptr,
                            ur_usm_alloc_info_t value, size_t size) {
    if (ptr == NULL) {
        serializePtr(os, ptr);
        return;
    }

    switch (value) {

    case UR_USM_ALLOC_INFO_TYPE: {
        const ur_usm_type_t *tptr = (const ur_usm_type_t *)ptr;
        if (sizeof(ur_usm_type_t) > size) {
            os << "invalid size (is: " << size
               << ", expected: >=" << sizeof(ur_usm_type_t) << ")";
            return;
        }
        os << (void *)(tptr) << " (";

        os << *tptr;

        os << ")";
    } break;

    case UR_USM_ALLOC_INFO_BASE_PTR: {
        const void **tptr = (const void **)ptr;
        if (sizeof(void *) > size) {
            os << "invalid size (is: " << size
               << ", expected: >=" << sizeof(void *) << ")";
            return;
        }
        os << (void *)(tptr) << " (";

        os << *tptr;

        os << ")";
    } break;

    case UR_USM_ALLOC_INFO_SIZE: {
        const size_t *tptr = (const size_t *)ptr;
        if (sizeof(size_t) > size) {
            os << "invalid size (is: " << size
               << ", expected: >=" << sizeof(size_t) << ")";
            return;
        }
        os << (void *)(tptr) << " (";

        os << *tptr;

        os << ")";
    } break;

    case UR_USM_ALLOC_INFO_DEVICE: {
        const ur_device_handle_t *tptr = (const ur_device_handle_t *)ptr;
        if (sizeof(ur_device_handle_t) > size) {
            os << "invalid size (is: " << size
               << ", expected: >=" << sizeof(ur_device_handle_t) << ")";
            return;
        }
        os << (void *)(tptr) << " (";

        ur_params::serializePtr(os, *tptr);

        os << ")";
    } break;

    case UR_USM_ALLOC_INFO_POOL: {
        const ur_usm_pool_handle_t *tptr = (const ur_usm_pool_handle_t *)ptr;
        if (sizeof(ur_usm_pool_handle_t) > size) {
            os << "invalid size (is: " << size
               << ", expected: >=" << sizeof(ur_usm_pool_handle_t) << ")";
            return;
        }
        os << (void *)(tptr) << " (";

        ur_params::serializePtr(os, *tptr);

        os << ")";
    } break;
    default:
        os << "unknown enumerator";
        break;
    }
}
} // namespace ur_params
inline std::ostream &operator<<(std::ostream &os,
                                enum ur_usm_advice_flag_t value) {
    switch (value) {

    case UR_USM_ADVICE_FLAG_DEFAULT:
        os << "UR_USM_ADVICE_FLAG_DEFAULT";
        break;

    case UR_USM_ADVICE_FLAG_SET_READ_MOSTLY:
        os << "UR_USM_ADVICE_FLAG_SET_READ_MOSTLY";
        break;

    case UR_USM_ADVICE_FLAG_CLEAR_READ_MOSTLY:
        os << "UR_USM_ADVICE_FLAG_CLEAR_READ_MOSTLY";
        break;

    case UR_USM_ADVICE_FLAG_SET_PREFERRED_LOCATION:
        os << "UR_USM_ADVICE_FLAG_SET_PREFERRED_LOCATION";
        break;

    case UR_USM_ADVICE_FLAG_CLEAR_PREFERRED_LOCATION:
        os << "UR_USM_ADVICE_FLAG_CLEAR_PREFERRED_LOCATION";
        break;

    case UR_USM_ADVICE_FLAG_SET_NON_ATOMIC_MOSTLY:
        os << "UR_USM_ADVICE_FLAG_SET_NON_ATOMIC_MOSTLY";
        break;

    case UR_USM_ADVICE_FLAG_CLEAR_NON_ATOMIC_MOSTLY:
        os << "UR_USM_ADVICE_FLAG_CLEAR_NON_ATOMIC_MOSTLY";
        break;

    case UR_USM_ADVICE_FLAG_BIAS_CACHED:
        os << "UR_USM_ADVICE_FLAG_BIAS_CACHED";
        break;

    case UR_USM_ADVICE_FLAG_BIAS_UNCACHED:
        os << "UR_USM_ADVICE_FLAG_BIAS_UNCACHED";
        break;

    case UR_USM_ADVICE_FLAG_SET_ACCESSED_BY_DEVICE:
        os << "UR_USM_ADVICE_FLAG_SET_ACCESSED_BY_DEVICE";
        break;

    case UR_USM_ADVICE_FLAG_CLEAR_ACCESSED_BY_DEVICE:
        os << "UR_USM_ADVICE_FLAG_CLEAR_ACCESSED_BY_DEVICE";
        break;

    case UR_USM_ADVICE_FLAG_SET_ACCESSED_BY_HOST:
        os << "UR_USM_ADVICE_FLAG_SET_ACCESSED_BY_HOST";
        break;

    case UR_USM_ADVICE_FLAG_CLEAR_ACCESSED_BY_HOST:
        os << "UR_USM_ADVICE_FLAG_CLEAR_ACCESSED_BY_HOST";
        break;

    case UR_USM_ADVICE_FLAG_SET_PREFERRED_LOCATION_HOST:
        os << "UR_USM_ADVICE_FLAG_SET_PREFERRED_LOCATION_HOST";
        break;

    case UR_USM_ADVICE_FLAG_CLEAR_PREFERRED_LOCATION_HOST:
        os << "UR_USM_ADVICE_FLAG_CLEAR_PREFERRED_LOCATION_HOST";
        break;
    default:
        os << "unknown enumerator";
        break;
    }
    return os;
}
namespace ur_params {

template <>
inline void serializeFlag<ur_usm_advice_flag_t>(std::ostream &os,
                                                uint32_t flag) {
    uint32_t val = flag;
    bool first = true;

    if ((val & UR_USM_ADVICE_FLAG_DEFAULT) ==
        (uint32_t)UR_USM_ADVICE_FLAG_DEFAULT) {
        val ^= (uint32_t)UR_USM_ADVICE_FLAG_DEFAULT;
        if (!first) {
            os << " | ";
        } else {
            first = false;
        }
        os << UR_USM_ADVICE_FLAG_DEFAULT;
    }

    if ((val & UR_USM_ADVICE_FLAG_SET_READ_MOSTLY) ==
        (uint32_t)UR_USM_ADVICE_FLAG_SET_READ_MOSTLY) {
        val ^= (uint32_t)UR_USM_ADVICE_FLAG_SET_READ_MOSTLY;
        if (!first) {
            os << " | ";
        } else {
            first = false;
        }
        os << UR_USM_ADVICE_FLAG_SET_READ_MOSTLY;
    }

    if ((val & UR_USM_ADVICE_FLAG_CLEAR_READ_MOSTLY) ==
        (uint32_t)UR_USM_ADVICE_FLAG_CLEAR_READ_MOSTLY) {
        val ^= (uint32_t)UR_USM_ADVICE_FLAG_CLEAR_READ_MOSTLY;
        if (!first) {
            os << " | ";
        } else {
            first = false;
        }
        os << UR_USM_ADVICE_FLAG_CLEAR_READ_MOSTLY;
    }

    if ((val & UR_USM_ADVICE_FLAG_SET_PREFERRED_LOCATION) ==
        (uint32_t)UR_USM_ADVICE_FLAG_SET_PREFERRED_LOCATION) {
        val ^= (uint32_t)UR_USM_ADVICE_FLAG_SET_PREFERRED_LOCATION;
        if (!first) {
            os << " | ";
        } else {
            first = false;
        }
        os << UR_USM_ADVICE_FLAG_SET_PREFERRED_LOCATION;
    }

    if ((val & UR_USM_ADVICE_FLAG_CLEAR_PREFERRED_LOCATION) ==
        (uint32_t)UR_USM_ADVICE_FLAG_CLEAR_PREFERRED_LOCATION) {
        val ^= (uint32_t)UR_USM_ADVICE_FLAG_CLEAR_PREFERRED_LOCATION;
        if (!first) {
            os << " | ";
        } else {
            first = false;
        }
        os << UR_USM_ADVICE_FLAG_CLEAR_PREFERRED_LOCATION;
    }

    if ((val & UR_USM_ADVICE_FLAG_SET_NON_ATOMIC_MOSTLY) ==
        (uint32_t)UR_USM_ADVICE_FLAG_SET_NON_ATOMIC_MOSTLY) {
        val ^= (uint32_t)UR_USM_ADVICE_FLAG_SET_NON_ATOMIC_MOSTLY;
        if (!first) {
            os << " | ";
        } else {
            first = false;
        }
        os << UR_USM_ADVICE_FLAG_SET_NON_ATOMIC_MOSTLY;
    }

    if ((val & UR_USM_ADVICE_FLAG_CLEAR_NON_ATOMIC_MOSTLY) ==
        (uint32_t)UR_USM_ADVICE_FLAG_CLEAR_NON_ATOMIC_MOSTLY) {
        val ^= (uint32_t)UR_USM_ADVICE_FLAG_CLEAR_NON_ATOMIC_MOSTLY;
        if (!first) {
            os << " | ";
        } else {
            first = false;
        }
        os << UR_USM_ADVICE_FLAG_CLEAR_NON_ATOMIC_MOSTLY;
    }

    if ((val & UR_USM_ADVICE_FLAG_BIAS_CACHED) ==
        (uint32_t)UR_USM_ADVICE_FLAG_BIAS_CACHED) {
        val ^= (uint32_t)UR_USM_ADVICE_FLAG_BIAS_CACHED;
        if (!first) {
            os << " | ";
        } else {
            first = false;
        }
        os << UR_USM_ADVICE_FLAG_BIAS_CACHED;
    }

    if ((val & UR_USM_ADVICE_FLAG_BIAS_UNCACHED) ==
        (uint32_t)UR_USM_ADVICE_FLAG_BIAS_UNCACHED) {
        val ^= (uint32_t)UR_USM_ADVICE_FLAG_BIAS_UNCACHED;
        if (!first) {
            os << " | ";
        } else {
            first = false;
        }
        os << UR_USM_ADVICE_FLAG_BIAS_UNCACHED;
    }

    if ((val & UR_USM_ADVICE_FLAG_SET_ACCESSED_BY_DEVICE) ==
        (uint32_t)UR_USM_ADVICE_FLAG_SET_ACCESSED_BY_DEVICE) {
        val ^= (uint32_t)UR_USM_ADVICE_FLAG_SET_ACCESSED_BY_DEVICE;
        if (!first) {
            os << " | ";
        } else {
            first = false;
        }
        os << UR_USM_ADVICE_FLAG_SET_ACCESSED_BY_DEVICE;
    }

    if ((val & UR_USM_ADVICE_FLAG_CLEAR_ACCESSED_BY_DEVICE) ==
        (uint32_t)UR_USM_ADVICE_FLAG_CLEAR_ACCESSED_BY_DEVICE) {
        val ^= (uint32_t)UR_USM_ADVICE_FLAG_CLEAR_ACCESSED_BY_DEVICE;
        if (!first) {
            os << " | ";
        } else {
            first = false;
        }
        os << UR_USM_ADVICE_FLAG_CLEAR_ACCESSED_BY_DEVICE;
    }

    if ((val & UR_USM_ADVICE_FLAG_SET_ACCESSED_BY_HOST) ==
        (uint32_t)UR_USM_ADVICE_FLAG_SET_ACCESSED_BY_HOST) {
        val ^= (uint32_t)UR_USM_ADVICE_FLAG_SET_ACCESSED_BY_HOST;
        if (!first) {
            os << " | ";
        } else {
            first = false;
        }
        os << UR_USM_ADVICE_FLAG_SET_ACCESSED_BY_HOST;
    }

    if ((val & UR_USM_ADVICE_FLAG_CLEAR_ACCESSED_BY_HOST) ==
        (uint32_t)UR_USM_ADVICE_FLAG_CLEAR_ACCESSED_BY_HOST) {
        val ^= (uint32_t)UR_USM_ADVICE_FLAG_CLEAR_ACCESSED_BY_HOST;
        if (!first) {
            os << " | ";
        } else {
            first = false;
        }
        os << UR_USM_ADVICE_FLAG_CLEAR_ACCESSED_BY_HOST;
    }

    if ((val & UR_USM_ADVICE_FLAG_SET_PREFERRED_LOCATION_HOST) ==
        (uint32_t)UR_USM_ADVICE_FLAG_SET_PREFERRED_LOCATION_HOST) {
        val ^= (uint32_t)UR_USM_ADVICE_FLAG_SET_PREFERRED_LOCATION_HOST;
        if (!first) {
            os << " | ";
        } else {
            first = false;
        }
        os << UR_USM_ADVICE_FLAG_SET_PREFERRED_LOCATION_HOST;
    }

    if ((val & UR_USM_ADVICE_FLAG_CLEAR_PREFERRED_LOCATION_HOST) ==
        (uint32_t)UR_USM_ADVICE_FLAG_CLEAR_PREFERRED_LOCATION_HOST) {
        val ^= (uint32_t)UR_USM_ADVICE_FLAG_CLEAR_PREFERRED_LOCATION_HOST;
        if (!first) {
            os << " | ";
        } else {
            first = false;
        }
        os << UR_USM_ADVICE_FLAG_CLEAR_PREFERRED_LOCATION_HOST;
    }
    if (val != 0) {
        std::bitset<32> bits(val);
        if (!first) {
            os << " | ";
        }
        os << "unknown bit flags " << bits;
    } else if (first) {
        os << "0";
    }
}
} // namespace ur_params
inline std::ostream &operator<<(std::ostream &os,
                                const struct ur_usm_desc_t params) {
    os << "(struct ur_usm_desc_t){";

    os << ".stype = ";

    os << (params.stype);

    os << ", ";
    os << ".pNext = ";

    ur_params::serializeStruct(os, (params.pNext));

    os << ", ";
    os << ".hints = ";

    ur_params::serializeFlag<ur_usm_advice_flag_t>(os, (params.hints));

    os << ", ";
    os << ".align = ";

    os << (params.align);

    os << "}";
    return os;
}
inline std::ostream &operator<<(std::ostream &os,
                                const struct ur_usm_host_desc_t params) {
    os << "(struct ur_usm_host_desc_t){";

    os << ".stype = ";

    os << (params.stype);

    os << ", ";
    os << ".pNext = ";

    ur_params::serializeStruct(os, (params.pNext));

    os << ", ";
    os << ".flags = ";

    ur_params::serializeFlag<ur_usm_host_mem_flag_t>(os, (params.flags));

    os << "}";
    return os;
}
inline std::ostream &operator<<(std::ostream &os,
                                const struct ur_usm_device_desc_t params) {
    os << "(struct ur_usm_device_desc_t){";

    os << ".stype = ";

    os << (params.stype);

    os << ", ";
    os << ".pNext = ";

    ur_params::serializeStruct(os, (params.pNext));

    os << ", ";
    os << ".flags = ";

    ur_params::serializeFlag<ur_usm_device_mem_flag_t>(os, (params.flags));

    os << "}";
    return os;
}
inline std::ostream &operator<<(std::ostream &os,
                                const struct ur_usm_pool_desc_t params) {
    os << "(struct ur_usm_pool_desc_t){";

    os << ".stype = ";

    os << (params.stype);

    os << ", ";
    os << ".pNext = ";

    ur_params::serializeStruct(os, (params.pNext));

    os << ", ";
    os << ".flags = ";

    ur_params::serializeFlag<ur_usm_pool_flag_t>(os, (params.flags));

    os << "}";
    return os;
}
inline std::ostream &operator<<(std::ostream &os,
                                const struct ur_usm_pool_limits_desc_t params) {
    os << "(struct ur_usm_pool_limits_desc_t){";

    os << ".stype = ";

    os << (params.stype);

    os << ", ";
    os << ".pNext = ";

    ur_params::serializeStruct(os, (params.pNext));

    os << ", ";
    os << ".maxPoolableSize = ";

    os << (params.maxPoolableSize);

    os << ", ";
    os << ".minDriverAllocSize = ";

    os << (params.minDriverAllocSize);

    os << "}";
    return os;
}
inline std::ostream &operator<<(std::ostream &os,
                                enum ur_usm_pool_info_t value) {
    switch (value) {

    case UR_USM_POOL_INFO_REFERENCE_COUNT:
        os << "UR_USM_POOL_INFO_REFERENCE_COUNT";
        break;

    case UR_USM_POOL_INFO_CONTEXT:
        os << "UR_USM_POOL_INFO_CONTEXT";
        break;
    default:
        os << "unknown enumerator";
        break;
    }
    return os;
}
namespace ur_params {
template <>
inline void serializeTagged(std::ostream &os, const void *ptr,
                            ur_usm_pool_info_t value, size_t size) {
    if (ptr == NULL) {
        serializePtr(os, ptr);
        return;
    }

    switch (value) {

    case UR_USM_POOL_INFO_REFERENCE_COUNT: {
        const uint32_t *tptr = (const uint32_t *)ptr;
        if (sizeof(uint32_t) > size) {
            os << "invalid size (is: " << size
               << ", expected: >=" << sizeof(uint32_t) << ")";
            return;
        }
        os << (void *)(tptr) << " (";

        os << *tptr;

        os << ")";
    } break;

    case UR_USM_POOL_INFO_CONTEXT: {
        const ur_context_handle_t *tptr = (const ur_context_handle_t *)ptr;
        if (sizeof(ur_context_handle_t) > size) {
            os << "invalid size (is: " << size
               << ", expected: >=" << sizeof(ur_context_handle_t) << ")";
            return;
        }
        os << (void *)(tptr) << " (";

        ur_params::serializePtr(os, *tptr);

        os << ")";
    } break;
    default:
        os << "unknown enumerator";
        break;
    }
}
} // namespace ur_params
inline std::ostream &operator<<(std::ostream &os,
                                enum ur_virtual_mem_granularity_info_t value) {
    switch (value) {

    case UR_VIRTUAL_MEM_GRANULARITY_INFO_MINIMUM:
        os << "UR_VIRTUAL_MEM_GRANULARITY_INFO_MINIMUM";
        break;

    case UR_VIRTUAL_MEM_GRANULARITY_INFO_RECOMMENDED:
        os << "UR_VIRTUAL_MEM_GRANULARITY_INFO_RECOMMENDED";
        break;
    default:
        os << "unknown enumerator";
        break;
    }
    return os;
}
namespace ur_params {
template <>
inline void serializeTagged(std::ostream &os, const void *ptr,
                            ur_virtual_mem_granularity_info_t value,
                            size_t size) {
    if (ptr == NULL) {
        serializePtr(os, ptr);
        return;
    }

    switch (value) {

    case UR_VIRTUAL_MEM_GRANULARITY_INFO_MINIMUM: {
        const size_t *tptr = (const size_t *)ptr;
        if (sizeof(size_t) > size) {
            os << "invalid size (is: " << size
               << ", expected: >=" << sizeof(size_t) << ")";
            return;
        }
        os << (void *)(tptr) << " (";

        os << *tptr;

        os << ")";
    } break;

    case UR_VIRTUAL_MEM_GRANULARITY_INFO_RECOMMENDED: {
        const size_t *tptr = (const size_t *)ptr;
        if (sizeof(size_t) > size) {
            os << "invalid size (is: " << size
               << ", expected: >=" << sizeof(size_t) << ")";
            return;
        }
        os << (void *)(tptr) << " (";

        os << *tptr;

        os << ")";
    } break;
    default:
        os << "unknown enumerator";
        break;
    }
}
} // namespace ur_params
inline std::ostream &operator<<(std::ostream &os,
                                enum ur_virtual_mem_access_flag_t value) {
    switch (value) {

    case UR_VIRTUAL_MEM_ACCESS_FLAG_READ_WRITE:
        os << "UR_VIRTUAL_MEM_ACCESS_FLAG_READ_WRITE";
        break;

    case UR_VIRTUAL_MEM_ACCESS_FLAG_READ_ONLY:
        os << "UR_VIRTUAL_MEM_ACCESS_FLAG_READ_ONLY";
        break;
    default:
        os << "unknown enumerator";
        break;
    }
    return os;
}
namespace ur_params {

template <>
inline void serializeFlag<ur_virtual_mem_access_flag_t>(std::ostream &os,
                                                        uint32_t flag) {
    uint32_t val = flag;
    bool first = true;

    if ((val & UR_VIRTUAL_MEM_ACCESS_FLAG_READ_WRITE) ==
        (uint32_t)UR_VIRTUAL_MEM_ACCESS_FLAG_READ_WRITE) {
        val ^= (uint32_t)UR_VIRTUAL_MEM_ACCESS_FLAG_READ_WRITE;
        if (!first) {
            os << " | ";
        } else {
            first = false;
        }
        os << UR_VIRTUAL_MEM_ACCESS_FLAG_READ_WRITE;
    }

    if ((val & UR_VIRTUAL_MEM_ACCESS_FLAG_READ_ONLY) ==
        (uint32_t)UR_VIRTUAL_MEM_ACCESS_FLAG_READ_ONLY) {
        val ^= (uint32_t)UR_VIRTUAL_MEM_ACCESS_FLAG_READ_ONLY;
        if (!first) {
            os << " | ";
        } else {
            first = false;
        }
        os << UR_VIRTUAL_MEM_ACCESS_FLAG_READ_ONLY;
    }
    if (val != 0) {
        std::bitset<32> bits(val);
        if (!first) {
            os << " | ";
        }
        os << "unknown bit flags " << bits;
    } else if (first) {
        os << "0";
    }
}
} // namespace ur_params
inline std::ostream &operator<<(std::ostream &os,
                                enum ur_virtual_mem_info_t value) {
    switch (value) {

    case UR_VIRTUAL_MEM_INFO_ACCESS_MODE:
        os << "UR_VIRTUAL_MEM_INFO_ACCESS_MODE";
        break;
    default:
        os << "unknown enumerator";
        break;
    }
    return os;
}
namespace ur_params {
template <>
inline void serializeTagged(std::ostream &os, const void *ptr,
                            ur_virtual_mem_info_t value, size_t size) {
    if (ptr == NULL) {
        serializePtr(os, ptr);
        return;
    }

    switch (value) {

    case UR_VIRTUAL_MEM_INFO_ACCESS_MODE: {
        const ur_virtual_mem_access_flags_t *tptr =
            (const ur_virtual_mem_access_flags_t *)ptr;
        if (sizeof(ur_virtual_mem_access_flags_t) > size) {
            os << "invalid size (is: " << size
               << ", expected: >=" << sizeof(ur_virtual_mem_access_flags_t)
               << ")";
            return;
        }
        os << (void *)(tptr) << " (";

        ur_params::serializeFlag<ur_virtual_mem_access_flag_t>(os, *tptr);

        os << ")";
    } break;
    default:
        os << "unknown enumerator";
        break;
    }
}
} // namespace ur_params
inline std::ostream &operator<<(std::ostream &os,
                                enum ur_physical_mem_flag_t value) {
    switch (value) {

    case UR_PHYSICAL_MEM_FLAG_TBD:
        os << "UR_PHYSICAL_MEM_FLAG_TBD";
        break;
    default:
        os << "unknown enumerator";
        break;
    }
    return os;
}
namespace ur_params {

template <>
inline void serializeFlag<ur_physical_mem_flag_t>(std::ostream &os,
                                                  uint32_t flag) {
    uint32_t val = flag;
    bool first = true;

    if ((val & UR_PHYSICAL_MEM_FLAG_TBD) ==
        (uint32_t)UR_PHYSICAL_MEM_FLAG_TBD) {
        val ^= (uint32_t)UR_PHYSICAL_MEM_FLAG_TBD;
        if (!first) {
            os << " | ";
        } else {
            first = false;
        }
        os << UR_PHYSICAL_MEM_FLAG_TBD;
    }
    if (val != 0) {
        std::bitset<32> bits(val);
        if (!first) {
            os << " | ";
        }
        os << "unknown bit flags " << bits;
    } else if (first) {
        os << "0";
    }
}
} // namespace ur_params
inline std::ostream &
operator<<(std::ostream &os, const struct ur_physical_mem_properties_t params) {
    os << "(struct ur_physical_mem_properties_t){";

    os << ".stype = ";

    os << (params.stype);

    os << ", ";
    os << ".pNext = ";

    ur_params::serializeStruct(os, (params.pNext));

    os << ", ";
    os << ".flags = ";

    ur_params::serializeFlag<ur_physical_mem_flag_t>(os, (params.flags));

    os << "}";
    return os;
}
inline std::ostream &operator<<(std::ostream &os,
                                enum ur_program_metadata_type_t value) {
    switch (value) {

    case UR_PROGRAM_METADATA_TYPE_UINT32:
        os << "UR_PROGRAM_METADATA_TYPE_UINT32";
        break;

    case UR_PROGRAM_METADATA_TYPE_UINT64:
        os << "UR_PROGRAM_METADATA_TYPE_UINT64";
        break;

    case UR_PROGRAM_METADATA_TYPE_BYTE_ARRAY:
        os << "UR_PROGRAM_METADATA_TYPE_BYTE_ARRAY";
        break;

    case UR_PROGRAM_METADATA_TYPE_STRING:
        os << "UR_PROGRAM_METADATA_TYPE_STRING";
        break;
    default:
        os << "unknown enumerator";
        break;
    }
    return os;
}
inline std::ostream &
operator<<(std::ostream &os, const union ur_program_metadata_value_t params) {
    os << "(union ur_program_metadata_value_t){";

    os << ".data32 = ";

    os << (params.data32);

    os << ", ";
    os << ".data64 = ";

    os << (params.data64);

    os << ", ";
    os << ".pString = ";

    ur_params::serializePtr(os, (params.pString));

    os << ", ";
    os << ".pData = ";

    ur_params::serializePtr(os, (params.pData));

    os << "}";
    return os;
}
inline std::ostream &operator<<(std::ostream &os,
                                const struct ur_program_metadata_t params) {
    os << "(struct ur_program_metadata_t){";

    os << ".pName = ";

    ur_params::serializePtr(os, (params.pName));

    os << ", ";
    os << ".type = ";

    os << (params.type);

    os << ", ";
    os << ".size = ";

    os << (params.size);

    os << ", ";
    os << ".value = ";

    os << (params.value);

    os << "}";
    return os;
}
inline std::ostream &operator<<(std::ostream &os,
                                const struct ur_program_properties_t params) {
    os << "(struct ur_program_properties_t){";

    os << ".stype = ";

    os << (params.stype);

    os << ", ";
    os << ".pNext = ";

    ur_params::serializeStruct(os, (params.pNext));

    os << ", ";
    os << ".count = ";

    os << (params.count);

    os << ", ";
    os << ".pMetadatas = {";
    for (size_t i = 0; (params.pMetadatas) != NULL && i < params.count; ++i) {
        if (i != 0) {
            os << ", ";
        }

        os << ((params.pMetadatas))[i];
    }
    os << "}";

    os << "}";
    return os;
}
inline std::ostream &operator<<(std::ostream &os,
                                enum ur_program_info_t value) {
    switch (value) {

    case UR_PROGRAM_INFO_REFERENCE_COUNT:
        os << "UR_PROGRAM_INFO_REFERENCE_COUNT";
        break;

    case UR_PROGRAM_INFO_CONTEXT:
        os << "UR_PROGRAM_INFO_CONTEXT";
        break;

    case UR_PROGRAM_INFO_NUM_DEVICES:
        os << "UR_PROGRAM_INFO_NUM_DEVICES";
        break;

    case UR_PROGRAM_INFO_DEVICES:
        os << "UR_PROGRAM_INFO_DEVICES";
        break;

    case UR_PROGRAM_INFO_SOURCE:
        os << "UR_PROGRAM_INFO_SOURCE";
        break;

    case UR_PROGRAM_INFO_BINARY_SIZES:
        os << "UR_PROGRAM_INFO_BINARY_SIZES";
        break;

    case UR_PROGRAM_INFO_BINARIES:
        os << "UR_PROGRAM_INFO_BINARIES";
        break;

    case UR_PROGRAM_INFO_NUM_KERNELS:
        os << "UR_PROGRAM_INFO_NUM_KERNELS";
        break;

    case UR_PROGRAM_INFO_KERNEL_NAMES:
        os << "UR_PROGRAM_INFO_KERNEL_NAMES";
        break;
    default:
        os << "unknown enumerator";
        break;
    }
    return os;
}
namespace ur_params {
template <>
inline void serializeTagged(std::ostream &os, const void *ptr,
                            ur_program_info_t value, size_t size) {
    if (ptr == NULL) {
        serializePtr(os, ptr);
        return;
    }

    switch (value) {

    case UR_PROGRAM_INFO_REFERENCE_COUNT: {
        const uint32_t *tptr = (const uint32_t *)ptr;
        if (sizeof(uint32_t) > size) {
            os << "invalid size (is: " << size
               << ", expected: >=" << sizeof(uint32_t) << ")";
            return;
        }
        os << (void *)(tptr) << " (";

        os << *tptr;

        os << ")";
    } break;

    case UR_PROGRAM_INFO_CONTEXT: {
        const ur_context_handle_t *tptr = (const ur_context_handle_t *)ptr;
        if (sizeof(ur_context_handle_t) > size) {
            os << "invalid size (is: " << size
               << ", expected: >=" << sizeof(ur_context_handle_t) << ")";
            return;
        }
        os << (void *)(tptr) << " (";

        ur_params::serializePtr(os, *tptr);

        os << ")";
    } break;

    case UR_PROGRAM_INFO_NUM_DEVICES: {
        const uint32_t *tptr = (const uint32_t *)ptr;
        if (sizeof(uint32_t) > size) {
            os << "invalid size (is: " << size
               << ", expected: >=" << sizeof(uint32_t) << ")";
            return;
        }
        os << (void *)(tptr) << " (";

        os << *tptr;

        os << ")";
    } break;

    case UR_PROGRAM_INFO_DEVICES: {

        const ur_device_handle_t *tptr = (const ur_device_handle_t *)ptr;
        os << "{";
        size_t nelems = size / sizeof(ur_device_handle_t);
        for (size_t i = 0; i < nelems; ++i) {
            if (i != 0) {
                os << ", ";
            }

            ur_params::serializePtr(os, tptr[i]);
        }
        os << "}";
    } break;

    case UR_PROGRAM_INFO_SOURCE: {

        const char *tptr = (const char *)ptr;
        serializePtr(os, tptr);
    } break;

    case UR_PROGRAM_INFO_BINARY_SIZES: {

        const size_t *tptr = (const size_t *)ptr;
        os << "{";
        size_t nelems = size / sizeof(size_t);
        for (size_t i = 0; i < nelems; ++i) {
            if (i != 0) {
                os << ", ";
            }

            os << tptr[i];
        }
        os << "}";
    } break;

    case UR_PROGRAM_INFO_BINARIES: {

        const unsigned char *tptr = (const unsigned char *)ptr;
        serializePtr(os, tptr);
    } break;

    case UR_PROGRAM_INFO_NUM_KERNELS: {
        const size_t *tptr = (const size_t *)ptr;
        if (sizeof(size_t) > size) {
            os << "invalid size (is: " << size
               << ", expected: >=" << sizeof(size_t) << ")";
            return;
        }
        os << (void *)(tptr) << " (";

        os << *tptr;

        os << ")";
    } break;

    case UR_PROGRAM_INFO_KERNEL_NAMES: {

        const char *tptr = (const char *)ptr;
        serializePtr(os, tptr);
    } break;
    default:
        os << "unknown enumerator";
        break;
    }
}
} // namespace ur_params
inline std::ostream &operator<<(std::ostream &os,
                                enum ur_program_build_status_t value) {
    switch (value) {

    case UR_PROGRAM_BUILD_STATUS_NONE:
        os << "UR_PROGRAM_BUILD_STATUS_NONE";
        break;

    case UR_PROGRAM_BUILD_STATUS_ERROR:
        os << "UR_PROGRAM_BUILD_STATUS_ERROR";
        break;

    case UR_PROGRAM_BUILD_STATUS_SUCCESS:
        os << "UR_PROGRAM_BUILD_STATUS_SUCCESS";
        break;

    case UR_PROGRAM_BUILD_STATUS_IN_PROGRESS:
        os << "UR_PROGRAM_BUILD_STATUS_IN_PROGRESS";
        break;
    default:
        os << "unknown enumerator";
        break;
    }
    return os;
}
inline std::ostream &operator<<(std::ostream &os,
                                enum ur_program_binary_type_t value) {
    switch (value) {

    case UR_PROGRAM_BINARY_TYPE_NONE:
        os << "UR_PROGRAM_BINARY_TYPE_NONE";
        break;

    case UR_PROGRAM_BINARY_TYPE_COMPILED_OBJECT:
        os << "UR_PROGRAM_BINARY_TYPE_COMPILED_OBJECT";
        break;

    case UR_PROGRAM_BINARY_TYPE_LIBRARY:
        os << "UR_PROGRAM_BINARY_TYPE_LIBRARY";
        break;

    case UR_PROGRAM_BINARY_TYPE_EXECUTABLE:
        os << "UR_PROGRAM_BINARY_TYPE_EXECUTABLE";
        break;
    default:
        os << "unknown enumerator";
        break;
    }
    return os;
}
inline std::ostream &operator<<(std::ostream &os,
                                enum ur_program_build_info_t value) {
    switch (value) {

    case UR_PROGRAM_BUILD_INFO_STATUS:
        os << "UR_PROGRAM_BUILD_INFO_STATUS";
        break;

    case UR_PROGRAM_BUILD_INFO_OPTIONS:
        os << "UR_PROGRAM_BUILD_INFO_OPTIONS";
        break;

    case UR_PROGRAM_BUILD_INFO_LOG:
        os << "UR_PROGRAM_BUILD_INFO_LOG";
        break;

    case UR_PROGRAM_BUILD_INFO_BINARY_TYPE:
        os << "UR_PROGRAM_BUILD_INFO_BINARY_TYPE";
        break;
    default:
        os << "unknown enumerator";
        break;
    }
    return os;
}
namespace ur_params {
template <>
inline void serializeTagged(std::ostream &os, const void *ptr,
                            ur_program_build_info_t value, size_t size) {
    if (ptr == NULL) {
        serializePtr(os, ptr);
        return;
    }

    switch (value) {

    case UR_PROGRAM_BUILD_INFO_STATUS: {
        const ur_program_build_status_t *tptr =
            (const ur_program_build_status_t *)ptr;
        if (sizeof(ur_program_build_status_t) > size) {
            os << "invalid size (is: " << size
               << ", expected: >=" << sizeof(ur_program_build_status_t) << ")";
            return;
        }
        os << (void *)(tptr) << " (";

        os << *tptr;

        os << ")";
    } break;

    case UR_PROGRAM_BUILD_INFO_OPTIONS: {

        const char *tptr = (const char *)ptr;
        serializePtr(os, tptr);
    } break;

    case UR_PROGRAM_BUILD_INFO_LOG: {

        const char *tptr = (const char *)ptr;
        serializePtr(os, tptr);
    } break;

    case UR_PROGRAM_BUILD_INFO_BINARY_TYPE: {
        const ur_program_binary_type_t *tptr =
            (const ur_program_binary_type_t *)ptr;
        if (sizeof(ur_program_binary_type_t) > size) {
            os << "invalid size (is: " << size
               << ", expected: >=" << sizeof(ur_program_binary_type_t) << ")";
            return;
        }
        os << (void *)(tptr) << " (";

        os << *tptr;

        os << ")";
    } break;
    default:
        os << "unknown enumerator";
        break;
    }
}
} // namespace ur_params
inline std::ostream &
operator<<(std::ostream &os,
           const struct ur_specialization_constant_info_t params) {
    os << "(struct ur_specialization_constant_info_t){";

    os << ".id = ";

    os << (params.id);

    os << ", ";
    os << ".size = ";

    os << (params.size);

    os << ", ";
    os << ".pValue = ";

    ur_params::serializePtr(os, (params.pValue));

    os << "}";
    return os;
}
inline std::ostream &
operator<<(std::ostream &os,
           const struct ur_program_native_properties_t params) {
    os << "(struct ur_program_native_properties_t){";

    os << ".stype = ";

    os << (params.stype);

    os << ", ";
    os << ".pNext = ";

    ur_params::serializeStruct(os, (params.pNext));

    os << ", ";
    os << ".isNativeHandleOwned = ";

    os << (params.isNativeHandleOwned);

    os << "}";
    return os;
}
inline std::ostream &operator<<(std::ostream &os, enum ur_kernel_info_t value) {
    switch (value) {

    case UR_KERNEL_INFO_FUNCTION_NAME:
        os << "UR_KERNEL_INFO_FUNCTION_NAME";
        break;

    case UR_KERNEL_INFO_NUM_ARGS:
        os << "UR_KERNEL_INFO_NUM_ARGS";
        break;

    case UR_KERNEL_INFO_REFERENCE_COUNT:
        os << "UR_KERNEL_INFO_REFERENCE_COUNT";
        break;

    case UR_KERNEL_INFO_CONTEXT:
        os << "UR_KERNEL_INFO_CONTEXT";
        break;

    case UR_KERNEL_INFO_PROGRAM:
        os << "UR_KERNEL_INFO_PROGRAM";
        break;

    case UR_KERNEL_INFO_ATTRIBUTES:
        os << "UR_KERNEL_INFO_ATTRIBUTES";
        break;

    case UR_KERNEL_INFO_NUM_REGS:
        os << "UR_KERNEL_INFO_NUM_REGS";
        break;
    default:
        os << "unknown enumerator";
        break;
    }
    return os;
}
namespace ur_params {
template <>
inline void serializeTagged(std::ostream &os, const void *ptr,
                            ur_kernel_info_t value, size_t size) {
    if (ptr == NULL) {
        serializePtr(os, ptr);
        return;
    }

    switch (value) {

    case UR_KERNEL_INFO_FUNCTION_NAME: {

        const char *tptr = (const char *)ptr;
        serializePtr(os, tptr);
    } break;

    case UR_KERNEL_INFO_NUM_ARGS: {
        const size_t *tptr = (const size_t *)ptr;
        if (sizeof(size_t) > size) {
            os << "invalid size (is: " << size
               << ", expected: >=" << sizeof(size_t) << ")";
            return;
        }
        os << (void *)(tptr) << " (";

        os << *tptr;

        os << ")";
    } break;

    case UR_KERNEL_INFO_REFERENCE_COUNT: {
        const uint32_t *tptr = (const uint32_t *)ptr;
        if (sizeof(uint32_t) > size) {
            os << "invalid size (is: " << size
               << ", expected: >=" << sizeof(uint32_t) << ")";
            return;
        }
        os << (void *)(tptr) << " (";

        os << *tptr;

        os << ")";
    } break;

    case UR_KERNEL_INFO_CONTEXT: {
        const ur_context_handle_t *tptr = (const ur_context_handle_t *)ptr;
        if (sizeof(ur_context_handle_t) > size) {
            os << "invalid size (is: " << size
               << ", expected: >=" << sizeof(ur_context_handle_t) << ")";
            return;
        }
        os << (void *)(tptr) << " (";

        ur_params::serializePtr(os, *tptr);

        os << ")";
    } break;

    case UR_KERNEL_INFO_PROGRAM: {
        const ur_program_handle_t *tptr = (const ur_program_handle_t *)ptr;
        if (sizeof(ur_program_handle_t) > size) {
            os << "invalid size (is: " << size
               << ", expected: >=" << sizeof(ur_program_handle_t) << ")";
            return;
        }
        os << (void *)(tptr) << " (";

        ur_params::serializePtr(os, *tptr);

        os << ")";
    } break;

    case UR_KERNEL_INFO_ATTRIBUTES: {

        const char *tptr = (const char *)ptr;
        serializePtr(os, tptr);
    } break;

    case UR_KERNEL_INFO_NUM_REGS: {
        const uint32_t *tptr = (const uint32_t *)ptr;
        if (sizeof(uint32_t) > size) {
            os << "invalid size (is: " << size
               << ", expected: >=" << sizeof(uint32_t) << ")";
            return;
        }
        os << (void *)(tptr) << " (";

        os << *tptr;

        os << ")";
    } break;
    default:
        os << "unknown enumerator";
        break;
    }
}
} // namespace ur_params
inline std::ostream &operator<<(std::ostream &os,
                                enum ur_kernel_group_info_t value) {
    switch (value) {

    case UR_KERNEL_GROUP_INFO_GLOBAL_WORK_SIZE:
        os << "UR_KERNEL_GROUP_INFO_GLOBAL_WORK_SIZE";
        break;

    case UR_KERNEL_GROUP_INFO_WORK_GROUP_SIZE:
        os << "UR_KERNEL_GROUP_INFO_WORK_GROUP_SIZE";
        break;

    case UR_KERNEL_GROUP_INFO_COMPILE_WORK_GROUP_SIZE:
        os << "UR_KERNEL_GROUP_INFO_COMPILE_WORK_GROUP_SIZE";
        break;

    case UR_KERNEL_GROUP_INFO_LOCAL_MEM_SIZE:
        os << "UR_KERNEL_GROUP_INFO_LOCAL_MEM_SIZE";
        break;

    case UR_KERNEL_GROUP_INFO_PREFERRED_WORK_GROUP_SIZE_MULTIPLE:
        os << "UR_KERNEL_GROUP_INFO_PREFERRED_WORK_GROUP_SIZE_MULTIPLE";
        break;

    case UR_KERNEL_GROUP_INFO_PRIVATE_MEM_SIZE:
        os << "UR_KERNEL_GROUP_INFO_PRIVATE_MEM_SIZE";
        break;
    default:
        os << "unknown enumerator";
        break;
    }
    return os;
}
namespace ur_params {
template <>
inline void serializeTagged(std::ostream &os, const void *ptr,
                            ur_kernel_group_info_t value, size_t size) {
    if (ptr == NULL) {
        serializePtr(os, ptr);
        return;
    }

    switch (value) {

    case UR_KERNEL_GROUP_INFO_GLOBAL_WORK_SIZE: {

        const size_t *tptr = (const size_t *)ptr;
        os << "{";
        size_t nelems = size / sizeof(size_t);
        for (size_t i = 0; i < nelems; ++i) {
            if (i != 0) {
                os << ", ";
            }

            os << tptr[i];
        }
        os << "}";
    } break;

    case UR_KERNEL_GROUP_INFO_WORK_GROUP_SIZE: {
        const size_t *tptr = (const size_t *)ptr;
        if (sizeof(size_t) > size) {
            os << "invalid size (is: " << size
               << ", expected: >=" << sizeof(size_t) << ")";
            return;
        }
        os << (void *)(tptr) << " (";

        os << *tptr;

        os << ")";
    } break;

    case UR_KERNEL_GROUP_INFO_COMPILE_WORK_GROUP_SIZE: {

        const size_t *tptr = (const size_t *)ptr;
        os << "{";
        size_t nelems = size / sizeof(size_t);
        for (size_t i = 0; i < nelems; ++i) {
            if (i != 0) {
                os << ", ";
            }

            os << tptr[i];
        }
        os << "}";
    } break;

    case UR_KERNEL_GROUP_INFO_LOCAL_MEM_SIZE: {
        const size_t *tptr = (const size_t *)ptr;
        if (sizeof(size_t) > size) {
            os << "invalid size (is: " << size
               << ", expected: >=" << sizeof(size_t) << ")";
            return;
        }
        os << (void *)(tptr) << " (";

        os << *tptr;

        os << ")";
    } break;

    case UR_KERNEL_GROUP_INFO_PREFERRED_WORK_GROUP_SIZE_MULTIPLE: {
        const size_t *tptr = (const size_t *)ptr;
        if (sizeof(size_t) > size) {
            os << "invalid size (is: " << size
               << ", expected: >=" << sizeof(size_t) << ")";
            return;
        }
        os << (void *)(tptr) << " (";

        os << *tptr;

        os << ")";
    } break;

    case UR_KERNEL_GROUP_INFO_PRIVATE_MEM_SIZE: {
        const size_t *tptr = (const size_t *)ptr;
        if (sizeof(size_t) > size) {
            os << "invalid size (is: " << size
               << ", expected: >=" << sizeof(size_t) << ")";
            return;
        }
        os << (void *)(tptr) << " (";

        os << *tptr;

        os << ")";
    } break;
    default:
        os << "unknown enumerator";
        break;
    }
}
} // namespace ur_params
inline std::ostream &operator<<(std::ostream &os,
                                enum ur_kernel_sub_group_info_t value) {
    switch (value) {

    case UR_KERNEL_SUB_GROUP_INFO_MAX_SUB_GROUP_SIZE:
        os << "UR_KERNEL_SUB_GROUP_INFO_MAX_SUB_GROUP_SIZE";
        break;

    case UR_KERNEL_SUB_GROUP_INFO_MAX_NUM_SUB_GROUPS:
        os << "UR_KERNEL_SUB_GROUP_INFO_MAX_NUM_SUB_GROUPS";
        break;

    case UR_KERNEL_SUB_GROUP_INFO_COMPILE_NUM_SUB_GROUPS:
        os << "UR_KERNEL_SUB_GROUP_INFO_COMPILE_NUM_SUB_GROUPS";
        break;

    case UR_KERNEL_SUB_GROUP_INFO_SUB_GROUP_SIZE_INTEL:
        os << "UR_KERNEL_SUB_GROUP_INFO_SUB_GROUP_SIZE_INTEL";
        break;
    default:
        os << "unknown enumerator";
        break;
    }
    return os;
}
namespace ur_params {
template <>
inline void serializeTagged(std::ostream &os, const void *ptr,
                            ur_kernel_sub_group_info_t value, size_t size) {
    if (ptr == NULL) {
        serializePtr(os, ptr);
        return;
    }

    switch (value) {

    case UR_KERNEL_SUB_GROUP_INFO_MAX_SUB_GROUP_SIZE: {
        const uint32_t *tptr = (const uint32_t *)ptr;
        if (sizeof(uint32_t) > size) {
            os << "invalid size (is: " << size
               << ", expected: >=" << sizeof(uint32_t) << ")";
            return;
        }
        os << (void *)(tptr) << " (";

        os << *tptr;

        os << ")";
    } break;

    case UR_KERNEL_SUB_GROUP_INFO_MAX_NUM_SUB_GROUPS: {
        const uint32_t *tptr = (const uint32_t *)ptr;
        if (sizeof(uint32_t) > size) {
            os << "invalid size (is: " << size
               << ", expected: >=" << sizeof(uint32_t) << ")";
            return;
        }
        os << (void *)(tptr) << " (";

        os << *tptr;

        os << ")";
    } break;

    case UR_KERNEL_SUB_GROUP_INFO_COMPILE_NUM_SUB_GROUPS: {
        const uint32_t *tptr = (const uint32_t *)ptr;
        if (sizeof(uint32_t) > size) {
            os << "invalid size (is: " << size
               << ", expected: >=" << sizeof(uint32_t) << ")";
            return;
        }
        os << (void *)(tptr) << " (";

        os << *tptr;

        os << ")";
    } break;

    case UR_KERNEL_SUB_GROUP_INFO_SUB_GROUP_SIZE_INTEL: {
        const uint32_t *tptr = (const uint32_t *)ptr;
        if (sizeof(uint32_t) > size) {
            os << "invalid size (is: " << size
               << ", expected: >=" << sizeof(uint32_t) << ")";
            return;
        }
        os << (void *)(tptr) << " (";

        os << *tptr;

        os << ")";
    } break;
    default:
        os << "unknown enumerator";
        break;
    }
}
} // namespace ur_params
inline std::ostream &operator<<(std::ostream &os,
                                enum ur_kernel_cache_config_t value) {
    switch (value) {

    case UR_KERNEL_CACHE_CONFIG_DEFAULT:
        os << "UR_KERNEL_CACHE_CONFIG_DEFAULT";
        break;

    case UR_KERNEL_CACHE_CONFIG_LARGE_SLM:
        os << "UR_KERNEL_CACHE_CONFIG_LARGE_SLM";
        break;

    case UR_KERNEL_CACHE_CONFIG_LARGE_DATA:
        os << "UR_KERNEL_CACHE_CONFIG_LARGE_DATA";
        break;
    default:
        os << "unknown enumerator";
        break;
    }
    return os;
}
inline std::ostream &operator<<(std::ostream &os,
                                enum ur_kernel_exec_info_t value) {
    switch (value) {

    case UR_KERNEL_EXEC_INFO_USM_INDIRECT_ACCESS:
        os << "UR_KERNEL_EXEC_INFO_USM_INDIRECT_ACCESS";
        break;

    case UR_KERNEL_EXEC_INFO_USM_PTRS:
        os << "UR_KERNEL_EXEC_INFO_USM_PTRS";
        break;

    case UR_KERNEL_EXEC_INFO_CACHE_CONFIG:
        os << "UR_KERNEL_EXEC_INFO_CACHE_CONFIG";
        break;
    default:
        os << "unknown enumerator";
        break;
    }
    return os;
}
namespace ur_params {
template <>
inline void serializeTagged(std::ostream &os, const void *ptr,
                            ur_kernel_exec_info_t value, size_t size) {
    if (ptr == NULL) {
        serializePtr(os, ptr);
        return;
    }

    switch (value) {

    case UR_KERNEL_EXEC_INFO_USM_INDIRECT_ACCESS: {
        const ur_bool_t *tptr = (const ur_bool_t *)ptr;
        if (sizeof(ur_bool_t) > size) {
            os << "invalid size (is: " << size
               << ", expected: >=" << sizeof(ur_bool_t) << ")";
            return;
        }
        os << (void *)(tptr) << " (";

        os << *tptr;

        os << ")";
    } break;

    case UR_KERNEL_EXEC_INFO_USM_PTRS: {

        const void **tptr = (const void **)ptr;
        os << "{";
        size_t nelems = size / sizeof(void *);
        for (size_t i = 0; i < nelems; ++i) {
            if (i != 0) {
                os << ", ";
            }

            os << tptr[i];
        }
        os << "}";
    } break;

    case UR_KERNEL_EXEC_INFO_CACHE_CONFIG: {
        const ur_kernel_cache_config_t *tptr =
            (const ur_kernel_cache_config_t *)ptr;
        if (sizeof(ur_kernel_cache_config_t) > size) {
            os << "invalid size (is: " << size
               << ", expected: >=" << sizeof(ur_kernel_cache_config_t) << ")";
            return;
        }
        os << (void *)(tptr) << " (";

        os << *tptr;

        os << ")";
    } break;
    default:
        os << "unknown enumerator";
        break;
    }
}
} // namespace ur_params
inline std::ostream &
operator<<(std::ostream &os,
           const struct ur_kernel_arg_mem_obj_properties_t params) {
    os << "(struct ur_kernel_arg_mem_obj_properties_t){";

    os << ".stype = ";

    os << (params.stype);

    os << ", ";
    os << ".pNext = ";

    ur_params::serializeStruct(os, (params.pNext));

    os << ", ";
    os << ".memoryAccess = ";

    ur_params::serializeFlag<ur_mem_flag_t>(os, (params.memoryAccess));

    os << "}";
    return os;
}
inline std::ostream &
operator<<(std::ostream &os,
           const struct ur_kernel_native_properties_t params) {
    os << "(struct ur_kernel_native_properties_t){";

    os << ".stype = ";

    os << (params.stype);

    os << ", ";
    os << ".pNext = ";

    ur_params::serializeStruct(os, (params.pNext));

    os << ", ";
    os << ".isNativeHandleOwned = ";

    os << (params.isNativeHandleOwned);

    os << "}";
    return os;
}
inline std::ostream &operator<<(std::ostream &os, enum ur_queue_info_t value) {
    switch (value) {

    case UR_QUEUE_INFO_CONTEXT:
        os << "UR_QUEUE_INFO_CONTEXT";
        break;

    case UR_QUEUE_INFO_DEVICE:
        os << "UR_QUEUE_INFO_DEVICE";
        break;

    case UR_QUEUE_INFO_DEVICE_DEFAULT:
        os << "UR_QUEUE_INFO_DEVICE_DEFAULT";
        break;

    case UR_QUEUE_INFO_FLAGS:
        os << "UR_QUEUE_INFO_FLAGS";
        break;

    case UR_QUEUE_INFO_REFERENCE_COUNT:
        os << "UR_QUEUE_INFO_REFERENCE_COUNT";
        break;

    case UR_QUEUE_INFO_SIZE:
        os << "UR_QUEUE_INFO_SIZE";
        break;

    case UR_QUEUE_INFO_EMPTY:
        os << "UR_QUEUE_INFO_EMPTY";
        break;
    default:
        os << "unknown enumerator";
        break;
    }
    return os;
}
namespace ur_params {
template <>
inline void serializeTagged(std::ostream &os, const void *ptr,
                            ur_queue_info_t value, size_t size) {
    if (ptr == NULL) {
        serializePtr(os, ptr);
        return;
    }

    switch (value) {

    case UR_QUEUE_INFO_CONTEXT: {
        const ur_queue_handle_t *tptr = (const ur_queue_handle_t *)ptr;
        if (sizeof(ur_queue_handle_t) > size) {
            os << "invalid size (is: " << size
               << ", expected: >=" << sizeof(ur_queue_handle_t) << ")";
            return;
        }
        os << (void *)(tptr) << " (";

        ur_params::serializePtr(os, *tptr);

        os << ")";
    } break;

    case UR_QUEUE_INFO_DEVICE: {
        const ur_device_handle_t *tptr = (const ur_device_handle_t *)ptr;
        if (sizeof(ur_device_handle_t) > size) {
            os << "invalid size (is: " << size
               << ", expected: >=" << sizeof(ur_device_handle_t) << ")";
            return;
        }
        os << (void *)(tptr) << " (";

        ur_params::serializePtr(os, *tptr);

        os << ")";
    } break;

    case UR_QUEUE_INFO_DEVICE_DEFAULT: {
        const ur_queue_handle_t *tptr = (const ur_queue_handle_t *)ptr;
        if (sizeof(ur_queue_handle_t) > size) {
            os << "invalid size (is: " << size
               << ", expected: >=" << sizeof(ur_queue_handle_t) << ")";
            return;
        }
        os << (void *)(tptr) << " (";

        ur_params::serializePtr(os, *tptr);

        os << ")";
    } break;

    case UR_QUEUE_INFO_FLAGS: {
        const ur_queue_flags_t *tptr = (const ur_queue_flags_t *)ptr;
        if (sizeof(ur_queue_flags_t) > size) {
            os << "invalid size (is: " << size
               << ", expected: >=" << sizeof(ur_queue_flags_t) << ")";
            return;
        }
        os << (void *)(tptr) << " (";

        ur_params::serializeFlag<ur_queue_flag_t>(os, *tptr);

        os << ")";
    } break;

    case UR_QUEUE_INFO_REFERENCE_COUNT: {
        const uint32_t *tptr = (const uint32_t *)ptr;
        if (sizeof(uint32_t) > size) {
            os << "invalid size (is: " << size
               << ", expected: >=" << sizeof(uint32_t) << ")";
            return;
        }
        os << (void *)(tptr) << " (";

        os << *tptr;

        os << ")";
    } break;

    case UR_QUEUE_INFO_SIZE: {
        const uint32_t *tptr = (const uint32_t *)ptr;
        if (sizeof(uint32_t) > size) {
            os << "invalid size (is: " << size
               << ", expected: >=" << sizeof(uint32_t) << ")";
            return;
        }
        os << (void *)(tptr) << " (";

        os << *tptr;

        os << ")";
    } break;

    case UR_QUEUE_INFO_EMPTY: {
        const ur_bool_t *tptr = (const ur_bool_t *)ptr;
        if (sizeof(ur_bool_t) > size) {
            os << "invalid size (is: " << size
               << ", expected: >=" << sizeof(ur_bool_t) << ")";
            return;
        }
        os << (void *)(tptr) << " (";

        os << *tptr;

        os << ")";
    } break;
    default:
        os << "unknown enumerator";
        break;
    }
}
} // namespace ur_params
inline std::ostream &operator<<(std::ostream &os, enum ur_queue_flag_t value) {
    switch (value) {

    case UR_QUEUE_FLAG_OUT_OF_ORDER_EXEC_MODE_ENABLE:
        os << "UR_QUEUE_FLAG_OUT_OF_ORDER_EXEC_MODE_ENABLE";
        break;

    case UR_QUEUE_FLAG_PROFILING_ENABLE:
        os << "UR_QUEUE_FLAG_PROFILING_ENABLE";
        break;

    case UR_QUEUE_FLAG_ON_DEVICE:
        os << "UR_QUEUE_FLAG_ON_DEVICE";
        break;

    case UR_QUEUE_FLAG_ON_DEVICE_DEFAULT:
        os << "UR_QUEUE_FLAG_ON_DEVICE_DEFAULT";
        break;

    case UR_QUEUE_FLAG_DISCARD_EVENTS:
        os << "UR_QUEUE_FLAG_DISCARD_EVENTS";
        break;

    case UR_QUEUE_FLAG_PRIORITY_LOW:
        os << "UR_QUEUE_FLAG_PRIORITY_LOW";
        break;

    case UR_QUEUE_FLAG_PRIORITY_HIGH:
        os << "UR_QUEUE_FLAG_PRIORITY_HIGH";
        break;

    case UR_QUEUE_FLAG_SUBMISSION_BATCHED:
        os << "UR_QUEUE_FLAG_SUBMISSION_BATCHED";
        break;

    case UR_QUEUE_FLAG_SUBMISSION_IMMEDIATE:
        os << "UR_QUEUE_FLAG_SUBMISSION_IMMEDIATE";
        break;
    default:
        os << "unknown enumerator";
        break;
    }
    return os;
}
namespace ur_params {

template <>
inline void serializeFlag<ur_queue_flag_t>(std::ostream &os, uint32_t flag) {
    uint32_t val = flag;
    bool first = true;

    if ((val & UR_QUEUE_FLAG_OUT_OF_ORDER_EXEC_MODE_ENABLE) ==
        (uint32_t)UR_QUEUE_FLAG_OUT_OF_ORDER_EXEC_MODE_ENABLE) {
        val ^= (uint32_t)UR_QUEUE_FLAG_OUT_OF_ORDER_EXEC_MODE_ENABLE;
        if (!first) {
            os << " | ";
        } else {
            first = false;
        }
        os << UR_QUEUE_FLAG_OUT_OF_ORDER_EXEC_MODE_ENABLE;
    }

    if ((val & UR_QUEUE_FLAG_PROFILING_ENABLE) ==
        (uint32_t)UR_QUEUE_FLAG_PROFILING_ENABLE) {
        val ^= (uint32_t)UR_QUEUE_FLAG_PROFILING_ENABLE;
        if (!first) {
            os << " | ";
        } else {
            first = false;
        }
        os << UR_QUEUE_FLAG_PROFILING_ENABLE;
    }

    if ((val & UR_QUEUE_FLAG_ON_DEVICE) == (uint32_t)UR_QUEUE_FLAG_ON_DEVICE) {
        val ^= (uint32_t)UR_QUEUE_FLAG_ON_DEVICE;
        if (!first) {
            os << " | ";
        } else {
            first = false;
        }
        os << UR_QUEUE_FLAG_ON_DEVICE;
    }

    if ((val & UR_QUEUE_FLAG_ON_DEVICE_DEFAULT) ==
        (uint32_t)UR_QUEUE_FLAG_ON_DEVICE_DEFAULT) {
        val ^= (uint32_t)UR_QUEUE_FLAG_ON_DEVICE_DEFAULT;
        if (!first) {
            os << " | ";
        } else {
            first = false;
        }
        os << UR_QUEUE_FLAG_ON_DEVICE_DEFAULT;
    }

    if ((val & UR_QUEUE_FLAG_DISCARD_EVENTS) ==
        (uint32_t)UR_QUEUE_FLAG_DISCARD_EVENTS) {
        val ^= (uint32_t)UR_QUEUE_FLAG_DISCARD_EVENTS;
        if (!first) {
            os << " | ";
        } else {
            first = false;
        }
        os << UR_QUEUE_FLAG_DISCARD_EVENTS;
    }

    if ((val & UR_QUEUE_FLAG_PRIORITY_LOW) ==
        (uint32_t)UR_QUEUE_FLAG_PRIORITY_LOW) {
        val ^= (uint32_t)UR_QUEUE_FLAG_PRIORITY_LOW;
        if (!first) {
            os << " | ";
        } else {
            first = false;
        }
        os << UR_QUEUE_FLAG_PRIORITY_LOW;
    }

    if ((val & UR_QUEUE_FLAG_PRIORITY_HIGH) ==
        (uint32_t)UR_QUEUE_FLAG_PRIORITY_HIGH) {
        val ^= (uint32_t)UR_QUEUE_FLAG_PRIORITY_HIGH;
        if (!first) {
            os << " | ";
        } else {
            first = false;
        }
        os << UR_QUEUE_FLAG_PRIORITY_HIGH;
    }

    if ((val & UR_QUEUE_FLAG_SUBMISSION_BATCHED) ==
        (uint32_t)UR_QUEUE_FLAG_SUBMISSION_BATCHED) {
        val ^= (uint32_t)UR_QUEUE_FLAG_SUBMISSION_BATCHED;
        if (!first) {
            os << " | ";
        } else {
            first = false;
        }
        os << UR_QUEUE_FLAG_SUBMISSION_BATCHED;
    }

    if ((val & UR_QUEUE_FLAG_SUBMISSION_IMMEDIATE) ==
        (uint32_t)UR_QUEUE_FLAG_SUBMISSION_IMMEDIATE) {
        val ^= (uint32_t)UR_QUEUE_FLAG_SUBMISSION_IMMEDIATE;
        if (!first) {
            os << " | ";
        } else {
            first = false;
        }
        os << UR_QUEUE_FLAG_SUBMISSION_IMMEDIATE;
    }
    if (val != 0) {
        std::bitset<32> bits(val);
        if (!first) {
            os << " | ";
        }
        os << "unknown bit flags " << bits;
    } else if (first) {
        os << "0";
    }
}
} // namespace ur_params
inline std::ostream &operator<<(std::ostream &os,
                                const struct ur_queue_properties_t params) {
    os << "(struct ur_queue_properties_t){";

    os << ".stype = ";

    os << (params.stype);

    os << ", ";
    os << ".pNext = ";

    ur_params::serializeStruct(os, (params.pNext));

    os << ", ";
    os << ".flags = ";

    ur_params::serializeFlag<ur_queue_flag_t>(os, (params.flags));

    os << "}";
    return os;
}
inline std::ostream &
operator<<(std::ostream &os, const struct ur_queue_index_properties_t params) {
    os << "(struct ur_queue_index_properties_t){";

    os << ".stype = ";

    os << (params.stype);

    os << ", ";
    os << ".pNext = ";

    ur_params::serializeStruct(os, (params.pNext));

    os << ", ";
    os << ".computeIndex = ";

    os << (params.computeIndex);

    os << "}";
    return os;
}
inline std::ostream &operator<<(std::ostream &os,
                                const struct ur_queue_native_desc_t params) {
    os << "(struct ur_queue_native_desc_t){";

    os << ".stype = ";

    os << (params.stype);

    os << ", ";
    os << ".pNext = ";

    ur_params::serializeStruct(os, (params.pNext));

    os << ", ";
    os << ".pNativeData = ";

    ur_params::serializePtr(os, (params.pNativeData));

    os << "}";
    return os;
}
inline std::ostream &
operator<<(std::ostream &os, const struct ur_queue_native_properties_t params) {
    os << "(struct ur_queue_native_properties_t){";

    os << ".stype = ";

    os << (params.stype);

    os << ", ";
    os << ".pNext = ";

    ur_params::serializeStruct(os, (params.pNext));

    os << ", ";
    os << ".isNativeHandleOwned = ";

    os << (params.isNativeHandleOwned);

    os << "}";
    return os;
}
inline std::ostream &operator<<(std::ostream &os, enum ur_command_t value) {
    switch (value) {

    case UR_COMMAND_KERNEL_LAUNCH:
        os << "UR_COMMAND_KERNEL_LAUNCH";
        break;

    case UR_COMMAND_EVENTS_WAIT:
        os << "UR_COMMAND_EVENTS_WAIT";
        break;

    case UR_COMMAND_EVENTS_WAIT_WITH_BARRIER:
        os << "UR_COMMAND_EVENTS_WAIT_WITH_BARRIER";
        break;

    case UR_COMMAND_MEM_BUFFER_READ:
        os << "UR_COMMAND_MEM_BUFFER_READ";
        break;

    case UR_COMMAND_MEM_BUFFER_WRITE:
        os << "UR_COMMAND_MEM_BUFFER_WRITE";
        break;

    case UR_COMMAND_MEM_BUFFER_READ_RECT:
        os << "UR_COMMAND_MEM_BUFFER_READ_RECT";
        break;

    case UR_COMMAND_MEM_BUFFER_WRITE_RECT:
        os << "UR_COMMAND_MEM_BUFFER_WRITE_RECT";
        break;

    case UR_COMMAND_MEM_BUFFER_COPY:
        os << "UR_COMMAND_MEM_BUFFER_COPY";
        break;

    case UR_COMMAND_MEM_BUFFER_COPY_RECT:
        os << "UR_COMMAND_MEM_BUFFER_COPY_RECT";
        break;

    case UR_COMMAND_MEM_BUFFER_FILL:
        os << "UR_COMMAND_MEM_BUFFER_FILL";
        break;

    case UR_COMMAND_MEM_IMAGE_READ:
        os << "UR_COMMAND_MEM_IMAGE_READ";
        break;

    case UR_COMMAND_MEM_IMAGE_WRITE:
        os << "UR_COMMAND_MEM_IMAGE_WRITE";
        break;

    case UR_COMMAND_MEM_IMAGE_COPY:
        os << "UR_COMMAND_MEM_IMAGE_COPY";
        break;

    case UR_COMMAND_MEM_BUFFER_MAP:
        os << "UR_COMMAND_MEM_BUFFER_MAP";
        break;

    case UR_COMMAND_MEM_UNMAP:
        os << "UR_COMMAND_MEM_UNMAP";
        break;

    case UR_COMMAND_USM_FILL:
        os << "UR_COMMAND_USM_FILL";
        break;

    case UR_COMMAND_USM_MEMCPY:
        os << "UR_COMMAND_USM_MEMCPY";
        break;

    case UR_COMMAND_USM_PREFETCH:
        os << "UR_COMMAND_USM_PREFETCH";
        break;

    case UR_COMMAND_USM_ADVISE:
        os << "UR_COMMAND_USM_ADVISE";
        break;

    case UR_COMMAND_USM_FILL_2D:
        os << "UR_COMMAND_USM_FILL_2D";
        break;

    case UR_COMMAND_USM_MEMCPY_2D:
        os << "UR_COMMAND_USM_MEMCPY_2D";
        break;

    case UR_COMMAND_DEVICE_GLOBAL_VARIABLE_WRITE:
        os << "UR_COMMAND_DEVICE_GLOBAL_VARIABLE_WRITE";
        break;

    case UR_COMMAND_DEVICE_GLOBAL_VARIABLE_READ:
        os << "UR_COMMAND_DEVICE_GLOBAL_VARIABLE_READ";
        break;

    case UR_COMMAND_READ_HOST_PIPE:
        os << "UR_COMMAND_READ_HOST_PIPE";
        break;

    case UR_COMMAND_WRITE_HOST_PIPE:
        os << "UR_COMMAND_WRITE_HOST_PIPE";
        break;

    case UR_COMMAND_COMMAND_BUFFER_ENQUEUE_EXP:
        os << "UR_COMMAND_COMMAND_BUFFER_ENQUEUE_EXP";
        break;

    case UR_COMMAND_INTEROP_SEMAPHORE_WAIT_EXP:
        os << "UR_COMMAND_INTEROP_SEMAPHORE_WAIT_EXP";
        break;

    case UR_COMMAND_INTEROP_SEMAPHORE_SIGNAL_EXP:
        os << "UR_COMMAND_INTEROP_SEMAPHORE_SIGNAL_EXP";
        break;
    default:
        os << "unknown enumerator";
        break;
    }
    return os;
}
inline std::ostream &operator<<(std::ostream &os,
                                enum ur_event_status_t value) {
    switch (value) {

    case UR_EVENT_STATUS_COMPLETE:
        os << "UR_EVENT_STATUS_COMPLETE";
        break;

    case UR_EVENT_STATUS_RUNNING:
        os << "UR_EVENT_STATUS_RUNNING";
        break;

    case UR_EVENT_STATUS_SUBMITTED:
        os << "UR_EVENT_STATUS_SUBMITTED";
        break;

    case UR_EVENT_STATUS_QUEUED:
        os << "UR_EVENT_STATUS_QUEUED";
        break;
    default:
        os << "unknown enumerator";
        break;
    }
    return os;
}
inline std::ostream &operator<<(std::ostream &os, enum ur_event_info_t value) {
    switch (value) {

    case UR_EVENT_INFO_COMMAND_QUEUE:
        os << "UR_EVENT_INFO_COMMAND_QUEUE";
        break;

    case UR_EVENT_INFO_CONTEXT:
        os << "UR_EVENT_INFO_CONTEXT";
        break;

    case UR_EVENT_INFO_COMMAND_TYPE:
        os << "UR_EVENT_INFO_COMMAND_TYPE";
        break;

    case UR_EVENT_INFO_COMMAND_EXECUTION_STATUS:
        os << "UR_EVENT_INFO_COMMAND_EXECUTION_STATUS";
        break;

    case UR_EVENT_INFO_REFERENCE_COUNT:
        os << "UR_EVENT_INFO_REFERENCE_COUNT";
        break;
    default:
        os << "unknown enumerator";
        break;
    }
    return os;
}
namespace ur_params {
template <>
inline void serializeTagged(std::ostream &os, const void *ptr,
                            ur_event_info_t value, size_t size) {
    if (ptr == NULL) {
        serializePtr(os, ptr);
        return;
    }

    switch (value) {

    case UR_EVENT_INFO_COMMAND_QUEUE: {
        const ur_queue_handle_t *tptr = (const ur_queue_handle_t *)ptr;
        if (sizeof(ur_queue_handle_t) > size) {
            os << "invalid size (is: " << size
               << ", expected: >=" << sizeof(ur_queue_handle_t) << ")";
            return;
        }
        os << (void *)(tptr) << " (";

        ur_params::serializePtr(os, *tptr);

        os << ")";
    } break;

    case UR_EVENT_INFO_CONTEXT: {
        const ur_context_handle_t *tptr = (const ur_context_handle_t *)ptr;
        if (sizeof(ur_context_handle_t) > size) {
            os << "invalid size (is: " << size
               << ", expected: >=" << sizeof(ur_context_handle_t) << ")";
            return;
        }
        os << (void *)(tptr) << " (";

        ur_params::serializePtr(os, *tptr);

        os << ")";
    } break;

    case UR_EVENT_INFO_COMMAND_TYPE: {
        const ur_command_t *tptr = (const ur_command_t *)ptr;
        if (sizeof(ur_command_t) > size) {
            os << "invalid size (is: " << size
               << ", expected: >=" << sizeof(ur_command_t) << ")";
            return;
        }
        os << (void *)(tptr) << " (";

        os << *tptr;

        os << ")";
    } break;

    case UR_EVENT_INFO_COMMAND_EXECUTION_STATUS: {
        const ur_event_status_t *tptr = (const ur_event_status_t *)ptr;
        if (sizeof(ur_event_status_t) > size) {
            os << "invalid size (is: " << size
               << ", expected: >=" << sizeof(ur_event_status_t) << ")";
            return;
        }
        os << (void *)(tptr) << " (";

        os << *tptr;

        os << ")";
    } break;

    case UR_EVENT_INFO_REFERENCE_COUNT: {
        const uint32_t *tptr = (const uint32_t *)ptr;
        if (sizeof(uint32_t) > size) {
            os << "invalid size (is: " << size
               << ", expected: >=" << sizeof(uint32_t) << ")";
            return;
        }
        os << (void *)(tptr) << " (";

        os << *tptr;

        os << ")";
    } break;
    default:
        os << "unknown enumerator";
        break;
    }
}
} // namespace ur_params
inline std::ostream &operator<<(std::ostream &os,
                                enum ur_profiling_info_t value) {
    switch (value) {

    case UR_PROFILING_INFO_COMMAND_QUEUED:
        os << "UR_PROFILING_INFO_COMMAND_QUEUED";
        break;

    case UR_PROFILING_INFO_COMMAND_SUBMIT:
        os << "UR_PROFILING_INFO_COMMAND_SUBMIT";
        break;

    case UR_PROFILING_INFO_COMMAND_START:
        os << "UR_PROFILING_INFO_COMMAND_START";
        break;

    case UR_PROFILING_INFO_COMMAND_END:
        os << "UR_PROFILING_INFO_COMMAND_END";
        break;

    case UR_PROFILING_INFO_COMMAND_COMPLETE:
        os << "UR_PROFILING_INFO_COMMAND_COMPLETE";
        break;
    default:
        os << "unknown enumerator";
        break;
    }
    return os;
}
namespace ur_params {
template <>
inline void serializeTagged(std::ostream &os, const void *ptr,
                            ur_profiling_info_t value, size_t size) {
    if (ptr == NULL) {
        serializePtr(os, ptr);
        return;
    }

    switch (value) {

    case UR_PROFILING_INFO_COMMAND_QUEUED: {
        const uint64_t *tptr = (const uint64_t *)ptr;
        if (sizeof(uint64_t) > size) {
            os << "invalid size (is: " << size
               << ", expected: >=" << sizeof(uint64_t) << ")";
            return;
        }
        os << (void *)(tptr) << " (";

        os << *tptr;

        os << ")";
    } break;

    case UR_PROFILING_INFO_COMMAND_SUBMIT: {
        const uint64_t *tptr = (const uint64_t *)ptr;
        if (sizeof(uint64_t) > size) {
            os << "invalid size (is: " << size
               << ", expected: >=" << sizeof(uint64_t) << ")";
            return;
        }
        os << (void *)(tptr) << " (";

        os << *tptr;

        os << ")";
    } break;

    case UR_PROFILING_INFO_COMMAND_START: {
        const uint64_t *tptr = (const uint64_t *)ptr;
        if (sizeof(uint64_t) > size) {
            os << "invalid size (is: " << size
               << ", expected: >=" << sizeof(uint64_t) << ")";
            return;
        }
        os << (void *)(tptr) << " (";

        os << *tptr;

        os << ")";
    } break;

    case UR_PROFILING_INFO_COMMAND_END: {
        const uint64_t *tptr = (const uint64_t *)ptr;
        if (sizeof(uint64_t) > size) {
            os << "invalid size (is: " << size
               << ", expected: >=" << sizeof(uint64_t) << ")";
            return;
        }
        os << (void *)(tptr) << " (";

        os << *tptr;

        os << ")";
    } break;

    case UR_PROFILING_INFO_COMMAND_COMPLETE: {
        const uint64_t *tptr = (const uint64_t *)ptr;
        if (sizeof(uint64_t) > size) {
            os << "invalid size (is: " << size
               << ", expected: >=" << sizeof(uint64_t) << ")";
            return;
        }
        os << (void *)(tptr) << " (";

        os << *tptr;

        os << ")";
    } break;
    default:
        os << "unknown enumerator";
        break;
    }
}
} // namespace ur_params
inline std::ostream &
operator<<(std::ostream &os, const struct ur_event_native_properties_t params) {
    os << "(struct ur_event_native_properties_t){";

    os << ".stype = ";

    os << (params.stype);

    os << ", ";
    os << ".pNext = ";

    ur_params::serializeStruct(os, (params.pNext));

    os << ", ";
    os << ".isNativeHandleOwned = ";

    os << (params.isNativeHandleOwned);

    os << "}";
    return os;
}
inline std::ostream &operator<<(std::ostream &os,
                                enum ur_execution_info_t value) {
    switch (value) {

    case UR_EXECUTION_INFO_EXECUTION_INFO_COMPLETE:
        os << "UR_EXECUTION_INFO_EXECUTION_INFO_COMPLETE";
        break;

    case UR_EXECUTION_INFO_EXECUTION_INFO_RUNNING:
        os << "UR_EXECUTION_INFO_EXECUTION_INFO_RUNNING";
        break;

    case UR_EXECUTION_INFO_EXECUTION_INFO_SUBMITTED:
        os << "UR_EXECUTION_INFO_EXECUTION_INFO_SUBMITTED";
        break;

    case UR_EXECUTION_INFO_EXECUTION_INFO_QUEUED:
        os << "UR_EXECUTION_INFO_EXECUTION_INFO_QUEUED";
        break;
    default:
        os << "unknown enumerator";
        break;
    }
    return os;
}
inline std::ostream &operator<<(std::ostream &os, enum ur_function_t value) {
    switch (value) {

    case UR_FUNCTION_CONTEXT_CREATE:
        os << "UR_FUNCTION_CONTEXT_CREATE";
        break;

    case UR_FUNCTION_CONTEXT_RETAIN:
        os << "UR_FUNCTION_CONTEXT_RETAIN";
        break;

    case UR_FUNCTION_CONTEXT_RELEASE:
        os << "UR_FUNCTION_CONTEXT_RELEASE";
        break;

    case UR_FUNCTION_CONTEXT_GET_INFO:
        os << "UR_FUNCTION_CONTEXT_GET_INFO";
        break;

    case UR_FUNCTION_CONTEXT_GET_NATIVE_HANDLE:
        os << "UR_FUNCTION_CONTEXT_GET_NATIVE_HANDLE";
        break;

    case UR_FUNCTION_CONTEXT_CREATE_WITH_NATIVE_HANDLE:
        os << "UR_FUNCTION_CONTEXT_CREATE_WITH_NATIVE_HANDLE";
        break;

    case UR_FUNCTION_CONTEXT_SET_EXTENDED_DELETER:
        os << "UR_FUNCTION_CONTEXT_SET_EXTENDED_DELETER";
        break;

    case UR_FUNCTION_DEVICE_GET:
        os << "UR_FUNCTION_DEVICE_GET";
        break;

    case UR_FUNCTION_DEVICE_GET_INFO:
        os << "UR_FUNCTION_DEVICE_GET_INFO";
        break;

    case UR_FUNCTION_DEVICE_RETAIN:
        os << "UR_FUNCTION_DEVICE_RETAIN";
        break;

    case UR_FUNCTION_DEVICE_RELEASE:
        os << "UR_FUNCTION_DEVICE_RELEASE";
        break;

    case UR_FUNCTION_DEVICE_PARTITION:
        os << "UR_FUNCTION_DEVICE_PARTITION";
        break;

    case UR_FUNCTION_DEVICE_SELECT_BINARY:
        os << "UR_FUNCTION_DEVICE_SELECT_BINARY";
        break;

    case UR_FUNCTION_DEVICE_GET_NATIVE_HANDLE:
        os << "UR_FUNCTION_DEVICE_GET_NATIVE_HANDLE";
        break;

    case UR_FUNCTION_DEVICE_CREATE_WITH_NATIVE_HANDLE:
        os << "UR_FUNCTION_DEVICE_CREATE_WITH_NATIVE_HANDLE";
        break;

    case UR_FUNCTION_DEVICE_GET_GLOBAL_TIMESTAMPS:
        os << "UR_FUNCTION_DEVICE_GET_GLOBAL_TIMESTAMPS";
        break;

    case UR_FUNCTION_ENQUEUE_KERNEL_LAUNCH:
        os << "UR_FUNCTION_ENQUEUE_KERNEL_LAUNCH";
        break;

    case UR_FUNCTION_ENQUEUE_EVENTS_WAIT:
        os << "UR_FUNCTION_ENQUEUE_EVENTS_WAIT";
        break;

    case UR_FUNCTION_ENQUEUE_EVENTS_WAIT_WITH_BARRIER:
        os << "UR_FUNCTION_ENQUEUE_EVENTS_WAIT_WITH_BARRIER";
        break;

    case UR_FUNCTION_ENQUEUE_MEM_BUFFER_READ:
        os << "UR_FUNCTION_ENQUEUE_MEM_BUFFER_READ";
        break;

    case UR_FUNCTION_ENQUEUE_MEM_BUFFER_WRITE:
        os << "UR_FUNCTION_ENQUEUE_MEM_BUFFER_WRITE";
        break;

    case UR_FUNCTION_ENQUEUE_MEM_BUFFER_READ_RECT:
        os << "UR_FUNCTION_ENQUEUE_MEM_BUFFER_READ_RECT";
        break;

    case UR_FUNCTION_ENQUEUE_MEM_BUFFER_WRITE_RECT:
        os << "UR_FUNCTION_ENQUEUE_MEM_BUFFER_WRITE_RECT";
        break;

    case UR_FUNCTION_ENQUEUE_MEM_BUFFER_COPY:
        os << "UR_FUNCTION_ENQUEUE_MEM_BUFFER_COPY";
        break;

    case UR_FUNCTION_ENQUEUE_MEM_BUFFER_COPY_RECT:
        os << "UR_FUNCTION_ENQUEUE_MEM_BUFFER_COPY_RECT";
        break;

    case UR_FUNCTION_ENQUEUE_MEM_BUFFER_FILL:
        os << "UR_FUNCTION_ENQUEUE_MEM_BUFFER_FILL";
        break;

    case UR_FUNCTION_ENQUEUE_MEM_IMAGE_READ:
        os << "UR_FUNCTION_ENQUEUE_MEM_IMAGE_READ";
        break;

    case UR_FUNCTION_ENQUEUE_MEM_IMAGE_WRITE:
        os << "UR_FUNCTION_ENQUEUE_MEM_IMAGE_WRITE";
        break;

    case UR_FUNCTION_ENQUEUE_MEM_IMAGE_COPY:
        os << "UR_FUNCTION_ENQUEUE_MEM_IMAGE_COPY";
        break;

    case UR_FUNCTION_ENQUEUE_MEM_BUFFER_MAP:
        os << "UR_FUNCTION_ENQUEUE_MEM_BUFFER_MAP";
        break;

    case UR_FUNCTION_ENQUEUE_MEM_UNMAP:
        os << "UR_FUNCTION_ENQUEUE_MEM_UNMAP";
        break;

    case UR_FUNCTION_ENQUEUE_USM_FILL:
        os << "UR_FUNCTION_ENQUEUE_USM_FILL";
        break;

    case UR_FUNCTION_ENQUEUE_USM_MEMCPY:
        os << "UR_FUNCTION_ENQUEUE_USM_MEMCPY";
        break;

    case UR_FUNCTION_ENQUEUE_USM_PREFETCH:
        os << "UR_FUNCTION_ENQUEUE_USM_PREFETCH";
        break;

    case UR_FUNCTION_ENQUEUE_USM_ADVISE:
        os << "UR_FUNCTION_ENQUEUE_USM_ADVISE";
        break;

    case UR_FUNCTION_ENQUEUE_DEVICE_GLOBAL_VARIABLE_WRITE:
        os << "UR_FUNCTION_ENQUEUE_DEVICE_GLOBAL_VARIABLE_WRITE";
        break;

    case UR_FUNCTION_ENQUEUE_DEVICE_GLOBAL_VARIABLE_READ:
        os << "UR_FUNCTION_ENQUEUE_DEVICE_GLOBAL_VARIABLE_READ";
        break;

    case UR_FUNCTION_EVENT_GET_INFO:
        os << "UR_FUNCTION_EVENT_GET_INFO";
        break;

    case UR_FUNCTION_EVENT_GET_PROFILING_INFO:
        os << "UR_FUNCTION_EVENT_GET_PROFILING_INFO";
        break;

    case UR_FUNCTION_EVENT_WAIT:
        os << "UR_FUNCTION_EVENT_WAIT";
        break;

    case UR_FUNCTION_EVENT_RETAIN:
        os << "UR_FUNCTION_EVENT_RETAIN";
        break;

    case UR_FUNCTION_EVENT_RELEASE:
        os << "UR_FUNCTION_EVENT_RELEASE";
        break;

    case UR_FUNCTION_EVENT_GET_NATIVE_HANDLE:
        os << "UR_FUNCTION_EVENT_GET_NATIVE_HANDLE";
        break;

    case UR_FUNCTION_EVENT_CREATE_WITH_NATIVE_HANDLE:
        os << "UR_FUNCTION_EVENT_CREATE_WITH_NATIVE_HANDLE";
        break;

    case UR_FUNCTION_EVENT_SET_CALLBACK:
        os << "UR_FUNCTION_EVENT_SET_CALLBACK";
        break;

    case UR_FUNCTION_KERNEL_CREATE:
        os << "UR_FUNCTION_KERNEL_CREATE";
        break;

    case UR_FUNCTION_KERNEL_SET_ARG_VALUE:
        os << "UR_FUNCTION_KERNEL_SET_ARG_VALUE";
        break;

    case UR_FUNCTION_KERNEL_SET_ARG_LOCAL:
        os << "UR_FUNCTION_KERNEL_SET_ARG_LOCAL";
        break;

    case UR_FUNCTION_KERNEL_GET_INFO:
        os << "UR_FUNCTION_KERNEL_GET_INFO";
        break;

    case UR_FUNCTION_KERNEL_GET_GROUP_INFO:
        os << "UR_FUNCTION_KERNEL_GET_GROUP_INFO";
        break;

    case UR_FUNCTION_KERNEL_GET_SUB_GROUP_INFO:
        os << "UR_FUNCTION_KERNEL_GET_SUB_GROUP_INFO";
        break;

    case UR_FUNCTION_KERNEL_RETAIN:
        os << "UR_FUNCTION_KERNEL_RETAIN";
        break;

    case UR_FUNCTION_KERNEL_RELEASE:
        os << "UR_FUNCTION_KERNEL_RELEASE";
        break;

    case UR_FUNCTION_KERNEL_SET_ARG_POINTER:
        os << "UR_FUNCTION_KERNEL_SET_ARG_POINTER";
        break;

    case UR_FUNCTION_KERNEL_SET_EXEC_INFO:
        os << "UR_FUNCTION_KERNEL_SET_EXEC_INFO";
        break;

    case UR_FUNCTION_KERNEL_SET_ARG_SAMPLER:
        os << "UR_FUNCTION_KERNEL_SET_ARG_SAMPLER";
        break;

    case UR_FUNCTION_KERNEL_SET_ARG_MEM_OBJ:
        os << "UR_FUNCTION_KERNEL_SET_ARG_MEM_OBJ";
        break;

    case UR_FUNCTION_KERNEL_SET_SPECIALIZATION_CONSTANTS:
        os << "UR_FUNCTION_KERNEL_SET_SPECIALIZATION_CONSTANTS";
        break;

    case UR_FUNCTION_KERNEL_GET_NATIVE_HANDLE:
        os << "UR_FUNCTION_KERNEL_GET_NATIVE_HANDLE";
        break;

    case UR_FUNCTION_KERNEL_CREATE_WITH_NATIVE_HANDLE:
        os << "UR_FUNCTION_KERNEL_CREATE_WITH_NATIVE_HANDLE";
        break;

    case UR_FUNCTION_MEM_IMAGE_CREATE:
        os << "UR_FUNCTION_MEM_IMAGE_CREATE";
        break;

    case UR_FUNCTION_MEM_BUFFER_CREATE:
        os << "UR_FUNCTION_MEM_BUFFER_CREATE";
        break;

    case UR_FUNCTION_MEM_RETAIN:
        os << "UR_FUNCTION_MEM_RETAIN";
        break;

    case UR_FUNCTION_MEM_RELEASE:
        os << "UR_FUNCTION_MEM_RELEASE";
        break;

    case UR_FUNCTION_MEM_BUFFER_PARTITION:
        os << "UR_FUNCTION_MEM_BUFFER_PARTITION";
        break;

    case UR_FUNCTION_MEM_GET_NATIVE_HANDLE:
        os << "UR_FUNCTION_MEM_GET_NATIVE_HANDLE";
        break;

    case UR_FUNCTION_ENQUEUE_READ_HOST_PIPE:
        os << "UR_FUNCTION_ENQUEUE_READ_HOST_PIPE";
        break;

    case UR_FUNCTION_MEM_GET_INFO:
        os << "UR_FUNCTION_MEM_GET_INFO";
        break;

    case UR_FUNCTION_MEM_IMAGE_GET_INFO:
        os << "UR_FUNCTION_MEM_IMAGE_GET_INFO";
        break;

    case UR_FUNCTION_PLATFORM_GET:
        os << "UR_FUNCTION_PLATFORM_GET";
        break;

    case UR_FUNCTION_PLATFORM_GET_INFO:
        os << "UR_FUNCTION_PLATFORM_GET_INFO";
        break;

    case UR_FUNCTION_PLATFORM_GET_API_VERSION:
        os << "UR_FUNCTION_PLATFORM_GET_API_VERSION";
        break;

    case UR_FUNCTION_PLATFORM_GET_NATIVE_HANDLE:
        os << "UR_FUNCTION_PLATFORM_GET_NATIVE_HANDLE";
        break;

    case UR_FUNCTION_PLATFORM_CREATE_WITH_NATIVE_HANDLE:
        os << "UR_FUNCTION_PLATFORM_CREATE_WITH_NATIVE_HANDLE";
        break;

    case UR_FUNCTION_PROGRAM_CREATE_WITH_IL:
        os << "UR_FUNCTION_PROGRAM_CREATE_WITH_IL";
        break;

    case UR_FUNCTION_PROGRAM_CREATE_WITH_BINARY:
        os << "UR_FUNCTION_PROGRAM_CREATE_WITH_BINARY";
        break;

    case UR_FUNCTION_PROGRAM_BUILD:
        os << "UR_FUNCTION_PROGRAM_BUILD";
        break;

    case UR_FUNCTION_PROGRAM_COMPILE:
        os << "UR_FUNCTION_PROGRAM_COMPILE";
        break;

    case UR_FUNCTION_PROGRAM_LINK:
        os << "UR_FUNCTION_PROGRAM_LINK";
        break;

    case UR_FUNCTION_PROGRAM_RETAIN:
        os << "UR_FUNCTION_PROGRAM_RETAIN";
        break;

    case UR_FUNCTION_PROGRAM_RELEASE:
        os << "UR_FUNCTION_PROGRAM_RELEASE";
        break;

    case UR_FUNCTION_PROGRAM_GET_FUNCTION_POINTER:
        os << "UR_FUNCTION_PROGRAM_GET_FUNCTION_POINTER";
        break;

    case UR_FUNCTION_PROGRAM_GET_INFO:
        os << "UR_FUNCTION_PROGRAM_GET_INFO";
        break;

    case UR_FUNCTION_PROGRAM_GET_BUILD_INFO:
        os << "UR_FUNCTION_PROGRAM_GET_BUILD_INFO";
        break;

    case UR_FUNCTION_PROGRAM_SET_SPECIALIZATION_CONSTANTS:
        os << "UR_FUNCTION_PROGRAM_SET_SPECIALIZATION_CONSTANTS";
        break;

    case UR_FUNCTION_PROGRAM_GET_NATIVE_HANDLE:
        os << "UR_FUNCTION_PROGRAM_GET_NATIVE_HANDLE";
        break;

    case UR_FUNCTION_PROGRAM_CREATE_WITH_NATIVE_HANDLE:
        os << "UR_FUNCTION_PROGRAM_CREATE_WITH_NATIVE_HANDLE";
        break;

    case UR_FUNCTION_QUEUE_GET_INFO:
        os << "UR_FUNCTION_QUEUE_GET_INFO";
        break;

    case UR_FUNCTION_QUEUE_CREATE:
        os << "UR_FUNCTION_QUEUE_CREATE";
        break;

    case UR_FUNCTION_QUEUE_RETAIN:
        os << "UR_FUNCTION_QUEUE_RETAIN";
        break;

    case UR_FUNCTION_QUEUE_RELEASE:
        os << "UR_FUNCTION_QUEUE_RELEASE";
        break;

    case UR_FUNCTION_QUEUE_GET_NATIVE_HANDLE:
        os << "UR_FUNCTION_QUEUE_GET_NATIVE_HANDLE";
        break;

    case UR_FUNCTION_QUEUE_CREATE_WITH_NATIVE_HANDLE:
        os << "UR_FUNCTION_QUEUE_CREATE_WITH_NATIVE_HANDLE";
        break;

    case UR_FUNCTION_QUEUE_FINISH:
        os << "UR_FUNCTION_QUEUE_FINISH";
        break;

    case UR_FUNCTION_QUEUE_FLUSH:
        os << "UR_FUNCTION_QUEUE_FLUSH";
        break;

    case UR_FUNCTION_INIT:
        os << "UR_FUNCTION_INIT";
        break;

    case UR_FUNCTION_TEAR_DOWN:
        os << "UR_FUNCTION_TEAR_DOWN";
        break;

    case UR_FUNCTION_SAMPLER_CREATE:
        os << "UR_FUNCTION_SAMPLER_CREATE";
        break;

    case UR_FUNCTION_SAMPLER_RETAIN:
        os << "UR_FUNCTION_SAMPLER_RETAIN";
        break;

    case UR_FUNCTION_SAMPLER_RELEASE:
        os << "UR_FUNCTION_SAMPLER_RELEASE";
        break;

    case UR_FUNCTION_SAMPLER_GET_INFO:
        os << "UR_FUNCTION_SAMPLER_GET_INFO";
        break;

    case UR_FUNCTION_SAMPLER_GET_NATIVE_HANDLE:
        os << "UR_FUNCTION_SAMPLER_GET_NATIVE_HANDLE";
        break;

    case UR_FUNCTION_SAMPLER_CREATE_WITH_NATIVE_HANDLE:
        os << "UR_FUNCTION_SAMPLER_CREATE_WITH_NATIVE_HANDLE";
        break;

    case UR_FUNCTION_USM_HOST_ALLOC:
        os << "UR_FUNCTION_USM_HOST_ALLOC";
        break;

    case UR_FUNCTION_USM_DEVICE_ALLOC:
        os << "UR_FUNCTION_USM_DEVICE_ALLOC";
        break;

    case UR_FUNCTION_USM_SHARED_ALLOC:
        os << "UR_FUNCTION_USM_SHARED_ALLOC";
        break;

    case UR_FUNCTION_USM_FREE:
        os << "UR_FUNCTION_USM_FREE";
        break;

    case UR_FUNCTION_USM_GET_MEM_ALLOC_INFO:
        os << "UR_FUNCTION_USM_GET_MEM_ALLOC_INFO";
        break;

    case UR_FUNCTION_USM_POOL_CREATE:
        os << "UR_FUNCTION_USM_POOL_CREATE";
        break;

    case UR_FUNCTION_COMMAND_BUFFER_CREATE_EXP:
        os << "UR_FUNCTION_COMMAND_BUFFER_CREATE_EXP";
        break;

    case UR_FUNCTION_PLATFORM_GET_BACKEND_OPTION:
        os << "UR_FUNCTION_PLATFORM_GET_BACKEND_OPTION";
        break;

    case UR_FUNCTION_MEM_BUFFER_CREATE_WITH_NATIVE_HANDLE:
        os << "UR_FUNCTION_MEM_BUFFER_CREATE_WITH_NATIVE_HANDLE";
        break;

    case UR_FUNCTION_MEM_IMAGE_CREATE_WITH_NATIVE_HANDLE:
        os << "UR_FUNCTION_MEM_IMAGE_CREATE_WITH_NATIVE_HANDLE";
        break;

    case UR_FUNCTION_ENQUEUE_WRITE_HOST_PIPE:
        os << "UR_FUNCTION_ENQUEUE_WRITE_HOST_PIPE";
        break;

    case UR_FUNCTION_USM_POOL_RETAIN:
        os << "UR_FUNCTION_USM_POOL_RETAIN";
        break;

    case UR_FUNCTION_USM_POOL_RELEASE:
        os << "UR_FUNCTION_USM_POOL_RELEASE";
        break;

    case UR_FUNCTION_USM_POOL_GET_INFO:
        os << "UR_FUNCTION_USM_POOL_GET_INFO";
        break;

    case UR_FUNCTION_COMMAND_BUFFER_RETAIN_EXP:
        os << "UR_FUNCTION_COMMAND_BUFFER_RETAIN_EXP";
        break;

    case UR_FUNCTION_COMMAND_BUFFER_RELEASE_EXP:
        os << "UR_FUNCTION_COMMAND_BUFFER_RELEASE_EXP";
        break;

    case UR_FUNCTION_COMMAND_BUFFER_FINALIZE_EXP:
        os << "UR_FUNCTION_COMMAND_BUFFER_FINALIZE_EXP";
        break;

    case UR_FUNCTION_COMMAND_BUFFER_APPEND_KERNEL_LAUNCH_EXP:
        os << "UR_FUNCTION_COMMAND_BUFFER_APPEND_KERNEL_LAUNCH_EXP";
        break;

    case UR_FUNCTION_COMMAND_BUFFER_ENQUEUE_EXP:
        os << "UR_FUNCTION_COMMAND_BUFFER_ENQUEUE_EXP";
        break;

    case UR_FUNCTION_COMMAND_BUFFER_APPEND_MEMCPY_USM_EXP:
        os << "UR_FUNCTION_COMMAND_BUFFER_APPEND_MEMCPY_USM_EXP";
        break;

    case UR_FUNCTION_COMMAND_BUFFER_APPEND_MEMBUFFER_COPY_EXP:
        os << "UR_FUNCTION_COMMAND_BUFFER_APPEND_MEMBUFFER_COPY_EXP";
        break;

    case UR_FUNCTION_COMMAND_BUFFER_APPEND_MEMBUFFER_COPY_RECT_EXP:
        os << "UR_FUNCTION_COMMAND_BUFFER_APPEND_MEMBUFFER_COPY_RECT_EXP";
        break;

    case UR_FUNCTION_USM_PITCHED_ALLOC_EXP:
        os << "UR_FUNCTION_USM_PITCHED_ALLOC_EXP";
        break;

    case UR_FUNCTION_BINDLESS_IMAGES_UNSAMPLED_IMAGE_HANDLE_DESTROY_EXP:
        os << "UR_FUNCTION_BINDLESS_IMAGES_UNSAMPLED_IMAGE_HANDLE_DESTROY_EXP";
        break;

    case UR_FUNCTION_BINDLESS_IMAGES_SAMPLED_IMAGE_HANDLE_DESTROY_EXP:
        os << "UR_FUNCTION_BINDLESS_IMAGES_SAMPLED_IMAGE_HANDLE_DESTROY_EXP";
        break;

    case UR_FUNCTION_BINDLESS_IMAGES_IMAGE_ALLOCATE_EXP:
        os << "UR_FUNCTION_BINDLESS_IMAGES_IMAGE_ALLOCATE_EXP";
        break;

    case UR_FUNCTION_BINDLESS_IMAGES_IMAGE_FREE_EXP:
        os << "UR_FUNCTION_BINDLESS_IMAGES_IMAGE_FREE_EXP";
        break;

    case UR_FUNCTION_BINDLESS_IMAGES_UNSAMPLED_IMAGE_CREATE_EXP:
        os << "UR_FUNCTION_BINDLESS_IMAGES_UNSAMPLED_IMAGE_CREATE_EXP";
        break;

    case UR_FUNCTION_BINDLESS_IMAGES_SAMPLED_IMAGE_CREATE_EXP:
        os << "UR_FUNCTION_BINDLESS_IMAGES_SAMPLED_IMAGE_CREATE_EXP";
        break;

    case UR_FUNCTION_BINDLESS_IMAGES_IMAGE_COPY_EXP:
        os << "UR_FUNCTION_BINDLESS_IMAGES_IMAGE_COPY_EXP";
        break;

    case UR_FUNCTION_BINDLESS_IMAGES_IMAGE_GET_INFO_EXP:
        os << "UR_FUNCTION_BINDLESS_IMAGES_IMAGE_GET_INFO_EXP";
        break;

    case UR_FUNCTION_BINDLESS_IMAGES_MIPMAP_GET_LEVEL_EXP:
        os << "UR_FUNCTION_BINDLESS_IMAGES_MIPMAP_GET_LEVEL_EXP";
        break;

    case UR_FUNCTION_BINDLESS_IMAGES_MIPMAP_FREE_EXP:
        os << "UR_FUNCTION_BINDLESS_IMAGES_MIPMAP_FREE_EXP";
        break;

    case UR_FUNCTION_BINDLESS_IMAGES_IMPORT_OPAQUE_FD_EXP:
        os << "UR_FUNCTION_BINDLESS_IMAGES_IMPORT_OPAQUE_FD_EXP";
        break;

    case UR_FUNCTION_BINDLESS_IMAGES_MAP_EXTERNAL_ARRAY_EXP:
        os << "UR_FUNCTION_BINDLESS_IMAGES_MAP_EXTERNAL_ARRAY_EXP";
        break;

    case UR_FUNCTION_BINDLESS_IMAGES_RELEASE_INTEROP_EXP:
        os << "UR_FUNCTION_BINDLESS_IMAGES_RELEASE_INTEROP_EXP";
        break;

    case UR_FUNCTION_BINDLESS_IMAGES_IMPORT_EXTERNAL_SEMAPHORE_OPAQUE_FD_EXP:
        os << "UR_FUNCTION_BINDLESS_IMAGES_IMPORT_EXTERNAL_SEMAPHORE_OPAQUE_FD_"
              "EXP";
        break;

    case UR_FUNCTION_BINDLESS_IMAGES_DESTROY_EXTERNAL_SEMAPHORE_EXP:
        os << "UR_FUNCTION_BINDLESS_IMAGES_DESTROY_EXTERNAL_SEMAPHORE_EXP";
        break;

    case UR_FUNCTION_BINDLESS_IMAGES_WAIT_EXTERNAL_SEMAPHORE_EXP:
        os << "UR_FUNCTION_BINDLESS_IMAGES_WAIT_EXTERNAL_SEMAPHORE_EXP";
        break;

    case UR_FUNCTION_BINDLESS_IMAGES_SIGNAL_EXTERNAL_SEMAPHORE_EXP:
        os << "UR_FUNCTION_BINDLESS_IMAGES_SIGNAL_EXTERNAL_SEMAPHORE_EXP";
        break;

    case UR_FUNCTION_PLATFORM_GET_LAST_ERROR:
        os << "UR_FUNCTION_PLATFORM_GET_LAST_ERROR";
        break;

<<<<<<< HEAD
    case UR_FUNCTION_USM_P2_P_ENABLE_PEER_ACCESS_EXP:
        os << "UR_FUNCTION_USM_P2_P_ENABLE_PEER_ACCESS_EXP";
        break;

    case UR_FUNCTION_USM_P2_P_DISABLE_PEER_ACCESS_EXP:
        os << "UR_FUNCTION_USM_P2_P_DISABLE_PEER_ACCESS_EXP";
        break;

    case UR_FUNCTION_USM_P2_P_PEER_ACCESS_GET_INFO_EXP:
        os << "UR_FUNCTION_USM_P2_P_PEER_ACCESS_GET_INFO_EXP";
=======
    case UR_FUNCTION_ENQUEUE_USM_FILL_2D:
        os << "UR_FUNCTION_ENQUEUE_USM_FILL_2D";
        break;

    case UR_FUNCTION_ENQUEUE_USM_MEMCPY_2D:
        os << "UR_FUNCTION_ENQUEUE_USM_MEMCPY_2D";
        break;

    case UR_FUNCTION_VIRTUAL_MEM_GRANULARITY_GET_INFO:
        os << "UR_FUNCTION_VIRTUAL_MEM_GRANULARITY_GET_INFO";
        break;

    case UR_FUNCTION_VIRTUAL_MEM_RESERVE:
        os << "UR_FUNCTION_VIRTUAL_MEM_RESERVE";
        break;

    case UR_FUNCTION_VIRTUAL_MEM_FREE:
        os << "UR_FUNCTION_VIRTUAL_MEM_FREE";
        break;

    case UR_FUNCTION_VIRTUAL_MEM_MAP:
        os << "UR_FUNCTION_VIRTUAL_MEM_MAP";
        break;

    case UR_FUNCTION_VIRTUAL_MEM_UNMAP:
        os << "UR_FUNCTION_VIRTUAL_MEM_UNMAP";
        break;

    case UR_FUNCTION_VIRTUAL_MEM_SET_ACCESS:
        os << "UR_FUNCTION_VIRTUAL_MEM_SET_ACCESS";
        break;

    case UR_FUNCTION_VIRTUAL_MEM_GET_INFO:
        os << "UR_FUNCTION_VIRTUAL_MEM_GET_INFO";
        break;

    case UR_FUNCTION_PHYSICAL_MEM_CREATE:
        os << "UR_FUNCTION_PHYSICAL_MEM_CREATE";
        break;

    case UR_FUNCTION_PHYSICAL_MEM_RETAIN:
        os << "UR_FUNCTION_PHYSICAL_MEM_RETAIN";
        break;

    case UR_FUNCTION_PHYSICAL_MEM_RELEASE:
        os << "UR_FUNCTION_PHYSICAL_MEM_RELEASE";
        break;

    case UR_FUNCTION_USM_IMPORT_EXP:
        os << "UR_FUNCTION_USM_IMPORT_EXP";
        break;

    case UR_FUNCTION_USM_RELEASE_EXP:
        os << "UR_FUNCTION_USM_RELEASE_EXP";
>>>>>>> cfa949fd
        break;
    default:
        os << "unknown enumerator";
        break;
    }
    return os;
}
inline std::ostream &operator<<(std::ostream &os, enum ur_map_flag_t value) {
    switch (value) {

    case UR_MAP_FLAG_READ:
        os << "UR_MAP_FLAG_READ";
        break;

    case UR_MAP_FLAG_WRITE:
        os << "UR_MAP_FLAG_WRITE";
        break;

    case UR_MAP_FLAG_WRITE_INVALIDATE_REGION:
        os << "UR_MAP_FLAG_WRITE_INVALIDATE_REGION";
        break;
    default:
        os << "unknown enumerator";
        break;
    }
    return os;
}
namespace ur_params {

template <>
inline void serializeFlag<ur_map_flag_t>(std::ostream &os, uint32_t flag) {
    uint32_t val = flag;
    bool first = true;

    if ((val & UR_MAP_FLAG_READ) == (uint32_t)UR_MAP_FLAG_READ) {
        val ^= (uint32_t)UR_MAP_FLAG_READ;
        if (!first) {
            os << " | ";
        } else {
            first = false;
        }
        os << UR_MAP_FLAG_READ;
    }

    if ((val & UR_MAP_FLAG_WRITE) == (uint32_t)UR_MAP_FLAG_WRITE) {
        val ^= (uint32_t)UR_MAP_FLAG_WRITE;
        if (!first) {
            os << " | ";
        } else {
            first = false;
        }
        os << UR_MAP_FLAG_WRITE;
    }

    if ((val & UR_MAP_FLAG_WRITE_INVALIDATE_REGION) ==
        (uint32_t)UR_MAP_FLAG_WRITE_INVALIDATE_REGION) {
        val ^= (uint32_t)UR_MAP_FLAG_WRITE_INVALIDATE_REGION;
        if (!first) {
            os << " | ";
        } else {
            first = false;
        }
        os << UR_MAP_FLAG_WRITE_INVALIDATE_REGION;
    }
    if (val != 0) {
        std::bitset<32> bits(val);
        if (!first) {
            os << " | ";
        }
        os << "unknown bit flags " << bits;
    } else if (first) {
        os << "0";
    }
}
} // namespace ur_params
inline std::ostream &operator<<(std::ostream &os,
                                enum ur_usm_migration_flag_t value) {
    switch (value) {

    case UR_USM_MIGRATION_FLAG_DEFAULT:
        os << "UR_USM_MIGRATION_FLAG_DEFAULT";
        break;
    default:
        os << "unknown enumerator";
        break;
    }
    return os;
}
namespace ur_params {

template <>
inline void serializeFlag<ur_usm_migration_flag_t>(std::ostream &os,
                                                   uint32_t flag) {
    uint32_t val = flag;
    bool first = true;

    if ((val & UR_USM_MIGRATION_FLAG_DEFAULT) ==
        (uint32_t)UR_USM_MIGRATION_FLAG_DEFAULT) {
        val ^= (uint32_t)UR_USM_MIGRATION_FLAG_DEFAULT;
        if (!first) {
            os << " | ";
        } else {
            first = false;
        }
        os << UR_USM_MIGRATION_FLAG_DEFAULT;
    }
    if (val != 0) {
        std::bitset<32> bits(val);
        if (!first) {
            os << " | ";
        }
        os << "unknown bit flags " << bits;
    } else if (first) {
        os << "0";
    }
}
} // namespace ur_params
inline std::ostream &operator<<(std::ostream &os,
                                enum ur_exp_image_copy_flag_t value) {
    switch (value) {

    case UR_EXP_IMAGE_COPY_FLAG_HOST_TO_DEVICE:
        os << "UR_EXP_IMAGE_COPY_FLAG_HOST_TO_DEVICE";
        break;

    case UR_EXP_IMAGE_COPY_FLAG_DEVICE_TO_HOST:
        os << "UR_EXP_IMAGE_COPY_FLAG_DEVICE_TO_HOST";
        break;

    case UR_EXP_IMAGE_COPY_FLAG_DEVICE_TO_DEVICE:
        os << "UR_EXP_IMAGE_COPY_FLAG_DEVICE_TO_DEVICE";
        break;
    default:
        os << "unknown enumerator";
        break;
    }
    return os;
}
namespace ur_params {

template <>
inline void serializeFlag<ur_exp_image_copy_flag_t>(std::ostream &os,
                                                    uint32_t flag) {
    uint32_t val = flag;
    bool first = true;

    if ((val & UR_EXP_IMAGE_COPY_FLAG_HOST_TO_DEVICE) ==
        (uint32_t)UR_EXP_IMAGE_COPY_FLAG_HOST_TO_DEVICE) {
        val ^= (uint32_t)UR_EXP_IMAGE_COPY_FLAG_HOST_TO_DEVICE;
        if (!first) {
            os << " | ";
        } else {
            first = false;
        }
        os << UR_EXP_IMAGE_COPY_FLAG_HOST_TO_DEVICE;
    }

    if ((val & UR_EXP_IMAGE_COPY_FLAG_DEVICE_TO_HOST) ==
        (uint32_t)UR_EXP_IMAGE_COPY_FLAG_DEVICE_TO_HOST) {
        val ^= (uint32_t)UR_EXP_IMAGE_COPY_FLAG_DEVICE_TO_HOST;
        if (!first) {
            os << " | ";
        } else {
            first = false;
        }
        os << UR_EXP_IMAGE_COPY_FLAG_DEVICE_TO_HOST;
    }

    if ((val & UR_EXP_IMAGE_COPY_FLAG_DEVICE_TO_DEVICE) ==
        (uint32_t)UR_EXP_IMAGE_COPY_FLAG_DEVICE_TO_DEVICE) {
        val ^= (uint32_t)UR_EXP_IMAGE_COPY_FLAG_DEVICE_TO_DEVICE;
        if (!first) {
            os << " | ";
        } else {
            first = false;
        }
        os << UR_EXP_IMAGE_COPY_FLAG_DEVICE_TO_DEVICE;
    }
    if (val != 0) {
        std::bitset<32> bits(val);
        if (!first) {
            os << " | ";
        }
        os << "unknown bit flags " << bits;
    } else if (first) {
        os << "0";
    }
}
} // namespace ur_params
inline std::ostream &
operator<<(std::ostream &os,
           const struct ur_exp_sampler_mip_properties_t params) {
    os << "(struct ur_exp_sampler_mip_properties_t){";

    os << ".stype = ";

    os << (params.stype);

    os << ", ";
    os << ".pNext = ";

    ur_params::serializeStruct(os, (params.pNext));

    os << ", ";
    os << ".minMipmapLevelClamp = ";

    os << (params.minMipmapLevelClamp);

    os << ", ";
    os << ".maxMipmapLevelClamp = ";

    os << (params.maxMipmapLevelClamp);

    os << ", ";
    os << ".maxAnistropy = ";

    os << (params.maxAnistropy);

    os << "}";
    return os;
}
inline std::ostream &
operator<<(std::ostream &os, const struct ur_exp_command_buffer_desc_t params) {
    os << "(struct ur_exp_command_buffer_desc_t){";

    os << ".stype = ";

    os << (params.stype);

    os << ", ";
    os << ".pNext = ";

    ur_params::serializeStruct(os, (params.pNext));

    os << "}";
    return os;
}
inline std::ostream &operator<<(std::ostream &os,
                                enum ur_exp_peer_info_t value) {
    switch (value) {

    case UR_EXP_PEER_INFO_PI_PEER_ACCESS_SUPPORTED:
        os << "UR_EXP_PEER_INFO_PI_PEER_ACCESS_SUPPORTED";
        break;

    case UR_EXP_PEER_INFO_PI_PEER_ATOMICS_SUPPORTED:
        os << "UR_EXP_PEER_INFO_PI_PEER_ATOMICS_SUPPORTED";
        break;
    default:
        os << "unknown enumerator";
        break;
    }
    return os;
}
namespace ur_params {
template <>
inline void serializeTagged(std::ostream &os, const void *ptr,
                            ur_exp_peer_info_t value, size_t size) {
    if (ptr == NULL) {
        serializePtr(os, ptr);
        return;
    }

    switch (value) {

    case UR_EXP_PEER_INFO_PI_PEER_ACCESS_SUPPORTED: {
        const uint32_t *tptr = (const uint32_t *)ptr;
        if (sizeof(uint32_t) > size) {
            os << "invalid size (is: " << size
               << ", expected: >=" << sizeof(uint32_t) << ")";
            return;
        }
        os << (void *)(tptr) << " (";

        os << *tptr;

        os << ")";
    } break;

    case UR_EXP_PEER_INFO_PI_PEER_ATOMICS_SUPPORTED: {
        const uint32_t *tptr = (const uint32_t *)ptr;
        if (sizeof(uint32_t) > size) {
            os << "invalid size (is: " << size
               << ", expected: >=" << sizeof(uint32_t) << ")";
            return;
        }
        os << (void *)(tptr) << " (";

        os << *tptr;

        os << ")";
    } break;
    default:
        os << "unknown enumerator";
        break;
    }
}
} // namespace ur_params

inline std::ostream &operator<<(std::ostream &os,
                                const struct ur_init_params_t *params) {

    os << ".device_flags = ";

    ur_params::serializeFlag<ur_device_init_flag_t>(os,
                                                    *(params->pdevice_flags));

    return os;
}

inline std::ostream &operator<<(std::ostream &os,
                                const struct ur_tear_down_params_t *params) {

    os << ".pParams = ";

    ur_params::serializePtr(os, *(params->ppParams));

    return os;
}

inline std::ostream &operator<<(
    std::ostream &os,
    const struct ur_bindless_images_unsampled_image_handle_destroy_exp_params_t
        *params) {

    os << ".hContext = ";

    ur_params::serializePtr(os, *(params->phContext));

    os << ", ";
    os << ".hImage = ";

    ur_params::serializePtr(os, *(params->phImage));

    return os;
}

inline std::ostream &operator<<(
    std::ostream &os,
    const struct ur_bindless_images_sampled_image_handle_destroy_exp_params_t
        *params) {

    os << ".hContext = ";

    ur_params::serializePtr(os, *(params->phContext));

    os << ", ";
    os << ".hImage = ";

    ur_params::serializePtr(os, *(params->phImage));

    return os;
}

inline std::ostream &operator<<(
    std::ostream &os,
    const struct ur_bindless_images_image_allocate_exp_params_t *params) {

    os << ".hContext = ";

    ur_params::serializePtr(os, *(params->phContext));

    os << ", ";
    os << ".pImageFormat = ";

    ur_params::serializePtr(os, *(params->ppImageFormat));

    os << ", ";
    os << ".pImageDesc = ";

    ur_params::serializePtr(os, *(params->ppImageDesc));

    os << ", ";
    os << ".phImageMem = ";

    ur_params::serializePtr(os, *(params->pphImageMem));

    return os;
}

inline std::ostream &
operator<<(std::ostream &os,
           const struct ur_bindless_images_image_free_exp_params_t *params) {

    os << ".hContext = ";

    ur_params::serializePtr(os, *(params->phContext));

    os << ", ";
    os << ".hImageMem = ";

    ur_params::serializePtr(os, *(params->phImageMem));

    return os;
}

inline std::ostream &
operator<<(std::ostream &os,
           const struct ur_bindless_images_unsampled_image_create_exp_params_t
               *params) {

    os << ".hContext = ";

    ur_params::serializePtr(os, *(params->phContext));

    os << ", ";
    os << ".hImageMem = ";

    ur_params::serializePtr(os, *(params->phImageMem));

    os << ", ";
    os << ".pImageFormat = ";

    ur_params::serializePtr(os, *(params->ppImageFormat));

    os << ", ";
    os << ".pImageDesc = ";

    ur_params::serializePtr(os, *(params->ppImageDesc));

    os << ", ";
    os << ".phMem = ";

    ur_params::serializePtr(os, *(params->pphMem));

    os << ", ";
    os << ".phImage = ";

    ur_params::serializePtr(os, *(params->pphImage));

    return os;
}

inline std::ostream &operator<<(
    std::ostream &os,
    const struct ur_bindless_images_sampled_image_create_exp_params_t *params) {

    os << ".hContext = ";

    ur_params::serializePtr(os, *(params->phContext));

    os << ", ";
    os << ".hImageMem = ";

    ur_params::serializePtr(os, *(params->phImageMem));

    os << ", ";
    os << ".pImageFormat = ";

    ur_params::serializePtr(os, *(params->ppImageFormat));

    os << ", ";
    os << ".pImageDesc = ";

    ur_params::serializePtr(os, *(params->ppImageDesc));

    os << ", ";
    os << ".hSampler = ";

    ur_params::serializePtr(os, *(params->phSampler));

    os << ", ";
    os << ".phMem = ";

    ur_params::serializePtr(os, *(params->pphMem));

    os << ", ";
    os << ".phImage = ";

    ur_params::serializePtr(os, *(params->pphImage));

    return os;
}

inline std::ostream &
operator<<(std::ostream &os,
           const struct ur_bindless_images_image_copy_exp_params_t *params) {

    os << ".hContext = ";

    ur_params::serializePtr(os, *(params->phContext));

    os << ", ";
    os << ".pDst = ";

    ur_params::serializePtr(os, *(params->ppDst));

    os << ", ";
    os << ".pSrc = ";

    ur_params::serializePtr(os, *(params->ppSrc));

    os << ", ";
    os << ".pImageFormat = ";

    ur_params::serializePtr(os, *(params->ppImageFormat));

    os << ", ";
    os << ".pImageDesc = ";

    ur_params::serializePtr(os, *(params->ppImageDesc));

    os << ", ";
    os << ".imageCopyFlags = ";

    ur_params::serializeFlag<ur_exp_image_copy_flag_t>(
        os, *(params->pimageCopyFlags));

    os << ", ";
    os << ".numEventsInWaitList = ";

    os << *(params->pnumEventsInWaitList);

    os << ", ";
    os << ".phEventWaitList = {";
    for (size_t i = 0; *(params->pphEventWaitList) != NULL &&
                       i < *params->pnumEventsInWaitList;
         ++i) {
        if (i != 0) {
            os << ", ";
        }

        ur_params::serializePtr(os, (*(params->pphEventWaitList))[i]);
    }
    os << "}";

    os << ", ";
    os << ".phEvent = ";

    ur_params::serializePtr(os, *(params->pphEvent));

    return os;
}

inline std::ostream &operator<<(
    std::ostream &os,
    const struct ur_bindless_images_image_get_info_exp_params_t *params) {

    os << ".hImageMem = ";

    ur_params::serializePtr(os, *(params->phImageMem));

    os << ", ";
    os << ".propName = ";

    os << *(params->ppropName);

    os << ", ";
    os << ".pPropValue = ";

    ur_params::serializePtr(os, *(params->ppPropValue));

    os << ", ";
    os << ".pPropSizeRet = ";

    ur_params::serializePtr(os, *(params->ppPropSizeRet));

    return os;
}

inline std::ostream &operator<<(
    std::ostream &os,
    const struct ur_bindless_images_mipmap_get_level_exp_params_t *params) {

    os << ".hContext = ";

    ur_params::serializePtr(os, *(params->phContext));

    os << ", ";
    os << ".hImageMem = ";

    ur_params::serializePtr(os, *(params->phImageMem));

    os << ", ";
    os << ".mipmapLevel = ";

    os << *(params->pmipmapLevel);

    os << ", ";
    os << ".phImageMem = ";

    ur_params::serializePtr(os, *(params->pphImageMem));

    return os;
}

inline std::ostream &
operator<<(std::ostream &os,
           const struct ur_bindless_images_mipmap_free_exp_params_t *params) {

    os << ".hContext = ";

    ur_params::serializePtr(os, *(params->phContext));

    os << ", ";
    os << ".hMem = ";

    ur_params::serializePtr(os, *(params->phMem));

    return os;
}

inline std::ostream &operator<<(
    std::ostream &os,
    const struct ur_bindless_images_import_opaque_fd_exp_params_t *params) {

    os << ".hContext = ";

    ur_params::serializePtr(os, *(params->phContext));

    os << ", ";
    os << ".size = ";

    os << *(params->psize);

    os << ", ";
    os << ".fileDescriptor = ";

    os << *(params->pfileDescriptor);

    os << ", ";
    os << ".phInteropMem = ";

    ur_params::serializePtr(os, *(params->pphInteropMem));

    return os;
}

inline std::ostream &operator<<(
    std::ostream &os,
    const struct ur_bindless_images_map_external_array_exp_params_t *params) {

    os << ".hContext = ";

    ur_params::serializePtr(os, *(params->phContext));

    os << ", ";
    os << ".pImageFormat = ";

    ur_params::serializePtr(os, *(params->ppImageFormat));

    os << ", ";
    os << ".pImageDesc = ";

    ur_params::serializePtr(os, *(params->ppImageDesc));

    os << ", ";
    os << ".hInteropMem = ";

    ur_params::serializePtr(os, *(params->phInteropMem));

    os << ", ";
    os << ".phImageMem = ";

    ur_params::serializePtr(os, *(params->pphImageMem));

    return os;
}

inline std::ostream &operator<<(
    std::ostream &os,
    const struct ur_bindless_images_release_interop_exp_params_t *params) {

    os << ".hContext = ";

    ur_params::serializePtr(os, *(params->phContext));

    os << ", ";
    os << ".hInteropMem = ";

    ur_params::serializePtr(os, *(params->phInteropMem));

    return os;
}

inline std::ostream &
operator<<(std::ostream &os, const struct
           ur_bindless_images_import_external_semaphore_opaque_fd_exp_params_t
               *params) {

    os << ".hContext = ";

    ur_params::serializePtr(os, *(params->phContext));

    os << ", ";
    os << ".fileDescriptor = ";

    os << *(params->pfileDescriptor);

    os << ", ";
    os << ".phInteropSemaphoreHandle = ";

    ur_params::serializePtr(os, *(params->pphInteropSemaphoreHandle));

    return os;
}

inline std::ostream &operator<<(
    std::ostream &os,
    const struct ur_bindless_images_destroy_external_semaphore_exp_params_t
        *params) {

    os << ".hContext = ";

    ur_params::serializePtr(os, *(params->phContext));

    os << ", ";
    os << ".hInteropSemaphore = ";

    ur_params::serializePtr(os, *(params->phInteropSemaphore));

    return os;
}

inline std::ostream &
operator<<(std::ostream &os,
           const struct ur_bindless_images_wait_external_semaphore_exp_params_t
               *params) {

    os << ".hQueue = ";

    ur_params::serializePtr(os, *(params->phQueue));

    os << ", ";
    os << ".hSemaphore = ";

    ur_params::serializePtr(os, *(params->phSemaphore));

    os << ", ";
    os << ".numEventsInWaitList = ";

    os << *(params->pnumEventsInWaitList);

    os << ", ";
    os << ".phEventWaitList = {";
    for (size_t i = 0; *(params->pphEventWaitList) != NULL &&
                       i < *params->pnumEventsInWaitList;
         ++i) {
        if (i != 0) {
            os << ", ";
        }

        ur_params::serializePtr(os, (*(params->pphEventWaitList))[i]);
    }
    os << "}";

    os << ", ";
    os << ".phEvent = ";

    ur_params::serializePtr(os, *(params->pphEvent));

    return os;
}

inline std::ostream &operator<<(
    std::ostream &os,
    const struct ur_bindless_images_signal_external_semaphore_exp_params_t
        *params) {

    os << ".hQueue = ";

    ur_params::serializePtr(os, *(params->phQueue));

    os << ", ";
    os << ".hSemaphore = ";

    ur_params::serializePtr(os, *(params->phSemaphore));

    os << ", ";
    os << ".numEventsInWaitList = ";

    os << *(params->pnumEventsInWaitList);

    os << ", ";
    os << ".phEventWaitList = {";
    for (size_t i = 0; *(params->pphEventWaitList) != NULL &&
                       i < *params->pnumEventsInWaitList;
         ++i) {
        if (i != 0) {
            os << ", ";
        }

        ur_params::serializePtr(os, (*(params->pphEventWaitList))[i]);
    }
    os << "}";

    os << ", ";
    os << ".phEvent = ";

    ur_params::serializePtr(os, *(params->pphEvent));

    return os;
}

inline std::ostream &
operator<<(std::ostream &os,
           const struct ur_command_buffer_create_exp_params_t *params) {

    os << ".hContext = ";

    ur_params::serializePtr(os, *(params->phContext));

    os << ", ";
    os << ".hDevice = ";

    ur_params::serializePtr(os, *(params->phDevice));

    os << ", ";
    os << ".pCommandBufferDesc = ";

    ur_params::serializePtr(os, *(params->ppCommandBufferDesc));

    os << ", ";
    os << ".phCommandBuffer = ";

    ur_params::serializePtr(os, *(params->pphCommandBuffer));

    return os;
}

inline std::ostream &
operator<<(std::ostream &os,
           const struct ur_command_buffer_retain_exp_params_t *params) {

    os << ".hCommandBuffer = ";

    ur_params::serializePtr(os, *(params->phCommandBuffer));

    return os;
}

inline std::ostream &
operator<<(std::ostream &os,
           const struct ur_command_buffer_release_exp_params_t *params) {

    os << ".hCommandBuffer = ";

    ur_params::serializePtr(os, *(params->phCommandBuffer));

    return os;
}

inline std::ostream &
operator<<(std::ostream &os,
           const struct ur_command_buffer_finalize_exp_params_t *params) {

    os << ".hCommandBuffer = ";

    ur_params::serializePtr(os, *(params->phCommandBuffer));

    return os;
}

inline std::ostream &operator<<(
    std::ostream &os,
    const struct ur_command_buffer_append_kernel_launch_exp_params_t *params) {

    os << ".hCommandBuffer = ";

    ur_params::serializePtr(os, *(params->phCommandBuffer));

    os << ", ";
    os << ".hKernel = ";

    ur_params::serializePtr(os, *(params->phKernel));

    os << ", ";
    os << ".workDim = ";

    os << *(params->pworkDim);

    os << ", ";
    os << ".pGlobalWorkOffset = ";

    ur_params::serializePtr(os, *(params->ppGlobalWorkOffset));

    os << ", ";
    os << ".pGlobalWorkSize = ";

    ur_params::serializePtr(os, *(params->ppGlobalWorkSize));

    os << ", ";
    os << ".pLocalWorkSize = ";

    ur_params::serializePtr(os, *(params->ppLocalWorkSize));

    os << ", ";
    os << ".numSyncPointsInWaitList = ";

    os << *(params->pnumSyncPointsInWaitList);

    os << ", ";
    os << ".pSyncPointWaitList = ";

    ur_params::serializePtr(os, *(params->ppSyncPointWaitList));

    os << ", ";
    os << ".pSyncPoint = ";

    ur_params::serializePtr(os, *(params->ppSyncPoint));

    return os;
}

inline std::ostream &operator<<(
    std::ostream &os,
    const struct ur_command_buffer_append_memcpy_usm_exp_params_t *params) {

    os << ".hCommandBuffer = ";

    ur_params::serializePtr(os, *(params->phCommandBuffer));

    os << ", ";
    os << ".pDst = ";

    ur_params::serializePtr(os, *(params->ppDst));

    os << ", ";
    os << ".pSrc = ";

    ur_params::serializePtr(os, *(params->ppSrc));

    os << ", ";
    os << ".size = ";

    os << *(params->psize);

    os << ", ";
    os << ".numSyncPointsInWaitList = ";

    os << *(params->pnumSyncPointsInWaitList);

    os << ", ";
    os << ".pSyncPointWaitList = ";

    ur_params::serializePtr(os, *(params->ppSyncPointWaitList));

    os << ", ";
    os << ".pSyncPoint = ";

    ur_params::serializePtr(os, *(params->ppSyncPoint));

    return os;
}

inline std::ostream &operator<<(
    std::ostream &os,
    const struct ur_command_buffer_append_membuffer_copy_exp_params_t *params) {

    os << ".hCommandBuffer = ";

    ur_params::serializePtr(os, *(params->phCommandBuffer));

    os << ", ";
    os << ".hSrcMem = ";

    ur_params::serializePtr(os, *(params->phSrcMem));

    os << ", ";
    os << ".hDstMem = ";

    ur_params::serializePtr(os, *(params->phDstMem));

    os << ", ";
    os << ".srcOffset = ";

    os << *(params->psrcOffset);

    os << ", ";
    os << ".dstOffset = ";

    os << *(params->pdstOffset);

    os << ", ";
    os << ".size = ";

    os << *(params->psize);

    os << ", ";
    os << ".numSyncPointsInWaitList = ";

    os << *(params->pnumSyncPointsInWaitList);

    os << ", ";
    os << ".pSyncPointWaitList = ";

    ur_params::serializePtr(os, *(params->ppSyncPointWaitList));

    os << ", ";
    os << ".pSyncPoint = ";

    ur_params::serializePtr(os, *(params->ppSyncPoint));

    return os;
}

inline std::ostream &operator<<(
    std::ostream &os,
    const struct ur_command_buffer_append_membuffer_copy_rect_exp_params_t
        *params) {

    os << ".hCommandBuffer = ";

    ur_params::serializePtr(os, *(params->phCommandBuffer));

    os << ", ";
    os << ".hSrcMem = ";

    ur_params::serializePtr(os, *(params->phSrcMem));

    os << ", ";
    os << ".hDstMem = ";

    ur_params::serializePtr(os, *(params->phDstMem));

    os << ", ";
    os << ".srcOrigin = ";

    os << *(params->psrcOrigin);

    os << ", ";
    os << ".dstOrigin = ";

    os << *(params->pdstOrigin);

    os << ", ";
    os << ".region = ";

    os << *(params->pregion);

    os << ", ";
    os << ".srcRowPitch = ";

    os << *(params->psrcRowPitch);

    os << ", ";
    os << ".srcSlicePitch = ";

    os << *(params->psrcSlicePitch);

    os << ", ";
    os << ".dstRowPitch = ";

    os << *(params->pdstRowPitch);

    os << ", ";
    os << ".dstSlicePitch = ";

    os << *(params->pdstSlicePitch);

    os << ", ";
    os << ".numSyncPointsInWaitList = ";

    os << *(params->pnumSyncPointsInWaitList);

    os << ", ";
    os << ".pSyncPointWaitList = ";

    ur_params::serializePtr(os, *(params->ppSyncPointWaitList));

    os << ", ";
    os << ".pSyncPoint = ";

    ur_params::serializePtr(os, *(params->ppSyncPoint));

    return os;
}

inline std::ostream &
operator<<(std::ostream &os,
           const struct ur_command_buffer_enqueue_exp_params_t *params) {

    os << ".hCommandBuffer = ";

    ur_params::serializePtr(os, *(params->phCommandBuffer));

    os << ", ";
    os << ".hQueue = ";

    ur_params::serializePtr(os, *(params->phQueue));

    os << ", ";
    os << ".numEventsInWaitList = ";

    os << *(params->pnumEventsInWaitList);

    os << ", ";
    os << ".phEventWaitList = {";
    for (size_t i = 0; *(params->pphEventWaitList) != NULL &&
                       i < *params->pnumEventsInWaitList;
         ++i) {
        if (i != 0) {
            os << ", ";
        }

        ur_params::serializePtr(os, (*(params->pphEventWaitList))[i]);
    }
    os << "}";

    os << ", ";
    os << ".phEvent = ";

    ur_params::serializePtr(os, *(params->pphEvent));

    return os;
}

inline std::ostream &
operator<<(std::ostream &os, const struct ur_context_create_params_t *params) {

    os << ".DeviceCount = ";

    os << *(params->pDeviceCount);

    os << ", ";
    os << ".phDevices = {";
    for (size_t i = 0;
         *(params->pphDevices) != NULL && i < *params->pDeviceCount; ++i) {
        if (i != 0) {
            os << ", ";
        }

        ur_params::serializePtr(os, (*(params->pphDevices))[i]);
    }
    os << "}";

    os << ", ";
    os << ".pProperties = ";

    ur_params::serializePtr(os, *(params->ppProperties));

    os << ", ";
    os << ".phContext = ";

    ur_params::serializePtr(os, *(params->pphContext));

    return os;
}

inline std::ostream &
operator<<(std::ostream &os, const struct ur_context_retain_params_t *params) {

    os << ".hContext = ";

    ur_params::serializePtr(os, *(params->phContext));

    return os;
}

inline std::ostream &
operator<<(std::ostream &os, const struct ur_context_release_params_t *params) {

    os << ".hContext = ";

    ur_params::serializePtr(os, *(params->phContext));

    return os;
}

inline std::ostream &
operator<<(std::ostream &os,
           const struct ur_context_get_info_params_t *params) {

    os << ".hContext = ";

    ur_params::serializePtr(os, *(params->phContext));

    os << ", ";
    os << ".propName = ";

    os << *(params->ppropName);

    os << ", ";
    os << ".propSize = ";

    os << *(params->ppropSize);

    os << ", ";
    os << ".pPropValue = ";
    ur_params::serializeTagged(os, *(params->ppPropValue), *(params->ppropName),
                               *(params->ppropSize));

    os << ", ";
    os << ".pPropSizeRet = ";

    ur_params::serializePtr(os, *(params->ppPropSizeRet));

    return os;
}

inline std::ostream &
operator<<(std::ostream &os,
           const struct ur_context_get_native_handle_params_t *params) {

    os << ".hContext = ";

    ur_params::serializePtr(os, *(params->phContext));

    os << ", ";
    os << ".phNativeContext = ";

    ur_params::serializePtr(os, *(params->pphNativeContext));

    return os;
}

inline std::ostream &
operator<<(std::ostream &os,
           const struct ur_context_create_with_native_handle_params_t *params) {

    os << ".hNativeContext = ";

    ur_params::serializePtr(os, *(params->phNativeContext));

    os << ", ";
    os << ".numDevices = ";

    os << *(params->pnumDevices);

    os << ", ";
    os << ".phDevices = {";
    for (size_t i = 0;
         *(params->pphDevices) != NULL && i < *params->pnumDevices; ++i) {
        if (i != 0) {
            os << ", ";
        }

        ur_params::serializePtr(os, (*(params->pphDevices))[i]);
    }
    os << "}";

    os << ", ";
    os << ".pProperties = ";

    ur_params::serializePtr(os, *(params->ppProperties));

    os << ", ";
    os << ".phContext = ";

    ur_params::serializePtr(os, *(params->pphContext));

    return os;
}

inline std::ostream &
operator<<(std::ostream &os,
           const struct ur_context_set_extended_deleter_params_t *params) {

    os << ".hContext = ";

    ur_params::serializePtr(os, *(params->phContext));

    os << ", ";
    os << ".pfnDeleter = ";

    os << *(params->ppfnDeleter);

    os << ", ";
    os << ".pUserData = ";

    ur_params::serializePtr(os, *(params->ppUserData));

    return os;
}

inline std::ostream &
operator<<(std::ostream &os,
           const struct ur_enqueue_kernel_launch_params_t *params) {

    os << ".hQueue = ";

    ur_params::serializePtr(os, *(params->phQueue));

    os << ", ";
    os << ".hKernel = ";

    ur_params::serializePtr(os, *(params->phKernel));

    os << ", ";
    os << ".workDim = ";

    os << *(params->pworkDim);

    os << ", ";
    os << ".pGlobalWorkOffset = ";

    ur_params::serializePtr(os, *(params->ppGlobalWorkOffset));

    os << ", ";
    os << ".pGlobalWorkSize = ";

    ur_params::serializePtr(os, *(params->ppGlobalWorkSize));

    os << ", ";
    os << ".pLocalWorkSize = ";

    ur_params::serializePtr(os, *(params->ppLocalWorkSize));

    os << ", ";
    os << ".numEventsInWaitList = ";

    os << *(params->pnumEventsInWaitList);

    os << ", ";
    os << ".phEventWaitList = {";
    for (size_t i = 0; *(params->pphEventWaitList) != NULL &&
                       i < *params->pnumEventsInWaitList;
         ++i) {
        if (i != 0) {
            os << ", ";
        }

        ur_params::serializePtr(os, (*(params->pphEventWaitList))[i]);
    }
    os << "}";

    os << ", ";
    os << ".phEvent = ";

    ur_params::serializePtr(os, *(params->pphEvent));

    return os;
}

inline std::ostream &
operator<<(std::ostream &os,
           const struct ur_enqueue_events_wait_params_t *params) {

    os << ".hQueue = ";

    ur_params::serializePtr(os, *(params->phQueue));

    os << ", ";
    os << ".numEventsInWaitList = ";

    os << *(params->pnumEventsInWaitList);

    os << ", ";
    os << ".phEventWaitList = {";
    for (size_t i = 0; *(params->pphEventWaitList) != NULL &&
                       i < *params->pnumEventsInWaitList;
         ++i) {
        if (i != 0) {
            os << ", ";
        }

        ur_params::serializePtr(os, (*(params->pphEventWaitList))[i]);
    }
    os << "}";

    os << ", ";
    os << ".phEvent = ";

    ur_params::serializePtr(os, *(params->pphEvent));

    return os;
}

inline std::ostream &
operator<<(std::ostream &os,
           const struct ur_enqueue_events_wait_with_barrier_params_t *params) {

    os << ".hQueue = ";

    ur_params::serializePtr(os, *(params->phQueue));

    os << ", ";
    os << ".numEventsInWaitList = ";

    os << *(params->pnumEventsInWaitList);

    os << ", ";
    os << ".phEventWaitList = {";
    for (size_t i = 0; *(params->pphEventWaitList) != NULL &&
                       i < *params->pnumEventsInWaitList;
         ++i) {
        if (i != 0) {
            os << ", ";
        }

        ur_params::serializePtr(os, (*(params->pphEventWaitList))[i]);
    }
    os << "}";

    os << ", ";
    os << ".phEvent = ";

    ur_params::serializePtr(os, *(params->pphEvent));

    return os;
}

inline std::ostream &
operator<<(std::ostream &os,
           const struct ur_enqueue_mem_buffer_read_params_t *params) {

    os << ".hQueue = ";

    ur_params::serializePtr(os, *(params->phQueue));

    os << ", ";
    os << ".hBuffer = ";

    ur_params::serializePtr(os, *(params->phBuffer));

    os << ", ";
    os << ".blockingRead = ";

    os << *(params->pblockingRead);

    os << ", ";
    os << ".offset = ";

    os << *(params->poffset);

    os << ", ";
    os << ".size = ";

    os << *(params->psize);

    os << ", ";
    os << ".pDst = ";

    ur_params::serializePtr(os, *(params->ppDst));

    os << ", ";
    os << ".numEventsInWaitList = ";

    os << *(params->pnumEventsInWaitList);

    os << ", ";
    os << ".phEventWaitList = {";
    for (size_t i = 0; *(params->pphEventWaitList) != NULL &&
                       i < *params->pnumEventsInWaitList;
         ++i) {
        if (i != 0) {
            os << ", ";
        }

        ur_params::serializePtr(os, (*(params->pphEventWaitList))[i]);
    }
    os << "}";

    os << ", ";
    os << ".phEvent = ";

    ur_params::serializePtr(os, *(params->pphEvent));

    return os;
}

inline std::ostream &
operator<<(std::ostream &os,
           const struct ur_enqueue_mem_buffer_write_params_t *params) {

    os << ".hQueue = ";

    ur_params::serializePtr(os, *(params->phQueue));

    os << ", ";
    os << ".hBuffer = ";

    ur_params::serializePtr(os, *(params->phBuffer));

    os << ", ";
    os << ".blockingWrite = ";

    os << *(params->pblockingWrite);

    os << ", ";
    os << ".offset = ";

    os << *(params->poffset);

    os << ", ";
    os << ".size = ";

    os << *(params->psize);

    os << ", ";
    os << ".pSrc = ";

    ur_params::serializePtr(os, *(params->ppSrc));

    os << ", ";
    os << ".numEventsInWaitList = ";

    os << *(params->pnumEventsInWaitList);

    os << ", ";
    os << ".phEventWaitList = {";
    for (size_t i = 0; *(params->pphEventWaitList) != NULL &&
                       i < *params->pnumEventsInWaitList;
         ++i) {
        if (i != 0) {
            os << ", ";
        }

        ur_params::serializePtr(os, (*(params->pphEventWaitList))[i]);
    }
    os << "}";

    os << ", ";
    os << ".phEvent = ";

    ur_params::serializePtr(os, *(params->pphEvent));

    return os;
}

inline std::ostream &
operator<<(std::ostream &os,
           const struct ur_enqueue_mem_buffer_read_rect_params_t *params) {

    os << ".hQueue = ";

    ur_params::serializePtr(os, *(params->phQueue));

    os << ", ";
    os << ".hBuffer = ";

    ur_params::serializePtr(os, *(params->phBuffer));

    os << ", ";
    os << ".blockingRead = ";

    os << *(params->pblockingRead);

    os << ", ";
    os << ".bufferOrigin = ";

    os << *(params->pbufferOrigin);

    os << ", ";
    os << ".hostOrigin = ";

    os << *(params->phostOrigin);

    os << ", ";
    os << ".region = ";

    os << *(params->pregion);

    os << ", ";
    os << ".bufferRowPitch = ";

    os << *(params->pbufferRowPitch);

    os << ", ";
    os << ".bufferSlicePitch = ";

    os << *(params->pbufferSlicePitch);

    os << ", ";
    os << ".hostRowPitch = ";

    os << *(params->phostRowPitch);

    os << ", ";
    os << ".hostSlicePitch = ";

    os << *(params->phostSlicePitch);

    os << ", ";
    os << ".pDst = ";

    ur_params::serializePtr(os, *(params->ppDst));

    os << ", ";
    os << ".numEventsInWaitList = ";

    os << *(params->pnumEventsInWaitList);

    os << ", ";
    os << ".phEventWaitList = {";
    for (size_t i = 0; *(params->pphEventWaitList) != NULL &&
                       i < *params->pnumEventsInWaitList;
         ++i) {
        if (i != 0) {
            os << ", ";
        }

        ur_params::serializePtr(os, (*(params->pphEventWaitList))[i]);
    }
    os << "}";

    os << ", ";
    os << ".phEvent = ";

    ur_params::serializePtr(os, *(params->pphEvent));

    return os;
}

inline std::ostream &
operator<<(std::ostream &os,
           const struct ur_enqueue_mem_buffer_write_rect_params_t *params) {

    os << ".hQueue = ";

    ur_params::serializePtr(os, *(params->phQueue));

    os << ", ";
    os << ".hBuffer = ";

    ur_params::serializePtr(os, *(params->phBuffer));

    os << ", ";
    os << ".blockingWrite = ";

    os << *(params->pblockingWrite);

    os << ", ";
    os << ".bufferOrigin = ";

    os << *(params->pbufferOrigin);

    os << ", ";
    os << ".hostOrigin = ";

    os << *(params->phostOrigin);

    os << ", ";
    os << ".region = ";

    os << *(params->pregion);

    os << ", ";
    os << ".bufferRowPitch = ";

    os << *(params->pbufferRowPitch);

    os << ", ";
    os << ".bufferSlicePitch = ";

    os << *(params->pbufferSlicePitch);

    os << ", ";
    os << ".hostRowPitch = ";

    os << *(params->phostRowPitch);

    os << ", ";
    os << ".hostSlicePitch = ";

    os << *(params->phostSlicePitch);

    os << ", ";
    os << ".pSrc = ";

    ur_params::serializePtr(os, *(params->ppSrc));

    os << ", ";
    os << ".numEventsInWaitList = ";

    os << *(params->pnumEventsInWaitList);

    os << ", ";
    os << ".phEventWaitList = {";
    for (size_t i = 0; *(params->pphEventWaitList) != NULL &&
                       i < *params->pnumEventsInWaitList;
         ++i) {
        if (i != 0) {
            os << ", ";
        }

        ur_params::serializePtr(os, (*(params->pphEventWaitList))[i]);
    }
    os << "}";

    os << ", ";
    os << ".phEvent = ";

    ur_params::serializePtr(os, *(params->pphEvent));

    return os;
}

inline std::ostream &
operator<<(std::ostream &os,
           const struct ur_enqueue_mem_buffer_copy_params_t *params) {

    os << ".hQueue = ";

    ur_params::serializePtr(os, *(params->phQueue));

    os << ", ";
    os << ".hBufferSrc = ";

    ur_params::serializePtr(os, *(params->phBufferSrc));

    os << ", ";
    os << ".hBufferDst = ";

    ur_params::serializePtr(os, *(params->phBufferDst));

    os << ", ";
    os << ".srcOffset = ";

    os << *(params->psrcOffset);

    os << ", ";
    os << ".dstOffset = ";

    os << *(params->pdstOffset);

    os << ", ";
    os << ".size = ";

    os << *(params->psize);

    os << ", ";
    os << ".numEventsInWaitList = ";

    os << *(params->pnumEventsInWaitList);

    os << ", ";
    os << ".phEventWaitList = {";
    for (size_t i = 0; *(params->pphEventWaitList) != NULL &&
                       i < *params->pnumEventsInWaitList;
         ++i) {
        if (i != 0) {
            os << ", ";
        }

        ur_params::serializePtr(os, (*(params->pphEventWaitList))[i]);
    }
    os << "}";

    os << ", ";
    os << ".phEvent = ";

    ur_params::serializePtr(os, *(params->pphEvent));

    return os;
}

inline std::ostream &
operator<<(std::ostream &os,
           const struct ur_enqueue_mem_buffer_copy_rect_params_t *params) {

    os << ".hQueue = ";

    ur_params::serializePtr(os, *(params->phQueue));

    os << ", ";
    os << ".hBufferSrc = ";

    ur_params::serializePtr(os, *(params->phBufferSrc));

    os << ", ";
    os << ".hBufferDst = ";

    ur_params::serializePtr(os, *(params->phBufferDst));

    os << ", ";
    os << ".srcOrigin = ";

    os << *(params->psrcOrigin);

    os << ", ";
    os << ".dstOrigin = ";

    os << *(params->pdstOrigin);

    os << ", ";
    os << ".region = ";

    os << *(params->pregion);

    os << ", ";
    os << ".srcRowPitch = ";

    os << *(params->psrcRowPitch);

    os << ", ";
    os << ".srcSlicePitch = ";

    os << *(params->psrcSlicePitch);

    os << ", ";
    os << ".dstRowPitch = ";

    os << *(params->pdstRowPitch);

    os << ", ";
    os << ".dstSlicePitch = ";

    os << *(params->pdstSlicePitch);

    os << ", ";
    os << ".numEventsInWaitList = ";

    os << *(params->pnumEventsInWaitList);

    os << ", ";
    os << ".phEventWaitList = {";
    for (size_t i = 0; *(params->pphEventWaitList) != NULL &&
                       i < *params->pnumEventsInWaitList;
         ++i) {
        if (i != 0) {
            os << ", ";
        }

        ur_params::serializePtr(os, (*(params->pphEventWaitList))[i]);
    }
    os << "}";

    os << ", ";
    os << ".phEvent = ";

    ur_params::serializePtr(os, *(params->pphEvent));

    return os;
}

inline std::ostream &
operator<<(std::ostream &os,
           const struct ur_enqueue_mem_buffer_fill_params_t *params) {

    os << ".hQueue = ";

    ur_params::serializePtr(os, *(params->phQueue));

    os << ", ";
    os << ".hBuffer = ";

    ur_params::serializePtr(os, *(params->phBuffer));

    os << ", ";
    os << ".pPattern = ";

    ur_params::serializePtr(os, *(params->ppPattern));

    os << ", ";
    os << ".patternSize = ";

    os << *(params->ppatternSize);

    os << ", ";
    os << ".offset = ";

    os << *(params->poffset);

    os << ", ";
    os << ".size = ";

    os << *(params->psize);

    os << ", ";
    os << ".numEventsInWaitList = ";

    os << *(params->pnumEventsInWaitList);

    os << ", ";
    os << ".phEventWaitList = {";
    for (size_t i = 0; *(params->pphEventWaitList) != NULL &&
                       i < *params->pnumEventsInWaitList;
         ++i) {
        if (i != 0) {
            os << ", ";
        }

        ur_params::serializePtr(os, (*(params->pphEventWaitList))[i]);
    }
    os << "}";

    os << ", ";
    os << ".phEvent = ";

    ur_params::serializePtr(os, *(params->pphEvent));

    return os;
}

inline std::ostream &
operator<<(std::ostream &os,
           const struct ur_enqueue_mem_image_read_params_t *params) {

    os << ".hQueue = ";

    ur_params::serializePtr(os, *(params->phQueue));

    os << ", ";
    os << ".hImage = ";

    ur_params::serializePtr(os, *(params->phImage));

    os << ", ";
    os << ".blockingRead = ";

    os << *(params->pblockingRead);

    os << ", ";
    os << ".origin = ";

    os << *(params->porigin);

    os << ", ";
    os << ".region = ";

    os << *(params->pregion);

    os << ", ";
    os << ".rowPitch = ";

    os << *(params->prowPitch);

    os << ", ";
    os << ".slicePitch = ";

    os << *(params->pslicePitch);

    os << ", ";
    os << ".pDst = ";

    ur_params::serializePtr(os, *(params->ppDst));

    os << ", ";
    os << ".numEventsInWaitList = ";

    os << *(params->pnumEventsInWaitList);

    os << ", ";
    os << ".phEventWaitList = {";
    for (size_t i = 0; *(params->pphEventWaitList) != NULL &&
                       i < *params->pnumEventsInWaitList;
         ++i) {
        if (i != 0) {
            os << ", ";
        }

        ur_params::serializePtr(os, (*(params->pphEventWaitList))[i]);
    }
    os << "}";

    os << ", ";
    os << ".phEvent = ";

    ur_params::serializePtr(os, *(params->pphEvent));

    return os;
}

inline std::ostream &
operator<<(std::ostream &os,
           const struct ur_enqueue_mem_image_write_params_t *params) {

    os << ".hQueue = ";

    ur_params::serializePtr(os, *(params->phQueue));

    os << ", ";
    os << ".hImage = ";

    ur_params::serializePtr(os, *(params->phImage));

    os << ", ";
    os << ".blockingWrite = ";

    os << *(params->pblockingWrite);

    os << ", ";
    os << ".origin = ";

    os << *(params->porigin);

    os << ", ";
    os << ".region = ";

    os << *(params->pregion);

    os << ", ";
    os << ".rowPitch = ";

    os << *(params->prowPitch);

    os << ", ";
    os << ".slicePitch = ";

    os << *(params->pslicePitch);

    os << ", ";
    os << ".pSrc = ";

    ur_params::serializePtr(os, *(params->ppSrc));

    os << ", ";
    os << ".numEventsInWaitList = ";

    os << *(params->pnumEventsInWaitList);

    os << ", ";
    os << ".phEventWaitList = {";
    for (size_t i = 0; *(params->pphEventWaitList) != NULL &&
                       i < *params->pnumEventsInWaitList;
         ++i) {
        if (i != 0) {
            os << ", ";
        }

        ur_params::serializePtr(os, (*(params->pphEventWaitList))[i]);
    }
    os << "}";

    os << ", ";
    os << ".phEvent = ";

    ur_params::serializePtr(os, *(params->pphEvent));

    return os;
}

inline std::ostream &
operator<<(std::ostream &os,
           const struct ur_enqueue_mem_image_copy_params_t *params) {

    os << ".hQueue = ";

    ur_params::serializePtr(os, *(params->phQueue));

    os << ", ";
    os << ".hImageSrc = ";

    ur_params::serializePtr(os, *(params->phImageSrc));

    os << ", ";
    os << ".hImageDst = ";

    ur_params::serializePtr(os, *(params->phImageDst));

    os << ", ";
    os << ".srcOrigin = ";

    os << *(params->psrcOrigin);

    os << ", ";
    os << ".dstOrigin = ";

    os << *(params->pdstOrigin);

    os << ", ";
    os << ".region = ";

    os << *(params->pregion);

    os << ", ";
    os << ".numEventsInWaitList = ";

    os << *(params->pnumEventsInWaitList);

    os << ", ";
    os << ".phEventWaitList = {";
    for (size_t i = 0; *(params->pphEventWaitList) != NULL &&
                       i < *params->pnumEventsInWaitList;
         ++i) {
        if (i != 0) {
            os << ", ";
        }

        ur_params::serializePtr(os, (*(params->pphEventWaitList))[i]);
    }
    os << "}";

    os << ", ";
    os << ".phEvent = ";

    ur_params::serializePtr(os, *(params->pphEvent));

    return os;
}

inline std::ostream &
operator<<(std::ostream &os,
           const struct ur_enqueue_mem_buffer_map_params_t *params) {

    os << ".hQueue = ";

    ur_params::serializePtr(os, *(params->phQueue));

    os << ", ";
    os << ".hBuffer = ";

    ur_params::serializePtr(os, *(params->phBuffer));

    os << ", ";
    os << ".blockingMap = ";

    os << *(params->pblockingMap);

    os << ", ";
    os << ".mapFlags = ";

    ur_params::serializeFlag<ur_map_flag_t>(os, *(params->pmapFlags));

    os << ", ";
    os << ".offset = ";

    os << *(params->poffset);

    os << ", ";
    os << ".size = ";

    os << *(params->psize);

    os << ", ";
    os << ".numEventsInWaitList = ";

    os << *(params->pnumEventsInWaitList);

    os << ", ";
    os << ".phEventWaitList = {";
    for (size_t i = 0; *(params->pphEventWaitList) != NULL &&
                       i < *params->pnumEventsInWaitList;
         ++i) {
        if (i != 0) {
            os << ", ";
        }

        ur_params::serializePtr(os, (*(params->pphEventWaitList))[i]);
    }
    os << "}";

    os << ", ";
    os << ".phEvent = ";

    ur_params::serializePtr(os, *(params->pphEvent));

    os << ", ";
    os << ".ppRetMap = ";

    ur_params::serializePtr(os, *(params->pppRetMap));

    return os;
}

inline std::ostream &
operator<<(std::ostream &os,
           const struct ur_enqueue_mem_unmap_params_t *params) {

    os << ".hQueue = ";

    ur_params::serializePtr(os, *(params->phQueue));

    os << ", ";
    os << ".hMem = ";

    ur_params::serializePtr(os, *(params->phMem));

    os << ", ";
    os << ".pMappedPtr = ";

    ur_params::serializePtr(os, *(params->ppMappedPtr));

    os << ", ";
    os << ".numEventsInWaitList = ";

    os << *(params->pnumEventsInWaitList);

    os << ", ";
    os << ".phEventWaitList = {";
    for (size_t i = 0; *(params->pphEventWaitList) != NULL &&
                       i < *params->pnumEventsInWaitList;
         ++i) {
        if (i != 0) {
            os << ", ";
        }

        ur_params::serializePtr(os, (*(params->pphEventWaitList))[i]);
    }
    os << "}";

    os << ", ";
    os << ".phEvent = ";

    ur_params::serializePtr(os, *(params->pphEvent));

    return os;
}

inline std::ostream &
operator<<(std::ostream &os,
           const struct ur_enqueue_usm_fill_params_t *params) {

    os << ".hQueue = ";

    ur_params::serializePtr(os, *(params->phQueue));

    os << ", ";
    os << ".ptr = ";

    ur_params::serializePtr(os, *(params->pptr));

    os << ", ";
    os << ".patternSize = ";

    os << *(params->ppatternSize);

    os << ", ";
    os << ".pPattern = ";

    ur_params::serializePtr(os, *(params->ppPattern));

    os << ", ";
    os << ".size = ";

    os << *(params->psize);

    os << ", ";
    os << ".numEventsInWaitList = ";

    os << *(params->pnumEventsInWaitList);

    os << ", ";
    os << ".phEventWaitList = {";
    for (size_t i = 0; *(params->pphEventWaitList) != NULL &&
                       i < *params->pnumEventsInWaitList;
         ++i) {
        if (i != 0) {
            os << ", ";
        }

        ur_params::serializePtr(os, (*(params->pphEventWaitList))[i]);
    }
    os << "}";

    os << ", ";
    os << ".phEvent = ";

    ur_params::serializePtr(os, *(params->pphEvent));

    return os;
}

inline std::ostream &
operator<<(std::ostream &os,
           const struct ur_enqueue_usm_memcpy_params_t *params) {

    os << ".hQueue = ";

    ur_params::serializePtr(os, *(params->phQueue));

    os << ", ";
    os << ".blocking = ";

    os << *(params->pblocking);

    os << ", ";
    os << ".pDst = ";

    ur_params::serializePtr(os, *(params->ppDst));

    os << ", ";
    os << ".pSrc = ";

    ur_params::serializePtr(os, *(params->ppSrc));

    os << ", ";
    os << ".size = ";

    os << *(params->psize);

    os << ", ";
    os << ".numEventsInWaitList = ";

    os << *(params->pnumEventsInWaitList);

    os << ", ";
    os << ".phEventWaitList = {";
    for (size_t i = 0; *(params->pphEventWaitList) != NULL &&
                       i < *params->pnumEventsInWaitList;
         ++i) {
        if (i != 0) {
            os << ", ";
        }

        ur_params::serializePtr(os, (*(params->pphEventWaitList))[i]);
    }
    os << "}";

    os << ", ";
    os << ".phEvent = ";

    ur_params::serializePtr(os, *(params->pphEvent));

    return os;
}

inline std::ostream &
operator<<(std::ostream &os,
           const struct ur_enqueue_usm_prefetch_params_t *params) {

    os << ".hQueue = ";

    ur_params::serializePtr(os, *(params->phQueue));

    os << ", ";
    os << ".pMem = ";

    ur_params::serializePtr(os, *(params->ppMem));

    os << ", ";
    os << ".size = ";

    os << *(params->psize);

    os << ", ";
    os << ".flags = ";

    ur_params::serializeFlag<ur_usm_migration_flag_t>(os, *(params->pflags));

    os << ", ";
    os << ".numEventsInWaitList = ";

    os << *(params->pnumEventsInWaitList);

    os << ", ";
    os << ".phEventWaitList = {";
    for (size_t i = 0; *(params->pphEventWaitList) != NULL &&
                       i < *params->pnumEventsInWaitList;
         ++i) {
        if (i != 0) {
            os << ", ";
        }

        ur_params::serializePtr(os, (*(params->pphEventWaitList))[i]);
    }
    os << "}";

    os << ", ";
    os << ".phEvent = ";

    ur_params::serializePtr(os, *(params->pphEvent));

    return os;
}

inline std::ostream &
operator<<(std::ostream &os,
           const struct ur_enqueue_usm_advise_params_t *params) {

    os << ".hQueue = ";

    ur_params::serializePtr(os, *(params->phQueue));

    os << ", ";
    os << ".pMem = ";

    ur_params::serializePtr(os, *(params->ppMem));

    os << ", ";
    os << ".size = ";

    os << *(params->psize);

    os << ", ";
    os << ".advice = ";

    ur_params::serializeFlag<ur_usm_advice_flag_t>(os, *(params->padvice));

    os << ", ";
    os << ".phEvent = ";

    ur_params::serializePtr(os, *(params->pphEvent));

    return os;
}

inline std::ostream &
operator<<(std::ostream &os,
           const struct ur_enqueue_usm_fill_2d_params_t *params) {

    os << ".hQueue = ";

    ur_params::serializePtr(os, *(params->phQueue));

    os << ", ";
    os << ".pMem = ";

    ur_params::serializePtr(os, *(params->ppMem));

    os << ", ";
    os << ".pitch = ";

    os << *(params->ppitch);

    os << ", ";
    os << ".patternSize = ";

    os << *(params->ppatternSize);

    os << ", ";
    os << ".pPattern = ";

    ur_params::serializePtr(os, *(params->ppPattern));

    os << ", ";
    os << ".width = ";

    os << *(params->pwidth);

    os << ", ";
    os << ".height = ";

    os << *(params->pheight);

    os << ", ";
    os << ".numEventsInWaitList = ";

    os << *(params->pnumEventsInWaitList);

    os << ", ";
    os << ".phEventWaitList = {";
    for (size_t i = 0; *(params->pphEventWaitList) != NULL &&
                       i < *params->pnumEventsInWaitList;
         ++i) {
        if (i != 0) {
            os << ", ";
        }

        ur_params::serializePtr(os, (*(params->pphEventWaitList))[i]);
    }
    os << "}";

    os << ", ";
    os << ".phEvent = ";

    ur_params::serializePtr(os, *(params->pphEvent));

    return os;
}

inline std::ostream &
operator<<(std::ostream &os,
           const struct ur_enqueue_usm_memcpy_2d_params_t *params) {

    os << ".hQueue = ";

    ur_params::serializePtr(os, *(params->phQueue));

    os << ", ";
    os << ".blocking = ";

    os << *(params->pblocking);

    os << ", ";
    os << ".pDst = ";

    ur_params::serializePtr(os, *(params->ppDst));

    os << ", ";
    os << ".dstPitch = ";

    os << *(params->pdstPitch);

    os << ", ";
    os << ".pSrc = ";

    ur_params::serializePtr(os, *(params->ppSrc));

    os << ", ";
    os << ".srcPitch = ";

    os << *(params->psrcPitch);

    os << ", ";
    os << ".width = ";

    os << *(params->pwidth);

    os << ", ";
    os << ".height = ";

    os << *(params->pheight);

    os << ", ";
    os << ".numEventsInWaitList = ";

    os << *(params->pnumEventsInWaitList);

    os << ", ";
    os << ".phEventWaitList = {";
    for (size_t i = 0; *(params->pphEventWaitList) != NULL &&
                       i < *params->pnumEventsInWaitList;
         ++i) {
        if (i != 0) {
            os << ", ";
        }

        ur_params::serializePtr(os, (*(params->pphEventWaitList))[i]);
    }
    os << "}";

    os << ", ";
    os << ".phEvent = ";

    ur_params::serializePtr(os, *(params->pphEvent));

    return os;
}

inline std::ostream &operator<<(
    std::ostream &os,
    const struct ur_enqueue_device_global_variable_write_params_t *params) {

    os << ".hQueue = ";

    ur_params::serializePtr(os, *(params->phQueue));

    os << ", ";
    os << ".hProgram = ";

    ur_params::serializePtr(os, *(params->phProgram));

    os << ", ";
    os << ".name = ";

    ur_params::serializePtr(os, *(params->pname));

    os << ", ";
    os << ".blockingWrite = ";

    os << *(params->pblockingWrite);

    os << ", ";
    os << ".count = ";

    os << *(params->pcount);

    os << ", ";
    os << ".offset = ";

    os << *(params->poffset);

    os << ", ";
    os << ".pSrc = ";

    ur_params::serializePtr(os, *(params->ppSrc));

    os << ", ";
    os << ".numEventsInWaitList = ";

    os << *(params->pnumEventsInWaitList);

    os << ", ";
    os << ".phEventWaitList = {";
    for (size_t i = 0; *(params->pphEventWaitList) != NULL &&
                       i < *params->pnumEventsInWaitList;
         ++i) {
        if (i != 0) {
            os << ", ";
        }

        ur_params::serializePtr(os, (*(params->pphEventWaitList))[i]);
    }
    os << "}";

    os << ", ";
    os << ".phEvent = ";

    ur_params::serializePtr(os, *(params->pphEvent));

    return os;
}

inline std::ostream &operator<<(
    std::ostream &os,
    const struct ur_enqueue_device_global_variable_read_params_t *params) {

    os << ".hQueue = ";

    ur_params::serializePtr(os, *(params->phQueue));

    os << ", ";
    os << ".hProgram = ";

    ur_params::serializePtr(os, *(params->phProgram));

    os << ", ";
    os << ".name = ";

    ur_params::serializePtr(os, *(params->pname));

    os << ", ";
    os << ".blockingRead = ";

    os << *(params->pblockingRead);

    os << ", ";
    os << ".count = ";

    os << *(params->pcount);

    os << ", ";
    os << ".offset = ";

    os << *(params->poffset);

    os << ", ";
    os << ".pDst = ";

    ur_params::serializePtr(os, *(params->ppDst));

    os << ", ";
    os << ".numEventsInWaitList = ";

    os << *(params->pnumEventsInWaitList);

    os << ", ";
    os << ".phEventWaitList = {";
    for (size_t i = 0; *(params->pphEventWaitList) != NULL &&
                       i < *params->pnumEventsInWaitList;
         ++i) {
        if (i != 0) {
            os << ", ";
        }

        ur_params::serializePtr(os, (*(params->pphEventWaitList))[i]);
    }
    os << "}";

    os << ", ";
    os << ".phEvent = ";

    ur_params::serializePtr(os, *(params->pphEvent));

    return os;
}

inline std::ostream &
operator<<(std::ostream &os,
           const struct ur_enqueue_read_host_pipe_params_t *params) {

    os << ".hQueue = ";

    ur_params::serializePtr(os, *(params->phQueue));

    os << ", ";
    os << ".hProgram = ";

    ur_params::serializePtr(os, *(params->phProgram));

    os << ", ";
    os << ".pipe_symbol = ";

    ur_params::serializePtr(os, *(params->ppipe_symbol));

    os << ", ";
    os << ".blocking = ";

    os << *(params->pblocking);

    os << ", ";
    os << ".pDst = ";

    ur_params::serializePtr(os, *(params->ppDst));

    os << ", ";
    os << ".size = ";

    os << *(params->psize);

    os << ", ";
    os << ".numEventsInWaitList = ";

    os << *(params->pnumEventsInWaitList);

    os << ", ";
    os << ".phEventWaitList = {";
    for (size_t i = 0; *(params->pphEventWaitList) != NULL &&
                       i < *params->pnumEventsInWaitList;
         ++i) {
        if (i != 0) {
            os << ", ";
        }

        ur_params::serializePtr(os, (*(params->pphEventWaitList))[i]);
    }
    os << "}";

    os << ", ";
    os << ".phEvent = ";

    ur_params::serializePtr(os, *(params->pphEvent));

    return os;
}

inline std::ostream &
operator<<(std::ostream &os,
           const struct ur_enqueue_write_host_pipe_params_t *params) {

    os << ".hQueue = ";

    ur_params::serializePtr(os, *(params->phQueue));

    os << ", ";
    os << ".hProgram = ";

    ur_params::serializePtr(os, *(params->phProgram));

    os << ", ";
    os << ".pipe_symbol = ";

    ur_params::serializePtr(os, *(params->ppipe_symbol));

    os << ", ";
    os << ".blocking = ";

    os << *(params->pblocking);

    os << ", ";
    os << ".pSrc = ";

    ur_params::serializePtr(os, *(params->ppSrc));

    os << ", ";
    os << ".size = ";

    os << *(params->psize);

    os << ", ";
    os << ".numEventsInWaitList = ";

    os << *(params->pnumEventsInWaitList);

    os << ", ";
    os << ".phEventWaitList = {";
    for (size_t i = 0; *(params->pphEventWaitList) != NULL &&
                       i < *params->pnumEventsInWaitList;
         ++i) {
        if (i != 0) {
            os << ", ";
        }

        ur_params::serializePtr(os, (*(params->pphEventWaitList))[i]);
    }
    os << "}";

    os << ", ";
    os << ".phEvent = ";

    ur_params::serializePtr(os, *(params->pphEvent));

    return os;
}

inline std::ostream &
operator<<(std::ostream &os, const struct ur_event_get_info_params_t *params) {

    os << ".hEvent = ";

    ur_params::serializePtr(os, *(params->phEvent));

    os << ", ";
    os << ".propName = ";

    os << *(params->ppropName);

    os << ", ";
    os << ".propSize = ";

    os << *(params->ppropSize);

    os << ", ";
    os << ".pPropValue = ";
    ur_params::serializeTagged(os, *(params->ppPropValue), *(params->ppropName),
                               *(params->ppropSize));

    os << ", ";
    os << ".pPropSizeRet = ";

    ur_params::serializePtr(os, *(params->ppPropSizeRet));

    return os;
}

inline std::ostream &
operator<<(std::ostream &os,
           const struct ur_event_get_profiling_info_params_t *params) {

    os << ".hEvent = ";

    ur_params::serializePtr(os, *(params->phEvent));

    os << ", ";
    os << ".propName = ";

    os << *(params->ppropName);

    os << ", ";
    os << ".propSize = ";

    os << *(params->ppropSize);

    os << ", ";
    os << ".pPropValue = ";
    ur_params::serializeTagged(os, *(params->ppPropValue), *(params->ppropName),
                               *(params->ppropSize));

    os << ", ";
    os << ".pPropSizeRet = ";

    ur_params::serializePtr(os, *(params->ppPropSizeRet));

    return os;
}

inline std::ostream &operator<<(std::ostream &os,
                                const struct ur_event_wait_params_t *params) {

    os << ".numEvents = ";

    os << *(params->pnumEvents);

    os << ", ";
    os << ".phEventWaitList = {";
    for (size_t i = 0;
         *(params->pphEventWaitList) != NULL && i < *params->pnumEvents; ++i) {
        if (i != 0) {
            os << ", ";
        }

        ur_params::serializePtr(os, (*(params->pphEventWaitList))[i]);
    }
    os << "}";

    return os;
}

inline std::ostream &operator<<(std::ostream &os,
                                const struct ur_event_retain_params_t *params) {

    os << ".hEvent = ";

    ur_params::serializePtr(os, *(params->phEvent));

    return os;
}

inline std::ostream &
operator<<(std::ostream &os, const struct ur_event_release_params_t *params) {

    os << ".hEvent = ";

    ur_params::serializePtr(os, *(params->phEvent));

    return os;
}

inline std::ostream &
operator<<(std::ostream &os,
           const struct ur_event_get_native_handle_params_t *params) {

    os << ".hEvent = ";

    ur_params::serializePtr(os, *(params->phEvent));

    os << ", ";
    os << ".phNativeEvent = ";

    ur_params::serializePtr(os, *(params->pphNativeEvent));

    return os;
}

inline std::ostream &
operator<<(std::ostream &os,
           const struct ur_event_create_with_native_handle_params_t *params) {

    os << ".hNativeEvent = ";

    ur_params::serializePtr(os, *(params->phNativeEvent));

    os << ", ";
    os << ".hContext = ";

    ur_params::serializePtr(os, *(params->phContext));

    os << ", ";
    os << ".pProperties = ";

    ur_params::serializePtr(os, *(params->ppProperties));

    os << ", ";
    os << ".phEvent = ";

    ur_params::serializePtr(os, *(params->pphEvent));

    return os;
}

inline std::ostream &
operator<<(std::ostream &os,
           const struct ur_event_set_callback_params_t *params) {

    os << ".hEvent = ";

    ur_params::serializePtr(os, *(params->phEvent));

    os << ", ";
    os << ".execStatus = ";

    os << *(params->pexecStatus);

    os << ", ";
    os << ".pfnNotify = ";

    os << *(params->ppfnNotify);

    os << ", ";
    os << ".pUserData = ";

    ur_params::serializePtr(os, *(params->ppUserData));

    return os;
}

inline std::ostream &
operator<<(std::ostream &os, const struct ur_kernel_create_params_t *params) {

    os << ".hProgram = ";

    ur_params::serializePtr(os, *(params->phProgram));

    os << ", ";
    os << ".pKernelName = ";

    ur_params::serializePtr(os, *(params->ppKernelName));

    os << ", ";
    os << ".phKernel = ";

    ur_params::serializePtr(os, *(params->pphKernel));

    return os;
}

inline std::ostream &
operator<<(std::ostream &os, const struct ur_kernel_get_info_params_t *params) {

    os << ".hKernel = ";

    ur_params::serializePtr(os, *(params->phKernel));

    os << ", ";
    os << ".propName = ";

    os << *(params->ppropName);

    os << ", ";
    os << ".propSize = ";

    os << *(params->ppropSize);

    os << ", ";
    os << ".pPropValue = ";
    ur_params::serializeTagged(os, *(params->ppPropValue), *(params->ppropName),
                               *(params->ppropSize));

    os << ", ";
    os << ".pPropSizeRet = ";

    ur_params::serializePtr(os, *(params->ppPropSizeRet));

    return os;
}

inline std::ostream &
operator<<(std::ostream &os,
           const struct ur_kernel_get_group_info_params_t *params) {

    os << ".hKernel = ";

    ur_params::serializePtr(os, *(params->phKernel));

    os << ", ";
    os << ".hDevice = ";

    ur_params::serializePtr(os, *(params->phDevice));

    os << ", ";
    os << ".propName = ";

    os << *(params->ppropName);

    os << ", ";
    os << ".propSize = ";

    os << *(params->ppropSize);

    os << ", ";
    os << ".pPropValue = ";
    ur_params::serializeTagged(os, *(params->ppPropValue), *(params->ppropName),
                               *(params->ppropSize));

    os << ", ";
    os << ".pPropSizeRet = ";

    ur_params::serializePtr(os, *(params->ppPropSizeRet));

    return os;
}

inline std::ostream &
operator<<(std::ostream &os,
           const struct ur_kernel_get_sub_group_info_params_t *params) {

    os << ".hKernel = ";

    ur_params::serializePtr(os, *(params->phKernel));

    os << ", ";
    os << ".hDevice = ";

    ur_params::serializePtr(os, *(params->phDevice));

    os << ", ";
    os << ".propName = ";

    os << *(params->ppropName);

    os << ", ";
    os << ".propSize = ";

    os << *(params->ppropSize);

    os << ", ";
    os << ".pPropValue = ";
    ur_params::serializeTagged(os, *(params->ppPropValue), *(params->ppropName),
                               *(params->ppropSize));

    os << ", ";
    os << ".pPropSizeRet = ";

    ur_params::serializePtr(os, *(params->ppPropSizeRet));

    return os;
}

inline std::ostream &
operator<<(std::ostream &os, const struct ur_kernel_retain_params_t *params) {

    os << ".hKernel = ";

    ur_params::serializePtr(os, *(params->phKernel));

    return os;
}

inline std::ostream &
operator<<(std::ostream &os, const struct ur_kernel_release_params_t *params) {

    os << ".hKernel = ";

    ur_params::serializePtr(os, *(params->phKernel));

    return os;
}

inline std::ostream &
operator<<(std::ostream &os,
           const struct ur_kernel_get_native_handle_params_t *params) {

    os << ".hKernel = ";

    ur_params::serializePtr(os, *(params->phKernel));

    os << ", ";
    os << ".phNativeKernel = ";

    ur_params::serializePtr(os, *(params->pphNativeKernel));

    return os;
}

inline std::ostream &
operator<<(std::ostream &os,
           const struct ur_kernel_create_with_native_handle_params_t *params) {

    os << ".hNativeKernel = ";

    ur_params::serializePtr(os, *(params->phNativeKernel));

    os << ", ";
    os << ".hContext = ";

    ur_params::serializePtr(os, *(params->phContext));

    os << ", ";
    os << ".hProgram = ";

    ur_params::serializePtr(os, *(params->phProgram));

    os << ", ";
    os << ".pProperties = ";

    ur_params::serializePtr(os, *(params->ppProperties));

    os << ", ";
    os << ".phKernel = ";

    ur_params::serializePtr(os, *(params->pphKernel));

    return os;
}

inline std::ostream &
operator<<(std::ostream &os,
           const struct ur_kernel_set_arg_value_params_t *params) {

    os << ".hKernel = ";

    ur_params::serializePtr(os, *(params->phKernel));

    os << ", ";
    os << ".argIndex = ";

    os << *(params->pargIndex);

    os << ", ";
    os << ".argSize = ";

    os << *(params->pargSize);

    os << ", ";
    os << ".pArgValue = ";

    ur_params::serializePtr(os, *(params->ppArgValue));

    return os;
}

inline std::ostream &
operator<<(std::ostream &os,
           const struct ur_kernel_set_arg_local_params_t *params) {

    os << ".hKernel = ";

    ur_params::serializePtr(os, *(params->phKernel));

    os << ", ";
    os << ".argIndex = ";

    os << *(params->pargIndex);

    os << ", ";
    os << ".argSize = ";

    os << *(params->pargSize);

    return os;
}

inline std::ostream &
operator<<(std::ostream &os,
           const struct ur_kernel_set_arg_pointer_params_t *params) {

    os << ".hKernel = ";

    ur_params::serializePtr(os, *(params->phKernel));

    os << ", ";
    os << ".argIndex = ";

    os << *(params->pargIndex);

    os << ", ";
    os << ".pArgValue = ";

    ur_params::serializePtr(os, *(params->ppArgValue));

    return os;
}

inline std::ostream &
operator<<(std::ostream &os,
           const struct ur_kernel_set_exec_info_params_t *params) {

    os << ".hKernel = ";

    ur_params::serializePtr(os, *(params->phKernel));

    os << ", ";
    os << ".propName = ";

    os << *(params->ppropName);

    os << ", ";
    os << ".propSize = ";

    os << *(params->ppropSize);

    os << ", ";
    os << ".pPropValue = ";
    ur_params::serializeTagged(os, *(params->ppPropValue), *(params->ppropName),
                               *(params->ppropSize));

    return os;
}

inline std::ostream &
operator<<(std::ostream &os,
           const struct ur_kernel_set_arg_sampler_params_t *params) {

    os << ".hKernel = ";

    ur_params::serializePtr(os, *(params->phKernel));

    os << ", ";
    os << ".argIndex = ";

    os << *(params->pargIndex);

    os << ", ";
    os << ".hArgValue = ";

    ur_params::serializePtr(os, *(params->phArgValue));

    return os;
}

inline std::ostream &
operator<<(std::ostream &os,
           const struct ur_kernel_set_arg_mem_obj_params_t *params) {

    os << ".hKernel = ";

    ur_params::serializePtr(os, *(params->phKernel));

    os << ", ";
    os << ".argIndex = ";

    os << *(params->pargIndex);

    os << ", ";
    os << ".pProperties = ";

    ur_params::serializePtr(os, *(params->ppProperties));

    os << ", ";
    os << ".hArgValue = ";

    ur_params::serializePtr(os, *(params->phArgValue));

    return os;
}

inline std::ostream &operator<<(
    std::ostream &os,
    const struct ur_kernel_set_specialization_constants_params_t *params) {

    os << ".hKernel = ";

    ur_params::serializePtr(os, *(params->phKernel));

    os << ", ";
    os << ".count = ";

    os << *(params->pcount);

    os << ", ";
    os << ".pSpecConstants = ";

    ur_params::serializePtr(os, *(params->ppSpecConstants));

    return os;
}

inline std::ostream &
operator<<(std::ostream &os,
           const struct ur_mem_image_create_params_t *params) {

    os << ".hContext = ";

    ur_params::serializePtr(os, *(params->phContext));

    os << ", ";
    os << ".flags = ";

    ur_params::serializeFlag<ur_mem_flag_t>(os, *(params->pflags));

    os << ", ";
    os << ".pImageFormat = ";

    ur_params::serializePtr(os, *(params->ppImageFormat));

    os << ", ";
    os << ".pImageDesc = ";

    ur_params::serializePtr(os, *(params->ppImageDesc));

    os << ", ";
    os << ".pHost = ";

    ur_params::serializePtr(os, *(params->ppHost));

    os << ", ";
    os << ".phMem = ";

    ur_params::serializePtr(os, *(params->pphMem));

    return os;
}

inline std::ostream &
operator<<(std::ostream &os,
           const struct ur_mem_buffer_create_params_t *params) {

    os << ".hContext = ";

    ur_params::serializePtr(os, *(params->phContext));

    os << ", ";
    os << ".flags = ";

    ur_params::serializeFlag<ur_mem_flag_t>(os, *(params->pflags));

    os << ", ";
    os << ".size = ";

    os << *(params->psize);

    os << ", ";
    os << ".pProperties = ";

    ur_params::serializePtr(os, *(params->ppProperties));

    os << ", ";
    os << ".phBuffer = ";

    ur_params::serializePtr(os, *(params->pphBuffer));

    return os;
}

inline std::ostream &operator<<(std::ostream &os,
                                const struct ur_mem_retain_params_t *params) {

    os << ".hMem = ";

    ur_params::serializePtr(os, *(params->phMem));

    return os;
}

inline std::ostream &operator<<(std::ostream &os,
                                const struct ur_mem_release_params_t *params) {

    os << ".hMem = ";

    ur_params::serializePtr(os, *(params->phMem));

    return os;
}

inline std::ostream &
operator<<(std::ostream &os,
           const struct ur_mem_buffer_partition_params_t *params) {

    os << ".hBuffer = ";

    ur_params::serializePtr(os, *(params->phBuffer));

    os << ", ";
    os << ".flags = ";

    ur_params::serializeFlag<ur_mem_flag_t>(os, *(params->pflags));

    os << ", ";
    os << ".bufferCreateType = ";

    os << *(params->pbufferCreateType);

    os << ", ";
    os << ".pRegion = ";

    ur_params::serializePtr(os, *(params->ppRegion));

    os << ", ";
    os << ".phMem = ";

    ur_params::serializePtr(os, *(params->pphMem));

    return os;
}

inline std::ostream &
operator<<(std::ostream &os,
           const struct ur_mem_get_native_handle_params_t *params) {

    os << ".hMem = ";

    ur_params::serializePtr(os, *(params->phMem));

    os << ", ";
    os << ".phNativeMem = ";

    ur_params::serializePtr(os, *(params->pphNativeMem));

    return os;
}

inline std::ostream &operator<<(
    std::ostream &os,
    const struct ur_mem_buffer_create_with_native_handle_params_t *params) {

    os << ".hNativeMem = ";

    ur_params::serializePtr(os, *(params->phNativeMem));

    os << ", ";
    os << ".hContext = ";

    ur_params::serializePtr(os, *(params->phContext));

    os << ", ";
    os << ".pProperties = ";

    ur_params::serializePtr(os, *(params->ppProperties));

    os << ", ";
    os << ".phMem = ";

    ur_params::serializePtr(os, *(params->pphMem));

    return os;
}

inline std::ostream &operator<<(
    std::ostream &os,
    const struct ur_mem_image_create_with_native_handle_params_t *params) {

    os << ".hNativeMem = ";

    ur_params::serializePtr(os, *(params->phNativeMem));

    os << ", ";
    os << ".hContext = ";

    ur_params::serializePtr(os, *(params->phContext));

    os << ", ";
    os << ".pImageFormat = ";

    ur_params::serializePtr(os, *(params->ppImageFormat));

    os << ", ";
    os << ".pImageDesc = ";

    ur_params::serializePtr(os, *(params->ppImageDesc));

    os << ", ";
    os << ".pProperties = ";

    ur_params::serializePtr(os, *(params->ppProperties));

    os << ", ";
    os << ".phMem = ";

    ur_params::serializePtr(os, *(params->pphMem));

    return os;
}

inline std::ostream &operator<<(std::ostream &os,
                                const struct ur_mem_get_info_params_t *params) {

    os << ".hMemory = ";

    ur_params::serializePtr(os, *(params->phMemory));

    os << ", ";
    os << ".propName = ";

    os << *(params->ppropName);

    os << ", ";
    os << ".propSize = ";

    os << *(params->ppropSize);

    os << ", ";
    os << ".pPropValue = ";
    ur_params::serializeTagged(os, *(params->ppPropValue), *(params->ppropName),
                               *(params->ppropSize));

    os << ", ";
    os << ".pPropSizeRet = ";

    ur_params::serializePtr(os, *(params->ppPropSizeRet));

    return os;
}

inline std::ostream &
operator<<(std::ostream &os,
           const struct ur_mem_image_get_info_params_t *params) {

    os << ".hMemory = ";

    ur_params::serializePtr(os, *(params->phMemory));

    os << ", ";
    os << ".propName = ";

    os << *(params->ppropName);

    os << ", ";
    os << ".propSize = ";

    os << *(params->ppropSize);

    os << ", ";
    os << ".pPropValue = ";
    ur_params::serializeTagged(os, *(params->ppPropValue), *(params->ppropName),
                               *(params->ppropSize));

    os << ", ";
    os << ".pPropSizeRet = ";

    ur_params::serializePtr(os, *(params->ppPropSizeRet));

    return os;
}

inline std::ostream &
operator<<(std::ostream &os,
           const struct ur_physical_mem_create_params_t *params) {

    os << ".hContext = ";

    ur_params::serializePtr(os, *(params->phContext));

    os << ", ";
    os << ".hDevice = ";

    ur_params::serializePtr(os, *(params->phDevice));

    os << ", ";
    os << ".size = ";

    os << *(params->psize);

    os << ", ";
    os << ".pProperties = ";

    ur_params::serializePtr(os, *(params->ppProperties));

    os << ", ";
    os << ".phPhysicalMem = ";

    ur_params::serializePtr(os, *(params->pphPhysicalMem));

    return os;
}

inline std::ostream &
operator<<(std::ostream &os,
           const struct ur_physical_mem_retain_params_t *params) {

    os << ".hPhysicalMem = ";

    ur_params::serializePtr(os, *(params->phPhysicalMem));

    return os;
}

inline std::ostream &
operator<<(std::ostream &os,
           const struct ur_physical_mem_release_params_t *params) {

    os << ".hPhysicalMem = ";

    ur_params::serializePtr(os, *(params->phPhysicalMem));

    return os;
}

inline std::ostream &operator<<(std::ostream &os,
                                const struct ur_platform_get_params_t *params) {

    os << ".NumEntries = ";

    os << *(params->pNumEntries);

    os << ", ";
    os << ".phPlatforms = {";
    for (size_t i = 0;
         *(params->pphPlatforms) != NULL && i < *params->pNumEntries; ++i) {
        if (i != 0) {
            os << ", ";
        }

        ur_params::serializePtr(os, (*(params->pphPlatforms))[i]);
    }
    os << "}";

    os << ", ";
    os << ".pNumPlatforms = ";

    ur_params::serializePtr(os, *(params->ppNumPlatforms));

    return os;
}

inline std::ostream &
operator<<(std::ostream &os,
           const struct ur_platform_get_info_params_t *params) {

    os << ".hPlatform = ";

    ur_params::serializePtr(os, *(params->phPlatform));

    os << ", ";
    os << ".propName = ";

    os << *(params->ppropName);

    os << ", ";
    os << ".propSize = ";

    os << *(params->ppropSize);

    os << ", ";
    os << ".pPropValue = ";
    ur_params::serializeTagged(os, *(params->ppPropValue), *(params->ppropName),
                               *(params->ppropSize));

    os << ", ";
    os << ".pPropSizeRet = ";

    ur_params::serializePtr(os, *(params->ppPropSizeRet));

    return os;
}

inline std::ostream &
operator<<(std::ostream &os,
           const struct ur_platform_get_native_handle_params_t *params) {

    os << ".hPlatform = ";

    ur_params::serializePtr(os, *(params->phPlatform));

    os << ", ";
    os << ".phNativePlatform = ";

    ur_params::serializePtr(os, *(params->pphNativePlatform));

    return os;
}

inline std::ostream &operator<<(
    std::ostream &os,
    const struct ur_platform_create_with_native_handle_params_t *params) {

    os << ".hNativePlatform = ";

    ur_params::serializePtr(os, *(params->phNativePlatform));

    os << ", ";
    os << ".pProperties = ";

    ur_params::serializePtr(os, *(params->ppProperties));

    os << ", ";
    os << ".phPlatform = ";

    ur_params::serializePtr(os, *(params->pphPlatform));

    return os;
}

inline std::ostream &
operator<<(std::ostream &os,
           const struct ur_platform_get_last_error_params_t *params) {

    os << ".hPlatform = ";

    ur_params::serializePtr(os, *(params->phPlatform));

    os << ", ";
    os << ".ppMessage = ";

    ur_params::serializePtr(os, *(params->pppMessage));

    os << ", ";
    os << ".pError = ";

    ur_params::serializePtr(os, *(params->ppError));

    return os;
}

inline std::ostream &
operator<<(std::ostream &os,
           const struct ur_platform_get_api_version_params_t *params) {

    os << ".hPlatform = ";

    ur_params::serializePtr(os, *(params->phPlatform));

    os << ", ";
    os << ".pVersion = ";

    ur_params::serializePtr(os, *(params->ppVersion));

    return os;
}

inline std::ostream &
operator<<(std::ostream &os,
           const struct ur_platform_get_backend_option_params_t *params) {

    os << ".hPlatform = ";

    ur_params::serializePtr(os, *(params->phPlatform));

    os << ", ";
    os << ".pFrontendOption = ";

    ur_params::serializePtr(os, *(params->ppFrontendOption));

    os << ", ";
    os << ".ppPlatformOption = ";

    ur_params::serializePtr(os, *(params->pppPlatformOption));

    return os;
}

inline std::ostream &
operator<<(std::ostream &os,
           const struct ur_program_create_with_il_params_t *params) {

    os << ".hContext = ";

    ur_params::serializePtr(os, *(params->phContext));

    os << ", ";
    os << ".pIL = ";

    ur_params::serializePtr(os, *(params->ppIL));

    os << ", ";
    os << ".length = ";

    os << *(params->plength);

    os << ", ";
    os << ".pProperties = ";

    ur_params::serializePtr(os, *(params->ppProperties));

    os << ", ";
    os << ".phProgram = ";

    ur_params::serializePtr(os, *(params->pphProgram));

    return os;
}

inline std::ostream &
operator<<(std::ostream &os,
           const struct ur_program_create_with_binary_params_t *params) {

    os << ".hContext = ";

    ur_params::serializePtr(os, *(params->phContext));

    os << ", ";
    os << ".hDevice = ";

    ur_params::serializePtr(os, *(params->phDevice));

    os << ", ";
    os << ".size = ";

    os << *(params->psize);

    os << ", ";
    os << ".pBinary = ";

    ur_params::serializePtr(os, *(params->ppBinary));

    os << ", ";
    os << ".pProperties = ";

    ur_params::serializePtr(os, *(params->ppProperties));

    os << ", ";
    os << ".phProgram = ";

    ur_params::serializePtr(os, *(params->pphProgram));

    return os;
}

inline std::ostream &
operator<<(std::ostream &os, const struct ur_program_build_params_t *params) {

    os << ".hContext = ";

    ur_params::serializePtr(os, *(params->phContext));

    os << ", ";
    os << ".hProgram = ";

    ur_params::serializePtr(os, *(params->phProgram));

    os << ", ";
    os << ".pOptions = ";

    ur_params::serializePtr(os, *(params->ppOptions));

    return os;
}

inline std::ostream &
operator<<(std::ostream &os, const struct ur_program_compile_params_t *params) {

    os << ".hContext = ";

    ur_params::serializePtr(os, *(params->phContext));

    os << ", ";
    os << ".hProgram = ";

    ur_params::serializePtr(os, *(params->phProgram));

    os << ", ";
    os << ".pOptions = ";

    ur_params::serializePtr(os, *(params->ppOptions));

    return os;
}

inline std::ostream &operator<<(std::ostream &os,
                                const struct ur_program_link_params_t *params) {

    os << ".hContext = ";

    ur_params::serializePtr(os, *(params->phContext));

    os << ", ";
    os << ".count = ";

    os << *(params->pcount);

    os << ", ";
    os << ".phPrograms = {";
    for (size_t i = 0; *(params->pphPrograms) != NULL && i < *params->pcount;
         ++i) {
        if (i != 0) {
            os << ", ";
        }

        ur_params::serializePtr(os, (*(params->pphPrograms))[i]);
    }
    os << "}";

    os << ", ";
    os << ".pOptions = ";

    ur_params::serializePtr(os, *(params->ppOptions));

    os << ", ";
    os << ".phProgram = ";

    ur_params::serializePtr(os, *(params->pphProgram));

    return os;
}

inline std::ostream &
operator<<(std::ostream &os, const struct ur_program_retain_params_t *params) {

    os << ".hProgram = ";

    ur_params::serializePtr(os, *(params->phProgram));

    return os;
}

inline std::ostream &
operator<<(std::ostream &os, const struct ur_program_release_params_t *params) {

    os << ".hProgram = ";

    ur_params::serializePtr(os, *(params->phProgram));

    return os;
}

inline std::ostream &
operator<<(std::ostream &os,
           const struct ur_program_get_function_pointer_params_t *params) {

    os << ".hDevice = ";

    ur_params::serializePtr(os, *(params->phDevice));

    os << ", ";
    os << ".hProgram = ";

    ur_params::serializePtr(os, *(params->phProgram));

    os << ", ";
    os << ".pFunctionName = ";

    ur_params::serializePtr(os, *(params->ppFunctionName));

    os << ", ";
    os << ".ppFunctionPointer = ";

    ur_params::serializePtr(os, *(params->pppFunctionPointer));

    return os;
}

inline std::ostream &
operator<<(std::ostream &os,
           const struct ur_program_get_info_params_t *params) {

    os << ".hProgram = ";

    ur_params::serializePtr(os, *(params->phProgram));

    os << ", ";
    os << ".propName = ";

    os << *(params->ppropName);

    os << ", ";
    os << ".propSize = ";

    os << *(params->ppropSize);

    os << ", ";
    os << ".pPropValue = ";
    ur_params::serializeTagged(os, *(params->ppPropValue), *(params->ppropName),
                               *(params->ppropSize));

    os << ", ";
    os << ".pPropSizeRet = ";

    ur_params::serializePtr(os, *(params->ppPropSizeRet));

    return os;
}

inline std::ostream &
operator<<(std::ostream &os,
           const struct ur_program_get_build_info_params_t *params) {

    os << ".hProgram = ";

    ur_params::serializePtr(os, *(params->phProgram));

    os << ", ";
    os << ".hDevice = ";

    ur_params::serializePtr(os, *(params->phDevice));

    os << ", ";
    os << ".propName = ";

    os << *(params->ppropName);

    os << ", ";
    os << ".propSize = ";

    os << *(params->ppropSize);

    os << ", ";
    os << ".pPropValue = ";
    ur_params::serializeTagged(os, *(params->ppPropValue), *(params->ppropName),
                               *(params->ppropSize));

    os << ", ";
    os << ".pPropSizeRet = ";

    ur_params::serializePtr(os, *(params->ppPropSizeRet));

    return os;
}

inline std::ostream &operator<<(
    std::ostream &os,
    const struct ur_program_set_specialization_constants_params_t *params) {

    os << ".hProgram = ";

    ur_params::serializePtr(os, *(params->phProgram));

    os << ", ";
    os << ".count = ";

    os << *(params->pcount);

    os << ", ";
    os << ".pSpecConstants = {";
    for (size_t i = 0;
         *(params->ppSpecConstants) != NULL && i < *params->pcount; ++i) {
        if (i != 0) {
            os << ", ";
        }

        os << (*(params->ppSpecConstants))[i];
    }
    os << "}";

    return os;
}

inline std::ostream &
operator<<(std::ostream &os,
           const struct ur_program_get_native_handle_params_t *params) {

    os << ".hProgram = ";

    ur_params::serializePtr(os, *(params->phProgram));

    os << ", ";
    os << ".phNativeProgram = ";

    ur_params::serializePtr(os, *(params->pphNativeProgram));

    return os;
}

inline std::ostream &
operator<<(std::ostream &os,
           const struct ur_program_create_with_native_handle_params_t *params) {

    os << ".hNativeProgram = ";

    ur_params::serializePtr(os, *(params->phNativeProgram));

    os << ", ";
    os << ".hContext = ";

    ur_params::serializePtr(os, *(params->phContext));

    os << ", ";
    os << ".pProperties = ";

    ur_params::serializePtr(os, *(params->ppProperties));

    os << ", ";
    os << ".phProgram = ";

    ur_params::serializePtr(os, *(params->pphProgram));

    return os;
}

inline std::ostream &
operator<<(std::ostream &os, const struct ur_queue_get_info_params_t *params) {

    os << ".hQueue = ";

    ur_params::serializePtr(os, *(params->phQueue));

    os << ", ";
    os << ".propName = ";

    os << *(params->ppropName);

    os << ", ";
    os << ".propSize = ";

    os << *(params->ppropSize);

    os << ", ";
    os << ".pPropValue = ";
    ur_params::serializeTagged(os, *(params->ppPropValue), *(params->ppropName),
                               *(params->ppropSize));

    os << ", ";
    os << ".pPropSizeRet = ";

    ur_params::serializePtr(os, *(params->ppPropSizeRet));

    return os;
}

inline std::ostream &operator<<(std::ostream &os,
                                const struct ur_queue_create_params_t *params) {

    os << ".hContext = ";

    ur_params::serializePtr(os, *(params->phContext));

    os << ", ";
    os << ".hDevice = ";

    ur_params::serializePtr(os, *(params->phDevice));

    os << ", ";
    os << ".pProperties = ";

    ur_params::serializePtr(os, *(params->ppProperties));

    os << ", ";
    os << ".phQueue = ";

    ur_params::serializePtr(os, *(params->pphQueue));

    return os;
}

inline std::ostream &operator<<(std::ostream &os,
                                const struct ur_queue_retain_params_t *params) {

    os << ".hQueue = ";

    ur_params::serializePtr(os, *(params->phQueue));

    return os;
}

inline std::ostream &
operator<<(std::ostream &os, const struct ur_queue_release_params_t *params) {

    os << ".hQueue = ";

    ur_params::serializePtr(os, *(params->phQueue));

    return os;
}

inline std::ostream &
operator<<(std::ostream &os,
           const struct ur_queue_get_native_handle_params_t *params) {

    os << ".hQueue = ";

    ur_params::serializePtr(os, *(params->phQueue));

    os << ", ";
    os << ".pDesc = ";

    ur_params::serializePtr(os, *(params->ppDesc));

    os << ", ";
    os << ".phNativeQueue = ";

    ur_params::serializePtr(os, *(params->pphNativeQueue));

    return os;
}

inline std::ostream &
operator<<(std::ostream &os,
           const struct ur_queue_create_with_native_handle_params_t *params) {

    os << ".hNativeQueue = ";

    ur_params::serializePtr(os, *(params->phNativeQueue));

    os << ", ";
    os << ".hContext = ";

    ur_params::serializePtr(os, *(params->phContext));

    os << ", ";
    os << ".hDevice = ";

    ur_params::serializePtr(os, *(params->phDevice));

    os << ", ";
    os << ".pProperties = ";

    ur_params::serializePtr(os, *(params->ppProperties));

    os << ", ";
    os << ".phQueue = ";

    ur_params::serializePtr(os, *(params->pphQueue));

    return os;
}

inline std::ostream &operator<<(std::ostream &os,
                                const struct ur_queue_finish_params_t *params) {

    os << ".hQueue = ";

    ur_params::serializePtr(os, *(params->phQueue));

    return os;
}

inline std::ostream &operator<<(std::ostream &os,
                                const struct ur_queue_flush_params_t *params) {

    os << ".hQueue = ";

    ur_params::serializePtr(os, *(params->phQueue));

    return os;
}

inline std::ostream &
operator<<(std::ostream &os, const struct ur_sampler_create_params_t *params) {

    os << ".hContext = ";

    ur_params::serializePtr(os, *(params->phContext));

    os << ", ";
    os << ".pDesc = ";

    ur_params::serializePtr(os, *(params->ppDesc));

    os << ", ";
    os << ".phSampler = ";

    ur_params::serializePtr(os, *(params->pphSampler));

    return os;
}

inline std::ostream &
operator<<(std::ostream &os, const struct ur_sampler_retain_params_t *params) {

    os << ".hSampler = ";

    ur_params::serializePtr(os, *(params->phSampler));

    return os;
}

inline std::ostream &
operator<<(std::ostream &os, const struct ur_sampler_release_params_t *params) {

    os << ".hSampler = ";

    ur_params::serializePtr(os, *(params->phSampler));

    return os;
}

inline std::ostream &
operator<<(std::ostream &os,
           const struct ur_sampler_get_info_params_t *params) {

    os << ".hSampler = ";

    ur_params::serializePtr(os, *(params->phSampler));

    os << ", ";
    os << ".propName = ";

    os << *(params->ppropName);

    os << ", ";
    os << ".propSize = ";

    os << *(params->ppropSize);

    os << ", ";
    os << ".pPropValue = ";
    ur_params::serializeTagged(os, *(params->ppPropValue), *(params->ppropName),
                               *(params->ppropSize));

    os << ", ";
    os << ".pPropSizeRet = ";

    ur_params::serializePtr(os, *(params->ppPropSizeRet));

    return os;
}

inline std::ostream &
operator<<(std::ostream &os,
           const struct ur_sampler_get_native_handle_params_t *params) {

    os << ".hSampler = ";

    ur_params::serializePtr(os, *(params->phSampler));

    os << ", ";
    os << ".phNativeSampler = ";

    ur_params::serializePtr(os, *(params->pphNativeSampler));

    return os;
}

inline std::ostream &
operator<<(std::ostream &os,
           const struct ur_sampler_create_with_native_handle_params_t *params) {

    os << ".hNativeSampler = ";

    ur_params::serializePtr(os, *(params->phNativeSampler));

    os << ", ";
    os << ".hContext = ";

    ur_params::serializePtr(os, *(params->phContext));

    os << ", ";
    os << ".pProperties = ";

    ur_params::serializePtr(os, *(params->ppProperties));

    os << ", ";
    os << ".phSampler = ";

    ur_params::serializePtr(os, *(params->pphSampler));

    return os;
}

inline std::ostream &
operator<<(std::ostream &os, const struct ur_usm_host_alloc_params_t *params) {

    os << ".hContext = ";

    ur_params::serializePtr(os, *(params->phContext));

    os << ", ";
    os << ".pUSMDesc = ";

    ur_params::serializePtr(os, *(params->ppUSMDesc));

    os << ", ";
    os << ".pool = ";

    ur_params::serializePtr(os, *(params->ppool));

    os << ", ";
    os << ".size = ";

    os << *(params->psize);

    os << ", ";
    os << ".ppMem = ";

    ur_params::serializePtr(os, *(params->pppMem));

    return os;
}

inline std::ostream &
operator<<(std::ostream &os,
           const struct ur_usm_device_alloc_params_t *params) {

    os << ".hContext = ";

    ur_params::serializePtr(os, *(params->phContext));

    os << ", ";
    os << ".hDevice = ";

    ur_params::serializePtr(os, *(params->phDevice));

    os << ", ";
    os << ".pUSMDesc = ";

    ur_params::serializePtr(os, *(params->ppUSMDesc));

    os << ", ";
    os << ".pool = ";

    ur_params::serializePtr(os, *(params->ppool));

    os << ", ";
    os << ".size = ";

    os << *(params->psize);

    os << ", ";
    os << ".ppMem = ";

    ur_params::serializePtr(os, *(params->pppMem));

    return os;
}

inline std::ostream &
operator<<(std::ostream &os,
           const struct ur_usm_shared_alloc_params_t *params) {

    os << ".hContext = ";

    ur_params::serializePtr(os, *(params->phContext));

    os << ", ";
    os << ".hDevice = ";

    ur_params::serializePtr(os, *(params->phDevice));

    os << ", ";
    os << ".pUSMDesc = ";

    ur_params::serializePtr(os, *(params->ppUSMDesc));

    os << ", ";
    os << ".pool = ";

    ur_params::serializePtr(os, *(params->ppool));

    os << ", ";
    os << ".size = ";

    os << *(params->psize);

    os << ", ";
    os << ".ppMem = ";

    ur_params::serializePtr(os, *(params->pppMem));

    return os;
}

inline std::ostream &operator<<(std::ostream &os,
                                const struct ur_usm_free_params_t *params) {

    os << ".hContext = ";

    ur_params::serializePtr(os, *(params->phContext));

    os << ", ";
    os << ".pMem = ";

    ur_params::serializePtr(os, *(params->ppMem));

    return os;
}

inline std::ostream &
operator<<(std::ostream &os,
           const struct ur_usm_get_mem_alloc_info_params_t *params) {

    os << ".hContext = ";

    ur_params::serializePtr(os, *(params->phContext));

    os << ", ";
    os << ".pMem = ";

    ur_params::serializePtr(os, *(params->ppMem));

    os << ", ";
    os << ".propName = ";

    os << *(params->ppropName);

    os << ", ";
    os << ".propSize = ";

    os << *(params->ppropSize);

    os << ", ";
    os << ".pPropValue = ";
    ur_params::serializeTagged(os, *(params->ppPropValue), *(params->ppropName),
                               *(params->ppropSize));

    os << ", ";
    os << ".pPropSizeRet = ";

    ur_params::serializePtr(os, *(params->ppPropSizeRet));

    return os;
}

inline std::ostream &
operator<<(std::ostream &os, const struct ur_usm_pool_create_params_t *params) {

    os << ".hContext = ";

    ur_params::serializePtr(os, *(params->phContext));

    os << ", ";
    os << ".pPoolDesc = ";

    ur_params::serializePtr(os, *(params->ppPoolDesc));

    os << ", ";
    os << ".ppPool = ";

    ur_params::serializePtr(os, *(params->pppPool));

    return os;
}

inline std::ostream &
operator<<(std::ostream &os, const struct ur_usm_pool_retain_params_t *params) {

    os << ".pPool = ";

    ur_params::serializePtr(os, *(params->ppPool));

    return os;
}

inline std::ostream &
operator<<(std::ostream &os,
           const struct ur_usm_pool_release_params_t *params) {

    os << ".pPool = ";

    ur_params::serializePtr(os, *(params->ppPool));

    return os;
}

inline std::ostream &
operator<<(std::ostream &os,
           const struct ur_usm_pool_get_info_params_t *params) {

    os << ".hPool = ";

    ur_params::serializePtr(os, *(params->phPool));

    os << ", ";
    os << ".propName = ";

    os << *(params->ppropName);

    os << ", ";
    os << ".propSize = ";

    os << *(params->ppropSize);

    os << ", ";
    os << ".pPropValue = ";
    ur_params::serializeTagged(os, *(params->ppPropValue), *(params->ppropName),
                               *(params->ppropSize));

    os << ", ";
    os << ".pPropSizeRet = ";

    ur_params::serializePtr(os, *(params->ppPropSizeRet));

    return os;
}

inline std::ostream &
operator<<(std::ostream &os,
           const struct ur_usm_pitched_alloc_exp_params_t *params) {

    os << ".hContext = ";

    ur_params::serializePtr(os, *(params->phContext));

    os << ", ";
    os << ".hDevice = ";

    ur_params::serializePtr(os, *(params->phDevice));

    os << ", ";
    os << ".pUSMDesc = ";

    ur_params::serializePtr(os, *(params->ppUSMDesc));

    os << ", ";
    os << ".pool = ";

    ur_params::serializePtr(os, *(params->ppool));

    os << ", ";
    os << ".widthInBytes = ";

    os << *(params->pwidthInBytes);

    os << ", ";
    os << ".height = ";

    os << *(params->pheight);

    os << ", ";
    os << ".elementSizeBytes = ";

    os << *(params->pelementSizeBytes);

    os << ", ";
    os << ".ppMem = ";

    ur_params::serializePtr(os, *(params->pppMem));

    os << ", ";
    os << ".pResultPitch = ";

    ur_params::serializePtr(os, *(params->ppResultPitch));

    return os;
}

inline std::ostream &
<<<<<<< HEAD
operator<<(std::ostream &os,
           const struct ur_usm_p2_p_enable_peer_access_exp_params_t *params) {

    os << ".commandDevice = ";

    ur_params::serializePtr(os, *(params->pcommandDevice));

    os << ", ";
    os << ".peerDevice = ";

    ur_params::serializePtr(os, *(params->ppeerDevice));
=======
operator<<(std::ostream &os, const struct ur_usm_import_exp_params_t *params) {

    os << ".hContext = ";

    ur_params::serializePtr(os, *(params->phContext));

    os << ", ";
    os << ".pMem = ";

    ur_params::serializePtr(os, *(params->ppMem));

    os << ", ";
    os << ".size = ";

    os << *(params->psize);

    return os;
}

inline std::ostream &
operator<<(std::ostream &os, const struct ur_usm_release_exp_params_t *params) {

    os << ".hContext = ";

    ur_params::serializePtr(os, *(params->phContext));

    os << ", ";
    os << ".pMem = ";

    ur_params::serializePtr(os, *(params->ppMem));

    return os;
}

inline std::ostream &
operator<<(std::ostream &os,
           const struct ur_virtual_mem_granularity_get_info_params_t *params) {

    os << ".hContext = ";

    ur_params::serializePtr(os, *(params->phContext));

    os << ", ";
    os << ".hDevice = ";

    ur_params::serializePtr(os, *(params->phDevice));

    os << ", ";
    os << ".propName = ";

    os << *(params->ppropName);

    os << ", ";
    os << ".propSize = ";

    os << *(params->ppropSize);

    os << ", ";
    os << ".pPropValue = ";
    ur_params::serializeTagged(os, *(params->ppPropValue), *(params->ppropName),
                               *(params->ppropSize));

    os << ", ";
    os << ".pPropSizeRet = ";

    ur_params::serializePtr(os, *(params->ppPropSizeRet));
>>>>>>> cfa949fd

    return os;
}

inline std::ostream &
operator<<(std::ostream &os,
<<<<<<< HEAD
           const struct ur_usm_p2_p_disable_peer_access_exp_params_t *params) {

    os << ".commandDevice = ";

    ur_params::serializePtr(os, *(params->pcommandDevice));

    os << ", ";
    os << ".peerDevice = ";

    ur_params::serializePtr(os, *(params->ppeerDevice));
=======
           const struct ur_virtual_mem_reserve_params_t *params) {

    os << ".hContext = ";

    ur_params::serializePtr(os, *(params->phContext));

    os << ", ";
    os << ".pStart = ";

    ur_params::serializePtr(os, *(params->ppStart));

    os << ", ";
    os << ".size = ";

    os << *(params->psize);

    os << ", ";
    os << ".ppStart = ";

    ur_params::serializePtr(os, *(params->pppStart));
>>>>>>> cfa949fd

    return os;
}

inline std::ostream &
operator<<(std::ostream &os,
<<<<<<< HEAD
           const struct ur_usm_p2_p_peer_access_get_info_exp_params_t *params) {

    os << ".commandDevice = ";

    ur_params::serializePtr(os, *(params->pcommandDevice));

    os << ", ";
    os << ".peerDevice = ";

    ur_params::serializePtr(os, *(params->ppeerDevice));
=======
           const struct ur_virtual_mem_free_params_t *params) {

    os << ".hContext = ";

    ur_params::serializePtr(os, *(params->phContext));

    os << ", ";
    os << ".pStart = ";

    ur_params::serializePtr(os, *(params->ppStart));

    os << ", ";
    os << ".size = ";

    os << *(params->psize);

    return os;
}

inline std::ostream &
operator<<(std::ostream &os, const struct ur_virtual_mem_map_params_t *params) {

    os << ".hContext = ";

    ur_params::serializePtr(os, *(params->phContext));

    os << ", ";
    os << ".pStart = ";

    ur_params::serializePtr(os, *(params->ppStart));

    os << ", ";
    os << ".size = ";

    os << *(params->psize);

    os << ", ";
    os << ".hPhysicalMem = ";

    ur_params::serializePtr(os, *(params->phPhysicalMem));

    os << ", ";
    os << ".offset = ";

    os << *(params->poffset);

    os << ", ";
    os << ".flags = ";

    ur_params::serializeFlag<ur_virtual_mem_access_flag_t>(os,
                                                           *(params->pflags));

    return os;
}

inline std::ostream &
operator<<(std::ostream &os,
           const struct ur_virtual_mem_unmap_params_t *params) {

    os << ".hContext = ";

    ur_params::serializePtr(os, *(params->phContext));

    os << ", ";
    os << ".pStart = ";

    ur_params::serializePtr(os, *(params->ppStart));

    os << ", ";
    os << ".size = ";

    os << *(params->psize);

    return os;
}

inline std::ostream &
operator<<(std::ostream &os,
           const struct ur_virtual_mem_set_access_params_t *params) {

    os << ".hContext = ";

    ur_params::serializePtr(os, *(params->phContext));

    os << ", ";
    os << ".pStart = ";

    ur_params::serializePtr(os, *(params->ppStart));

    os << ", ";
    os << ".size = ";

    os << *(params->psize);

    os << ", ";
    os << ".flags = ";

    ur_params::serializeFlag<ur_virtual_mem_access_flag_t>(os,
                                                           *(params->pflags));

    return os;
}

inline std::ostream &
operator<<(std::ostream &os,
           const struct ur_virtual_mem_get_info_params_t *params) {

    os << ".hContext = ";

    ur_params::serializePtr(os, *(params->phContext));

    os << ", ";
    os << ".pStart = ";

    ur_params::serializePtr(os, *(params->ppStart));

    os << ", ";
    os << ".size = ";

    os << *(params->psize);
>>>>>>> cfa949fd

    os << ", ";
    os << ".propName = ";

    os << *(params->ppropName);

    os << ", ";
    os << ".propSize = ";

    os << *(params->ppropSize);

    os << ", ";
    os << ".pPropValue = ";
    ur_params::serializeTagged(os, *(params->ppPropValue), *(params->ppropName),
                               *(params->ppropSize));

    os << ", ";
    os << ".pPropSizeRet = ";

    ur_params::serializePtr(os, *(params->ppPropSizeRet));

    return os;
}

inline std::ostream &operator<<(std::ostream &os,
                                const struct ur_device_get_params_t *params) {

    os << ".hPlatform = ";

    ur_params::serializePtr(os, *(params->phPlatform));

    os << ", ";
    os << ".DeviceType = ";

    os << *(params->pDeviceType);

    os << ", ";
    os << ".NumEntries = ";

    os << *(params->pNumEntries);

    os << ", ";
    os << ".phDevices = {";
    for (size_t i = 0;
         *(params->pphDevices) != NULL && i < *params->pNumEntries; ++i) {
        if (i != 0) {
            os << ", ";
        }

        ur_params::serializePtr(os, (*(params->pphDevices))[i]);
    }
    os << "}";

    os << ", ";
    os << ".pNumDevices = ";

    ur_params::serializePtr(os, *(params->ppNumDevices));

    return os;
}

inline std::ostream &
operator<<(std::ostream &os, const struct ur_device_get_info_params_t *params) {

    os << ".hDevice = ";

    ur_params::serializePtr(os, *(params->phDevice));

    os << ", ";
    os << ".propName = ";

    os << *(params->ppropName);

    os << ", ";
    os << ".propSize = ";

    os << *(params->ppropSize);

    os << ", ";
    os << ".pPropValue = ";
    ur_params::serializeTagged(os, *(params->ppPropValue), *(params->ppropName),
                               *(params->ppropSize));

    os << ", ";
    os << ".pPropSizeRet = ";

    ur_params::serializePtr(os, *(params->ppPropSizeRet));

    return os;
}

inline std::ostream &
operator<<(std::ostream &os, const struct ur_device_retain_params_t *params) {

    os << ".hDevice = ";

    ur_params::serializePtr(os, *(params->phDevice));

    return os;
}

inline std::ostream &
operator<<(std::ostream &os, const struct ur_device_release_params_t *params) {

    os << ".hDevice = ";

    ur_params::serializePtr(os, *(params->phDevice));

    return os;
}

inline std::ostream &
operator<<(std::ostream &os,
           const struct ur_device_partition_params_t *params) {

    os << ".hDevice = ";

    ur_params::serializePtr(os, *(params->phDevice));

    os << ", ";
    os << ".pProperties = ";

    ur_params::serializePtr(os, *(params->ppProperties));

    os << ", ";
    os << ".NumDevices = ";

    os << *(params->pNumDevices);

    os << ", ";
    os << ".phSubDevices = {";
    for (size_t i = 0;
         *(params->pphSubDevices) != NULL && i < *params->pNumDevices; ++i) {
        if (i != 0) {
            os << ", ";
        }

        ur_params::serializePtr(os, (*(params->pphSubDevices))[i]);
    }
    os << "}";

    os << ", ";
    os << ".pNumDevicesRet = ";

    ur_params::serializePtr(os, *(params->ppNumDevicesRet));

    return os;
}

inline std::ostream &
operator<<(std::ostream &os,
           const struct ur_device_select_binary_params_t *params) {

    os << ".hDevice = ";

    ur_params::serializePtr(os, *(params->phDevice));

    os << ", ";
    os << ".pBinaries = ";

    ur_params::serializePtr(os, *(params->ppBinaries));

    os << ", ";
    os << ".NumBinaries = ";

    os << *(params->pNumBinaries);

    os << ", ";
    os << ".pSelectedBinary = ";

    ur_params::serializePtr(os, *(params->ppSelectedBinary));

    return os;
}

inline std::ostream &
operator<<(std::ostream &os,
           const struct ur_device_get_native_handle_params_t *params) {

    os << ".hDevice = ";

    ur_params::serializePtr(os, *(params->phDevice));

    os << ", ";
    os << ".phNativeDevice = ";

    ur_params::serializePtr(os, *(params->pphNativeDevice));

    return os;
}

inline std::ostream &
operator<<(std::ostream &os,
           const struct ur_device_create_with_native_handle_params_t *params) {

    os << ".hNativeDevice = ";

    ur_params::serializePtr(os, *(params->phNativeDevice));

    os << ", ";
    os << ".hPlatform = ";

    ur_params::serializePtr(os, *(params->phPlatform));

    os << ", ";
    os << ".pProperties = ";

    ur_params::serializePtr(os, *(params->ppProperties));

    os << ", ";
    os << ".phDevice = ";

    ur_params::serializePtr(os, *(params->pphDevice));

    return os;
}

inline std::ostream &
operator<<(std::ostream &os,
           const struct ur_device_get_global_timestamps_params_t *params) {

    os << ".hDevice = ";

    ur_params::serializePtr(os, *(params->phDevice));

    os << ", ";
    os << ".pDeviceTimestamp = ";

    ur_params::serializePtr(os, *(params->ppDeviceTimestamp));

    os << ", ";
    os << ".pHostTimestamp = ";

    ur_params::serializePtr(os, *(params->ppHostTimestamp));

    return os;
}

namespace ur_params {
// https://devblogs.microsoft.com/oldnewthing/20190710-00/?p=102678
template <typename, typename = void> constexpr bool is_type_complete_v = false;
template <typename T>
constexpr bool is_type_complete_v<T, std::void_t<decltype(sizeof(T))>> = true;

template <typename T> inline void serializePtr(std::ostream &os, T *ptr) {
    if (ptr == nullptr) {
        os << "nullptr";
    } else if constexpr (std::is_pointer_v<T>) {
        os << (void *)(ptr) << " (";
        serializePtr(os, *ptr);
        os << ")";
    } else if constexpr (std::is_void_v<T> || !is_type_complete_v<T>) {
        os << (void *)ptr;
    } else if constexpr (std::is_same_v<std::remove_cv_t<T>, char>) {
        os << (void *)(ptr) << " (";
        os << ptr;
        os << ")";
    } else {
        os << (void *)(ptr) << " (";
        os << *ptr;
        os << ")";
    }
}

inline int serializeFunctionParams(std::ostream &os, uint32_t function,
                                   const void *params) {
    switch ((enum ur_function_t)function) {
    case UR_FUNCTION_INIT: {
        os << (const struct ur_init_params_t *)params;
    } break;
    case UR_FUNCTION_TEAR_DOWN: {
        os << (const struct ur_tear_down_params_t *)params;
    } break;
    case UR_FUNCTION_BINDLESS_IMAGES_UNSAMPLED_IMAGE_HANDLE_DESTROY_EXP: {
        os << (const struct
               ur_bindless_images_unsampled_image_handle_destroy_exp_params_t *)
                params;
    } break;
    case UR_FUNCTION_BINDLESS_IMAGES_SAMPLED_IMAGE_HANDLE_DESTROY_EXP: {
        os << (const struct
               ur_bindless_images_sampled_image_handle_destroy_exp_params_t *)
                params;
    } break;
    case UR_FUNCTION_BINDLESS_IMAGES_IMAGE_ALLOCATE_EXP: {
        os << (const struct ur_bindless_images_image_allocate_exp_params_t *)
                params;
    } break;
    case UR_FUNCTION_BINDLESS_IMAGES_IMAGE_FREE_EXP: {
        os << (const struct ur_bindless_images_image_free_exp_params_t *)params;
    } break;
    case UR_FUNCTION_BINDLESS_IMAGES_UNSAMPLED_IMAGE_CREATE_EXP: {
        os << (const struct
               ur_bindless_images_unsampled_image_create_exp_params_t *)params;
    } break;
    case UR_FUNCTION_BINDLESS_IMAGES_SAMPLED_IMAGE_CREATE_EXP: {
        os << (const struct ur_bindless_images_sampled_image_create_exp_params_t
                   *)params;
    } break;
    case UR_FUNCTION_BINDLESS_IMAGES_IMAGE_COPY_EXP: {
        os << (const struct ur_bindless_images_image_copy_exp_params_t *)params;
    } break;
    case UR_FUNCTION_BINDLESS_IMAGES_IMAGE_GET_INFO_EXP: {
        os << (const struct ur_bindless_images_image_get_info_exp_params_t *)
                params;
    } break;
    case UR_FUNCTION_BINDLESS_IMAGES_MIPMAP_GET_LEVEL_EXP: {
        os << (const struct ur_bindless_images_mipmap_get_level_exp_params_t *)
                params;
    } break;
    case UR_FUNCTION_BINDLESS_IMAGES_MIPMAP_FREE_EXP: {
        os << (const struct ur_bindless_images_mipmap_free_exp_params_t *)
                params;
    } break;
    case UR_FUNCTION_BINDLESS_IMAGES_IMPORT_OPAQUE_FD_EXP: {
        os << (const struct ur_bindless_images_import_opaque_fd_exp_params_t *)
                params;
    } break;
    case UR_FUNCTION_BINDLESS_IMAGES_MAP_EXTERNAL_ARRAY_EXP: {
        os << (const struct ur_bindless_images_map_external_array_exp_params_t
                   *)params;
    } break;
    case UR_FUNCTION_BINDLESS_IMAGES_RELEASE_INTEROP_EXP: {
        os << (const struct ur_bindless_images_release_interop_exp_params_t *)
                params;
    } break;
    case UR_FUNCTION_BINDLESS_IMAGES_IMPORT_EXTERNAL_SEMAPHORE_OPAQUE_FD_EXP: {
        os << (const struct
               ur_bindless_images_import_external_semaphore_opaque_fd_exp_params_t
                   *)params;
    } break;
    case UR_FUNCTION_BINDLESS_IMAGES_DESTROY_EXTERNAL_SEMAPHORE_EXP: {
        os << (const struct
               ur_bindless_images_destroy_external_semaphore_exp_params_t *)
                params;
    } break;
    case UR_FUNCTION_BINDLESS_IMAGES_WAIT_EXTERNAL_SEMAPHORE_EXP: {
        os << (const struct
               ur_bindless_images_wait_external_semaphore_exp_params_t *)params;
    } break;
    case UR_FUNCTION_BINDLESS_IMAGES_SIGNAL_EXTERNAL_SEMAPHORE_EXP: {
        os << (const struct
               ur_bindless_images_signal_external_semaphore_exp_params_t *)
                params;
    } break;
    case UR_FUNCTION_COMMAND_BUFFER_CREATE_EXP: {
        os << (const struct ur_command_buffer_create_exp_params_t *)params;
    } break;
    case UR_FUNCTION_COMMAND_BUFFER_RETAIN_EXP: {
        os << (const struct ur_command_buffer_retain_exp_params_t *)params;
    } break;
    case UR_FUNCTION_COMMAND_BUFFER_RELEASE_EXP: {
        os << (const struct ur_command_buffer_release_exp_params_t *)params;
    } break;
    case UR_FUNCTION_COMMAND_BUFFER_FINALIZE_EXP: {
        os << (const struct ur_command_buffer_finalize_exp_params_t *)params;
    } break;
    case UR_FUNCTION_COMMAND_BUFFER_APPEND_KERNEL_LAUNCH_EXP: {
        os << (const struct ur_command_buffer_append_kernel_launch_exp_params_t
                   *)params;
    } break;
    case UR_FUNCTION_COMMAND_BUFFER_APPEND_MEMCPY_USM_EXP: {
        os << (const struct ur_command_buffer_append_memcpy_usm_exp_params_t *)
                params;
    } break;
    case UR_FUNCTION_COMMAND_BUFFER_APPEND_MEMBUFFER_COPY_EXP: {
        os << (const struct ur_command_buffer_append_membuffer_copy_exp_params_t
                   *)params;
    } break;
    case UR_FUNCTION_COMMAND_BUFFER_APPEND_MEMBUFFER_COPY_RECT_EXP: {
        os << (const struct
               ur_command_buffer_append_membuffer_copy_rect_exp_params_t *)
                params;
    } break;
    case UR_FUNCTION_COMMAND_BUFFER_ENQUEUE_EXP: {
        os << (const struct ur_command_buffer_enqueue_exp_params_t *)params;
    } break;
    case UR_FUNCTION_CONTEXT_CREATE: {
        os << (const struct ur_context_create_params_t *)params;
    } break;
    case UR_FUNCTION_CONTEXT_RETAIN: {
        os << (const struct ur_context_retain_params_t *)params;
    } break;
    case UR_FUNCTION_CONTEXT_RELEASE: {
        os << (const struct ur_context_release_params_t *)params;
    } break;
    case UR_FUNCTION_CONTEXT_GET_INFO: {
        os << (const struct ur_context_get_info_params_t *)params;
    } break;
    case UR_FUNCTION_CONTEXT_GET_NATIVE_HANDLE: {
        os << (const struct ur_context_get_native_handle_params_t *)params;
    } break;
    case UR_FUNCTION_CONTEXT_CREATE_WITH_NATIVE_HANDLE: {
        os << (const struct ur_context_create_with_native_handle_params_t *)
                params;
    } break;
    case UR_FUNCTION_CONTEXT_SET_EXTENDED_DELETER: {
        os << (const struct ur_context_set_extended_deleter_params_t *)params;
    } break;
    case UR_FUNCTION_ENQUEUE_KERNEL_LAUNCH: {
        os << (const struct ur_enqueue_kernel_launch_params_t *)params;
    } break;
    case UR_FUNCTION_ENQUEUE_EVENTS_WAIT: {
        os << (const struct ur_enqueue_events_wait_params_t *)params;
    } break;
    case UR_FUNCTION_ENQUEUE_EVENTS_WAIT_WITH_BARRIER: {
        os << (const struct ur_enqueue_events_wait_with_barrier_params_t *)
                params;
    } break;
    case UR_FUNCTION_ENQUEUE_MEM_BUFFER_READ: {
        os << (const struct ur_enqueue_mem_buffer_read_params_t *)params;
    } break;
    case UR_FUNCTION_ENQUEUE_MEM_BUFFER_WRITE: {
        os << (const struct ur_enqueue_mem_buffer_write_params_t *)params;
    } break;
    case UR_FUNCTION_ENQUEUE_MEM_BUFFER_READ_RECT: {
        os << (const struct ur_enqueue_mem_buffer_read_rect_params_t *)params;
    } break;
    case UR_FUNCTION_ENQUEUE_MEM_BUFFER_WRITE_RECT: {
        os << (const struct ur_enqueue_mem_buffer_write_rect_params_t *)params;
    } break;
    case UR_FUNCTION_ENQUEUE_MEM_BUFFER_COPY: {
        os << (const struct ur_enqueue_mem_buffer_copy_params_t *)params;
    } break;
    case UR_FUNCTION_ENQUEUE_MEM_BUFFER_COPY_RECT: {
        os << (const struct ur_enqueue_mem_buffer_copy_rect_params_t *)params;
    } break;
    case UR_FUNCTION_ENQUEUE_MEM_BUFFER_FILL: {
        os << (const struct ur_enqueue_mem_buffer_fill_params_t *)params;
    } break;
    case UR_FUNCTION_ENQUEUE_MEM_IMAGE_READ: {
        os << (const struct ur_enqueue_mem_image_read_params_t *)params;
    } break;
    case UR_FUNCTION_ENQUEUE_MEM_IMAGE_WRITE: {
        os << (const struct ur_enqueue_mem_image_write_params_t *)params;
    } break;
    case UR_FUNCTION_ENQUEUE_MEM_IMAGE_COPY: {
        os << (const struct ur_enqueue_mem_image_copy_params_t *)params;
    } break;
    case UR_FUNCTION_ENQUEUE_MEM_BUFFER_MAP: {
        os << (const struct ur_enqueue_mem_buffer_map_params_t *)params;
    } break;
    case UR_FUNCTION_ENQUEUE_MEM_UNMAP: {
        os << (const struct ur_enqueue_mem_unmap_params_t *)params;
    } break;
    case UR_FUNCTION_ENQUEUE_USM_FILL: {
        os << (const struct ur_enqueue_usm_fill_params_t *)params;
    } break;
    case UR_FUNCTION_ENQUEUE_USM_MEMCPY: {
        os << (const struct ur_enqueue_usm_memcpy_params_t *)params;
    } break;
    case UR_FUNCTION_ENQUEUE_USM_PREFETCH: {
        os << (const struct ur_enqueue_usm_prefetch_params_t *)params;
    } break;
    case UR_FUNCTION_ENQUEUE_USM_ADVISE: {
        os << (const struct ur_enqueue_usm_advise_params_t *)params;
    } break;
    case UR_FUNCTION_ENQUEUE_USM_FILL_2D: {
        os << (const struct ur_enqueue_usm_fill_2d_params_t *)params;
    } break;
    case UR_FUNCTION_ENQUEUE_USM_MEMCPY_2D: {
        os << (const struct ur_enqueue_usm_memcpy_2d_params_t *)params;
    } break;
    case UR_FUNCTION_ENQUEUE_DEVICE_GLOBAL_VARIABLE_WRITE: {
        os << (const struct ur_enqueue_device_global_variable_write_params_t *)
                params;
    } break;
    case UR_FUNCTION_ENQUEUE_DEVICE_GLOBAL_VARIABLE_READ: {
        os << (const struct ur_enqueue_device_global_variable_read_params_t *)
                params;
    } break;
    case UR_FUNCTION_ENQUEUE_READ_HOST_PIPE: {
        os << (const struct ur_enqueue_read_host_pipe_params_t *)params;
    } break;
    case UR_FUNCTION_ENQUEUE_WRITE_HOST_PIPE: {
        os << (const struct ur_enqueue_write_host_pipe_params_t *)params;
    } break;
    case UR_FUNCTION_EVENT_GET_INFO: {
        os << (const struct ur_event_get_info_params_t *)params;
    } break;
    case UR_FUNCTION_EVENT_GET_PROFILING_INFO: {
        os << (const struct ur_event_get_profiling_info_params_t *)params;
    } break;
    case UR_FUNCTION_EVENT_WAIT: {
        os << (const struct ur_event_wait_params_t *)params;
    } break;
    case UR_FUNCTION_EVENT_RETAIN: {
        os << (const struct ur_event_retain_params_t *)params;
    } break;
    case UR_FUNCTION_EVENT_RELEASE: {
        os << (const struct ur_event_release_params_t *)params;
    } break;
    case UR_FUNCTION_EVENT_GET_NATIVE_HANDLE: {
        os << (const struct ur_event_get_native_handle_params_t *)params;
    } break;
    case UR_FUNCTION_EVENT_CREATE_WITH_NATIVE_HANDLE: {
        os << (const struct ur_event_create_with_native_handle_params_t *)
                params;
    } break;
    case UR_FUNCTION_EVENT_SET_CALLBACK: {
        os << (const struct ur_event_set_callback_params_t *)params;
    } break;
    case UR_FUNCTION_KERNEL_CREATE: {
        os << (const struct ur_kernel_create_params_t *)params;
    } break;
    case UR_FUNCTION_KERNEL_GET_INFO: {
        os << (const struct ur_kernel_get_info_params_t *)params;
    } break;
    case UR_FUNCTION_KERNEL_GET_GROUP_INFO: {
        os << (const struct ur_kernel_get_group_info_params_t *)params;
    } break;
    case UR_FUNCTION_KERNEL_GET_SUB_GROUP_INFO: {
        os << (const struct ur_kernel_get_sub_group_info_params_t *)params;
    } break;
    case UR_FUNCTION_KERNEL_RETAIN: {
        os << (const struct ur_kernel_retain_params_t *)params;
    } break;
    case UR_FUNCTION_KERNEL_RELEASE: {
        os << (const struct ur_kernel_release_params_t *)params;
    } break;
    case UR_FUNCTION_KERNEL_GET_NATIVE_HANDLE: {
        os << (const struct ur_kernel_get_native_handle_params_t *)params;
    } break;
    case UR_FUNCTION_KERNEL_CREATE_WITH_NATIVE_HANDLE: {
        os << (const struct ur_kernel_create_with_native_handle_params_t *)
                params;
    } break;
    case UR_FUNCTION_KERNEL_SET_ARG_VALUE: {
        os << (const struct ur_kernel_set_arg_value_params_t *)params;
    } break;
    case UR_FUNCTION_KERNEL_SET_ARG_LOCAL: {
        os << (const struct ur_kernel_set_arg_local_params_t *)params;
    } break;
    case UR_FUNCTION_KERNEL_SET_ARG_POINTER: {
        os << (const struct ur_kernel_set_arg_pointer_params_t *)params;
    } break;
    case UR_FUNCTION_KERNEL_SET_EXEC_INFO: {
        os << (const struct ur_kernel_set_exec_info_params_t *)params;
    } break;
    case UR_FUNCTION_KERNEL_SET_ARG_SAMPLER: {
        os << (const struct ur_kernel_set_arg_sampler_params_t *)params;
    } break;
    case UR_FUNCTION_KERNEL_SET_ARG_MEM_OBJ: {
        os << (const struct ur_kernel_set_arg_mem_obj_params_t *)params;
    } break;
    case UR_FUNCTION_KERNEL_SET_SPECIALIZATION_CONSTANTS: {
        os << (const struct ur_kernel_set_specialization_constants_params_t *)
                params;
    } break;
    case UR_FUNCTION_MEM_IMAGE_CREATE: {
        os << (const struct ur_mem_image_create_params_t *)params;
    } break;
    case UR_FUNCTION_MEM_BUFFER_CREATE: {
        os << (const struct ur_mem_buffer_create_params_t *)params;
    } break;
    case UR_FUNCTION_MEM_RETAIN: {
        os << (const struct ur_mem_retain_params_t *)params;
    } break;
    case UR_FUNCTION_MEM_RELEASE: {
        os << (const struct ur_mem_release_params_t *)params;
    } break;
    case UR_FUNCTION_MEM_BUFFER_PARTITION: {
        os << (const struct ur_mem_buffer_partition_params_t *)params;
    } break;
    case UR_FUNCTION_MEM_GET_NATIVE_HANDLE: {
        os << (const struct ur_mem_get_native_handle_params_t *)params;
    } break;
    case UR_FUNCTION_MEM_BUFFER_CREATE_WITH_NATIVE_HANDLE: {
        os << (const struct ur_mem_buffer_create_with_native_handle_params_t *)
                params;
    } break;
    case UR_FUNCTION_MEM_IMAGE_CREATE_WITH_NATIVE_HANDLE: {
        os << (const struct ur_mem_image_create_with_native_handle_params_t *)
                params;
    } break;
    case UR_FUNCTION_MEM_GET_INFO: {
        os << (const struct ur_mem_get_info_params_t *)params;
    } break;
    case UR_FUNCTION_MEM_IMAGE_GET_INFO: {
        os << (const struct ur_mem_image_get_info_params_t *)params;
    } break;
    case UR_FUNCTION_PHYSICAL_MEM_CREATE: {
        os << (const struct ur_physical_mem_create_params_t *)params;
    } break;
    case UR_FUNCTION_PHYSICAL_MEM_RETAIN: {
        os << (const struct ur_physical_mem_retain_params_t *)params;
    } break;
    case UR_FUNCTION_PHYSICAL_MEM_RELEASE: {
        os << (const struct ur_physical_mem_release_params_t *)params;
    } break;
    case UR_FUNCTION_PLATFORM_GET: {
        os << (const struct ur_platform_get_params_t *)params;
    } break;
    case UR_FUNCTION_PLATFORM_GET_INFO: {
        os << (const struct ur_platform_get_info_params_t *)params;
    } break;
    case UR_FUNCTION_PLATFORM_GET_NATIVE_HANDLE: {
        os << (const struct ur_platform_get_native_handle_params_t *)params;
    } break;
    case UR_FUNCTION_PLATFORM_CREATE_WITH_NATIVE_HANDLE: {
        os << (const struct ur_platform_create_with_native_handle_params_t *)
                params;
    } break;
    case UR_FUNCTION_PLATFORM_GET_LAST_ERROR: {
        os << (const struct ur_platform_get_last_error_params_t *)params;
    } break;
    case UR_FUNCTION_PLATFORM_GET_API_VERSION: {
        os << (const struct ur_platform_get_api_version_params_t *)params;
    } break;
    case UR_FUNCTION_PLATFORM_GET_BACKEND_OPTION: {
        os << (const struct ur_platform_get_backend_option_params_t *)params;
    } break;
    case UR_FUNCTION_PROGRAM_CREATE_WITH_IL: {
        os << (const struct ur_program_create_with_il_params_t *)params;
    } break;
    case UR_FUNCTION_PROGRAM_CREATE_WITH_BINARY: {
        os << (const struct ur_program_create_with_binary_params_t *)params;
    } break;
    case UR_FUNCTION_PROGRAM_BUILD: {
        os << (const struct ur_program_build_params_t *)params;
    } break;
    case UR_FUNCTION_PROGRAM_COMPILE: {
        os << (const struct ur_program_compile_params_t *)params;
    } break;
    case UR_FUNCTION_PROGRAM_LINK: {
        os << (const struct ur_program_link_params_t *)params;
    } break;
    case UR_FUNCTION_PROGRAM_RETAIN: {
        os << (const struct ur_program_retain_params_t *)params;
    } break;
    case UR_FUNCTION_PROGRAM_RELEASE: {
        os << (const struct ur_program_release_params_t *)params;
    } break;
    case UR_FUNCTION_PROGRAM_GET_FUNCTION_POINTER: {
        os << (const struct ur_program_get_function_pointer_params_t *)params;
    } break;
    case UR_FUNCTION_PROGRAM_GET_INFO: {
        os << (const struct ur_program_get_info_params_t *)params;
    } break;
    case UR_FUNCTION_PROGRAM_GET_BUILD_INFO: {
        os << (const struct ur_program_get_build_info_params_t *)params;
    } break;
    case UR_FUNCTION_PROGRAM_SET_SPECIALIZATION_CONSTANTS: {
        os << (const struct ur_program_set_specialization_constants_params_t *)
                params;
    } break;
    case UR_FUNCTION_PROGRAM_GET_NATIVE_HANDLE: {
        os << (const struct ur_program_get_native_handle_params_t *)params;
    } break;
    case UR_FUNCTION_PROGRAM_CREATE_WITH_NATIVE_HANDLE: {
        os << (const struct ur_program_create_with_native_handle_params_t *)
                params;
    } break;
    case UR_FUNCTION_QUEUE_GET_INFO: {
        os << (const struct ur_queue_get_info_params_t *)params;
    } break;
    case UR_FUNCTION_QUEUE_CREATE: {
        os << (const struct ur_queue_create_params_t *)params;
    } break;
    case UR_FUNCTION_QUEUE_RETAIN: {
        os << (const struct ur_queue_retain_params_t *)params;
    } break;
    case UR_FUNCTION_QUEUE_RELEASE: {
        os << (const struct ur_queue_release_params_t *)params;
    } break;
    case UR_FUNCTION_QUEUE_GET_NATIVE_HANDLE: {
        os << (const struct ur_queue_get_native_handle_params_t *)params;
    } break;
    case UR_FUNCTION_QUEUE_CREATE_WITH_NATIVE_HANDLE: {
        os << (const struct ur_queue_create_with_native_handle_params_t *)
                params;
    } break;
    case UR_FUNCTION_QUEUE_FINISH: {
        os << (const struct ur_queue_finish_params_t *)params;
    } break;
    case UR_FUNCTION_QUEUE_FLUSH: {
        os << (const struct ur_queue_flush_params_t *)params;
    } break;
    case UR_FUNCTION_SAMPLER_CREATE: {
        os << (const struct ur_sampler_create_params_t *)params;
    } break;
    case UR_FUNCTION_SAMPLER_RETAIN: {
        os << (const struct ur_sampler_retain_params_t *)params;
    } break;
    case UR_FUNCTION_SAMPLER_RELEASE: {
        os << (const struct ur_sampler_release_params_t *)params;
    } break;
    case UR_FUNCTION_SAMPLER_GET_INFO: {
        os << (const struct ur_sampler_get_info_params_t *)params;
    } break;
    case UR_FUNCTION_SAMPLER_GET_NATIVE_HANDLE: {
        os << (const struct ur_sampler_get_native_handle_params_t *)params;
    } break;
    case UR_FUNCTION_SAMPLER_CREATE_WITH_NATIVE_HANDLE: {
        os << (const struct ur_sampler_create_with_native_handle_params_t *)
                params;
    } break;
    case UR_FUNCTION_USM_HOST_ALLOC: {
        os << (const struct ur_usm_host_alloc_params_t *)params;
    } break;
    case UR_FUNCTION_USM_DEVICE_ALLOC: {
        os << (const struct ur_usm_device_alloc_params_t *)params;
    } break;
    case UR_FUNCTION_USM_SHARED_ALLOC: {
        os << (const struct ur_usm_shared_alloc_params_t *)params;
    } break;
    case UR_FUNCTION_USM_FREE: {
        os << (const struct ur_usm_free_params_t *)params;
    } break;
    case UR_FUNCTION_USM_GET_MEM_ALLOC_INFO: {
        os << (const struct ur_usm_get_mem_alloc_info_params_t *)params;
    } break;
    case UR_FUNCTION_USM_POOL_CREATE: {
        os << (const struct ur_usm_pool_create_params_t *)params;
    } break;
    case UR_FUNCTION_USM_POOL_RETAIN: {
        os << (const struct ur_usm_pool_retain_params_t *)params;
    } break;
    case UR_FUNCTION_USM_POOL_RELEASE: {
        os << (const struct ur_usm_pool_release_params_t *)params;
    } break;
    case UR_FUNCTION_USM_POOL_GET_INFO: {
        os << (const struct ur_usm_pool_get_info_params_t *)params;
    } break;
    case UR_FUNCTION_USM_PITCHED_ALLOC_EXP: {
        os << (const struct ur_usm_pitched_alloc_exp_params_t *)params;
    } break;
<<<<<<< HEAD
    case UR_FUNCTION_USM_P2_P_ENABLE_PEER_ACCESS_EXP: {
        os << (const struct ur_usm_p2_p_enable_peer_access_exp_params_t *)
                params;
    } break;
    case UR_FUNCTION_USM_P2_P_DISABLE_PEER_ACCESS_EXP: {
        os << (const struct ur_usm_p2_p_disable_peer_access_exp_params_t *)
                params;
    } break;
    case UR_FUNCTION_USM_P2_P_PEER_ACCESS_GET_INFO_EXP: {
        os << (const struct ur_usm_p2_p_peer_access_get_info_exp_params_t *)
                params;
    } break;
=======
    case UR_FUNCTION_USM_IMPORT_EXP: {
        os << (const struct ur_usm_import_exp_params_t *)params;
    } break;
    case UR_FUNCTION_USM_RELEASE_EXP: {
        os << (const struct ur_usm_release_exp_params_t *)params;
    } break;
    case UR_FUNCTION_VIRTUAL_MEM_GRANULARITY_GET_INFO: {
        os << (const struct ur_virtual_mem_granularity_get_info_params_t *)
                params;
    } break;
    case UR_FUNCTION_VIRTUAL_MEM_RESERVE: {
        os << (const struct ur_virtual_mem_reserve_params_t *)params;
    } break;
    case UR_FUNCTION_VIRTUAL_MEM_FREE: {
        os << (const struct ur_virtual_mem_free_params_t *)params;
    } break;
    case UR_FUNCTION_VIRTUAL_MEM_MAP: {
        os << (const struct ur_virtual_mem_map_params_t *)params;
    } break;
    case UR_FUNCTION_VIRTUAL_MEM_UNMAP: {
        os << (const struct ur_virtual_mem_unmap_params_t *)params;
    } break;
    case UR_FUNCTION_VIRTUAL_MEM_SET_ACCESS: {
        os << (const struct ur_virtual_mem_set_access_params_t *)params;
    } break;
    case UR_FUNCTION_VIRTUAL_MEM_GET_INFO: {
        os << (const struct ur_virtual_mem_get_info_params_t *)params;
    } break;
>>>>>>> cfa949fd
    case UR_FUNCTION_DEVICE_GET: {
        os << (const struct ur_device_get_params_t *)params;
    } break;
    case UR_FUNCTION_DEVICE_GET_INFO: {
        os << (const struct ur_device_get_info_params_t *)params;
    } break;
    case UR_FUNCTION_DEVICE_RETAIN: {
        os << (const struct ur_device_retain_params_t *)params;
    } break;
    case UR_FUNCTION_DEVICE_RELEASE: {
        os << (const struct ur_device_release_params_t *)params;
    } break;
    case UR_FUNCTION_DEVICE_PARTITION: {
        os << (const struct ur_device_partition_params_t *)params;
    } break;
    case UR_FUNCTION_DEVICE_SELECT_BINARY: {
        os << (const struct ur_device_select_binary_params_t *)params;
    } break;
    case UR_FUNCTION_DEVICE_GET_NATIVE_HANDLE: {
        os << (const struct ur_device_get_native_handle_params_t *)params;
    } break;
    case UR_FUNCTION_DEVICE_CREATE_WITH_NATIVE_HANDLE: {
        os << (const struct ur_device_create_with_native_handle_params_t *)
                params;
    } break;
    case UR_FUNCTION_DEVICE_GET_GLOBAL_TIMESTAMPS: {
        os << (const struct ur_device_get_global_timestamps_params_t *)params;
    } break;
    default:
        return -1;
    }
    return 0;
}
} // namespace ur_params

#endif /* UR_PARAMS_HPP */<|MERGE_RESOLUTION|>--- conflicted
+++ resolved
@@ -8960,18 +8960,6 @@
         os << "UR_FUNCTION_PLATFORM_GET_LAST_ERROR";
         break;
 
-<<<<<<< HEAD
-    case UR_FUNCTION_USM_P2_P_ENABLE_PEER_ACCESS_EXP:
-        os << "UR_FUNCTION_USM_P2_P_ENABLE_PEER_ACCESS_EXP";
-        break;
-
-    case UR_FUNCTION_USM_P2_P_DISABLE_PEER_ACCESS_EXP:
-        os << "UR_FUNCTION_USM_P2_P_DISABLE_PEER_ACCESS_EXP";
-        break;
-
-    case UR_FUNCTION_USM_P2_P_PEER_ACCESS_GET_INFO_EXP:
-        os << "UR_FUNCTION_USM_P2_P_PEER_ACCESS_GET_INFO_EXP";
-=======
     case UR_FUNCTION_ENQUEUE_USM_FILL_2D:
         os << "UR_FUNCTION_ENQUEUE_USM_FILL_2D";
         break;
@@ -9026,7 +9014,18 @@
 
     case UR_FUNCTION_USM_RELEASE_EXP:
         os << "UR_FUNCTION_USM_RELEASE_EXP";
->>>>>>> cfa949fd
+        break;
+
+    case UR_FUNCTION_USM_P2P_ENABLE_PEER_ACCESS_EXP:
+        os << "UR_FUNCTION_USM_P2P_ENABLE_PEER_ACCESS_EXP";
+        break;
+
+    case UR_FUNCTION_USM_P2P_DISABLE_PEER_ACCESS_EXP:
+        os << "UR_FUNCTION_USM_P2P_DISABLE_PEER_ACCESS_EXP";
+        break;
+
+    case UR_FUNCTION_USM_P2P_PEER_ACCESS_GET_INFO_EXP:
+        os << "UR_FUNCTION_USM_P2P_PEER_ACCESS_GET_INFO_EXP";
         break;
     default:
         os << "unknown enumerator";
@@ -9268,12 +9267,12 @@
                                 enum ur_exp_peer_info_t value) {
     switch (value) {
 
-    case UR_EXP_PEER_INFO_PI_PEER_ACCESS_SUPPORTED:
-        os << "UR_EXP_PEER_INFO_PI_PEER_ACCESS_SUPPORTED";
-        break;
-
-    case UR_EXP_PEER_INFO_PI_PEER_ATOMICS_SUPPORTED:
-        os << "UR_EXP_PEER_INFO_PI_PEER_ATOMICS_SUPPORTED";
+    case UR_EXP_PEER_INFO_UR_PEER_ACCESS_SUPPORTED:
+        os << "UR_EXP_PEER_INFO_UR_PEER_ACCESS_SUPPORTED";
+        break;
+
+    case UR_EXP_PEER_INFO_UR_PEER_ATOMICS_SUPPORTED:
+        os << "UR_EXP_PEER_INFO_UR_PEER_ATOMICS_SUPPORTED";
         break;
     default:
         os << "unknown enumerator";
@@ -9292,7 +9291,7 @@
 
     switch (value) {
 
-    case UR_EXP_PEER_INFO_PI_PEER_ACCESS_SUPPORTED: {
+    case UR_EXP_PEER_INFO_UR_PEER_ACCESS_SUPPORTED: {
         const uint32_t *tptr = (const uint32_t *)ptr;
         if (sizeof(uint32_t) > size) {
             os << "invalid size (is: " << size
@@ -9306,7 +9305,7 @@
         os << ")";
     } break;
 
-    case UR_EXP_PEER_INFO_PI_PEER_ATOMICS_SUPPORTED: {
+    case UR_EXP_PEER_INFO_UR_PEER_ATOMICS_SUPPORTED: {
         const uint32_t *tptr = (const uint32_t *)ptr;
         if (sizeof(uint32_t) > size) {
             os << "invalid size (is: " << size
@@ -13623,9 +13622,43 @@
 }
 
 inline std::ostream &
-<<<<<<< HEAD
+operator<<(std::ostream &os, const struct ur_usm_import_exp_params_t *params) {
+
+    os << ".hContext = ";
+
+    ur_params::serializePtr(os, *(params->phContext));
+
+    os << ", ";
+    os << ".pMem = ";
+
+    ur_params::serializePtr(os, *(params->ppMem));
+
+    os << ", ";
+    os << ".size = ";
+
+    os << *(params->psize);
+
+    return os;
+}
+
+inline std::ostream &
+operator<<(std::ostream &os, const struct ur_usm_release_exp_params_t *params) {
+
+    os << ".hContext = ";
+
+    ur_params::serializePtr(os, *(params->phContext));
+
+    os << ", ";
+    os << ".pMem = ";
+
+    ur_params::serializePtr(os, *(params->ppMem));
+
+    return os;
+}
+
+inline std::ostream &
 operator<<(std::ostream &os,
-           const struct ur_usm_p2_p_enable_peer_access_exp_params_t *params) {
+           const struct ur_usm_p2p_enable_peer_access_exp_params_t *params) {
 
     os << ".commandDevice = ";
 
@@ -13635,53 +13668,38 @@
     os << ".peerDevice = ";
 
     ur_params::serializePtr(os, *(params->ppeerDevice));
-=======
-operator<<(std::ostream &os, const struct ur_usm_import_exp_params_t *params) {
-
-    os << ".hContext = ";
-
-    ur_params::serializePtr(os, *(params->phContext));
-
-    os << ", ";
-    os << ".pMem = ";
-
-    ur_params::serializePtr(os, *(params->ppMem));
-
-    os << ", ";
-    os << ".size = ";
-
-    os << *(params->psize);
-
-    return os;
-}
-
-inline std::ostream &
-operator<<(std::ostream &os, const struct ur_usm_release_exp_params_t *params) {
-
-    os << ".hContext = ";
-
-    ur_params::serializePtr(os, *(params->phContext));
-
-    os << ", ";
-    os << ".pMem = ";
-
-    ur_params::serializePtr(os, *(params->ppMem));
 
     return os;
 }
 
 inline std::ostream &
 operator<<(std::ostream &os,
-           const struct ur_virtual_mem_granularity_get_info_params_t *params) {
-
-    os << ".hContext = ";
-
-    ur_params::serializePtr(os, *(params->phContext));
-
-    os << ", ";
-    os << ".hDevice = ";
-
-    ur_params::serializePtr(os, *(params->phDevice));
+           const struct ur_usm_p2p_disable_peer_access_exp_params_t *params) {
+
+    os << ".commandDevice = ";
+
+    ur_params::serializePtr(os, *(params->pcommandDevice));
+
+    os << ", ";
+    os << ".peerDevice = ";
+
+    ur_params::serializePtr(os, *(params->ppeerDevice));
+
+    return os;
+}
+
+inline std::ostream &
+operator<<(std::ostream &os,
+           const struct ur_usm_p2p_peer_access_get_info_exp_params_t *params) {
+
+    os << ".commandDevice = ";
+
+    ur_params::serializePtr(os, *(params->pcommandDevice));
+
+    os << ", ";
+    os << ".peerDevice = ";
+
+    ur_params::serializePtr(os, *(params->ppeerDevice));
 
     os << ", ";
     os << ".propName = ";
@@ -13702,25 +13720,48 @@
     os << ".pPropSizeRet = ";
 
     ur_params::serializePtr(os, *(params->ppPropSizeRet));
->>>>>>> cfa949fd
 
     return os;
 }
 
 inline std::ostream &
 operator<<(std::ostream &os,
-<<<<<<< HEAD
-           const struct ur_usm_p2_p_disable_peer_access_exp_params_t *params) {
-
-    os << ".commandDevice = ";
-
-    ur_params::serializePtr(os, *(params->pcommandDevice));
-
-    os << ", ";
-    os << ".peerDevice = ";
-
-    ur_params::serializePtr(os, *(params->ppeerDevice));
-=======
+           const struct ur_virtual_mem_granularity_get_info_params_t *params) {
+
+    os << ".hContext = ";
+
+    ur_params::serializePtr(os, *(params->phContext));
+
+    os << ", ";
+    os << ".hDevice = ";
+
+    ur_params::serializePtr(os, *(params->phDevice));
+
+    os << ", ";
+    os << ".propName = ";
+
+    os << *(params->ppropName);
+
+    os << ", ";
+    os << ".propSize = ";
+
+    os << *(params->ppropSize);
+
+    os << ", ";
+    os << ".pPropValue = ";
+    ur_params::serializeTagged(os, *(params->ppPropValue), *(params->ppropName),
+                               *(params->ppropSize));
+
+    os << ", ";
+    os << ".pPropSizeRet = ";
+
+    ur_params::serializePtr(os, *(params->ppPropSizeRet));
+
+    return os;
+}
+
+inline std::ostream &
+operator<<(std::ostream &os,
            const struct ur_virtual_mem_reserve_params_t *params) {
 
     os << ".hContext = ";
@@ -13741,25 +13782,12 @@
     os << ".ppStart = ";
 
     ur_params::serializePtr(os, *(params->pppStart));
->>>>>>> cfa949fd
 
     return os;
 }
 
 inline std::ostream &
 operator<<(std::ostream &os,
-<<<<<<< HEAD
-           const struct ur_usm_p2_p_peer_access_get_info_exp_params_t *params) {
-
-    os << ".commandDevice = ";
-
-    ur_params::serializePtr(os, *(params->pcommandDevice));
-
-    os << ", ";
-    os << ".peerDevice = ";
-
-    ur_params::serializePtr(os, *(params->ppeerDevice));
-=======
            const struct ur_virtual_mem_free_params_t *params) {
 
     os << ".hContext = ";
@@ -13880,7 +13908,6 @@
     os << ".size = ";
 
     os << *(params->psize);
->>>>>>> cfa949fd
 
     os << ", ";
     os << ".propName = ";
@@ -14607,25 +14634,22 @@
     case UR_FUNCTION_USM_PITCHED_ALLOC_EXP: {
         os << (const struct ur_usm_pitched_alloc_exp_params_t *)params;
     } break;
-<<<<<<< HEAD
-    case UR_FUNCTION_USM_P2_P_ENABLE_PEER_ACCESS_EXP: {
-        os << (const struct ur_usm_p2_p_enable_peer_access_exp_params_t *)
-                params;
-    } break;
-    case UR_FUNCTION_USM_P2_P_DISABLE_PEER_ACCESS_EXP: {
-        os << (const struct ur_usm_p2_p_disable_peer_access_exp_params_t *)
-                params;
-    } break;
-    case UR_FUNCTION_USM_P2_P_PEER_ACCESS_GET_INFO_EXP: {
-        os << (const struct ur_usm_p2_p_peer_access_get_info_exp_params_t *)
-                params;
-    } break;
-=======
     case UR_FUNCTION_USM_IMPORT_EXP: {
         os << (const struct ur_usm_import_exp_params_t *)params;
     } break;
     case UR_FUNCTION_USM_RELEASE_EXP: {
         os << (const struct ur_usm_release_exp_params_t *)params;
+    } break;
+    case UR_FUNCTION_USM_P2P_ENABLE_PEER_ACCESS_EXP: {
+        os << (const struct ur_usm_p2p_enable_peer_access_exp_params_t *)params;
+    } break;
+    case UR_FUNCTION_USM_P2P_DISABLE_PEER_ACCESS_EXP: {
+        os << (const struct ur_usm_p2p_disable_peer_access_exp_params_t *)
+                params;
+    } break;
+    case UR_FUNCTION_USM_P2P_PEER_ACCESS_GET_INFO_EXP: {
+        os << (const struct ur_usm_p2p_peer_access_get_info_exp_params_t *)
+                params;
     } break;
     case UR_FUNCTION_VIRTUAL_MEM_GRANULARITY_GET_INFO: {
         os << (const struct ur_virtual_mem_granularity_get_info_params_t *)
@@ -14649,7 +14673,6 @@
     case UR_FUNCTION_VIRTUAL_MEM_GET_INFO: {
         os << (const struct ur_virtual_mem_get_info_params_t *)params;
     } break;
->>>>>>> cfa949fd
     case UR_FUNCTION_DEVICE_GET: {
         os << (const struct ur_device_get_params_t *)params;
     } break;
