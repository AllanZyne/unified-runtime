// Copyright (C) 2023 Intel Corporation
// Part of the Unified-Runtime Project, under the Apache License v2.0 with LLVM Exceptions.
// See LICENSE.TXT
// SPDX-License-Identifier: Apache-2.0 WITH LLVM-exception

#ifndef UR_LOGGER_HPP
#define UR_LOGGER_HPP 1

#include <algorithm>
#include <memory>

#include "ur_logger_details.hpp"
#include "ur_util.hpp"

namespace logger {

Logger create_logger(std::string logger_name, bool skip_prefix = false,
                     bool skip_linebreak = false,
<<<<<<< HEAD
                     logger::Level level = logger::Level::QUIET);

inline Logger &get_logger(std::string name = "common") {
    static Logger logger = create_logger(std::move(name));
=======
                     logger::Level default_log_level = logger::Level::QUIET);

inline Logger &
get_logger(std::string name = "common",
           logger::Level default_log_level = logger::Level::QUIET) {
    static Logger logger =
        create_logger(std::move(name), /*skip_prefix*/ false,
                      /*slip_linebreak*/ false, default_log_level);
>>>>>>> f040b1fe
    return logger;
}

inline void init(const std::string &name) { get_logger(name.c_str()); }

template <typename... Args>
inline void debug(const char *format, Args &&...args) {
    get_logger().log(logger::Level::DEBUG, format, std::forward<Args>(args)...);
}

template <typename... Args>
inline void info(const char *format, Args &&...args) {
    get_logger().log(logger::Level::INFO, format, std::forward<Args>(args)...);
}

template <typename... Args>
inline void warning(const char *format, Args &&...args) {
    get_logger().log(logger::Level::WARN, format, std::forward<Args>(args)...);
}

template <typename... Args>
inline void error(const char *format, Args &&...args) {
    get_logger().log(logger::Level::ERR, format, std::forward<Args>(args)...);
}

template <typename... Args>
inline void always(const char *format, Args &&...args) {
    get_logger().always(format, std::forward<Args>(args)...);
}

template <typename... Args>
inline void debug(const logger::LegacyMessage &p, const char *format,
                  Args &&...args) {
    get_logger().log(p, logger::Level::DEBUG, format,
                     std::forward<Args>(args)...);
}

template <typename... Args>
inline void info(logger::LegacyMessage p, const char *format, Args &&...args) {
    get_logger().log(p, logger::Level::INFO, format,
                     std::forward<Args>(args)...);
}

template <typename... Args>
inline void warning(logger::LegacyMessage p, const char *format,
                    Args &&...args) {
    get_logger().log(p, logger::Level::WARN, format,
                     std::forward<Args>(args)...);
}

template <typename... Args>
inline void error(logger::LegacyMessage p, const char *format, Args &&...args) {
    get_logger().log(p, logger::Level::ERR, format,
                     std::forward<Args>(args)...);
}

inline void setLevel(logger::Level level) { get_logger().setLevel(level); }

inline void setFlushLevel(logger::Level level) {
    get_logger().setFlushLevel(level);
}

template <typename T> inline std::string toHex(T t) {
    std::stringstream s;
    s << std::hex << t;
    return s.str();
}

/// @brief Create an instance of the logger with parameters obtained from the respective
///        environment variable or with default configuration if the env var is empty,
///        not set, or has the wrong format.
///        Logger env vars are in the format: UR_LOG_*, ie.:
///        - UR_LOG_LOADER (logger for loader library),
///        - UR_LOG_NULL (logger for null adapter).
///        Example of env var for setting up a loader library logger with logging
///        level set to `info`, flush level set to `warning`, and output set to
///        the `out.log` file:
///             UR_LOG_LOADER="level:info;flush:warning;output:file,out.log"
/// @param logger_name name that should be appended to the `UR_LOG_` prefix to
///        get the proper environment variable, ie. "loader"
/// @param default_log_level provides the default logging configuration when the environment
///        variable is not provided or cannot be parsed
/// @return an instance of a logger::Logger. In case of failure in the parsing of
///         the environment variable, returns a default logger with the following
///         options:
///             - log level: quiet, meaning no messages are printed
///             - flush level: error, meaning that only error messages are guaranteed
///                            to be printed immediately as they occur
///             - output: stderr
inline Logger create_logger(std::string logger_name, bool skip_prefix,
<<<<<<< HEAD
                            bool skip_linebreak, logger::Level level) {
=======
                            bool skip_linebreak,
                            logger::Level default_log_level) {
>>>>>>> f040b1fe
    std::transform(logger_name.begin(), logger_name.end(), logger_name.begin(),
                   ::toupper);
    std::stringstream env_var_name;
    const auto default_flush_level = logger::Level::ERR;
    const std::string default_output = "stderr";
<<<<<<< HEAD
=======
    auto level = default_log_level;
>>>>>>> f040b1fe
    auto flush_level = default_flush_level;
    std::unique_ptr<logger::Sink> sink;

    env_var_name << "UR_LOG_" << logger_name;
    try {
        auto map = getenv_to_map(env_var_name.str().c_str());
        if (!map.has_value()) {
            return Logger(
                default_log_level,
                std::make_unique<logger::StderrSink>(
                    std::move(logger_name), skip_prefix, skip_linebreak));
        }

        auto kv = map->find("level");
        if (kv != map->end()) {
            auto value = kv->second.front();
            level = str_to_level(std::move(value));
            map->erase(kv);
        }

        kv = map->find("flush");
        if (kv != map->end()) {
            auto value = kv->second.front();
            flush_level = str_to_level(std::move(value));
            map->erase(kv);
        }

        std::vector<std::string> values = {default_output};
        kv = map->find("output");
        if (kv != map->end()) {
            values = kv->second;
            map->erase(kv);
        }

        if (!map->empty()) {
            std::cerr << "Wrong logger environment variable parameter: '"
                      << map->begin()->first
                      << "'. Default logger options are set.";
            return Logger(
                default_log_level,
                std::make_unique<logger::StderrSink>(
                    std::move(logger_name), skip_prefix, skip_linebreak));
        }

        sink = values.size() == 2
                   ? sink_from_str(logger_name, values[0], values[1],
                                   skip_prefix, skip_linebreak)
                   : sink_from_str(logger_name, values[0], "", skip_prefix,
                                   skip_linebreak);
    } catch (const std::invalid_argument &e) {
        std::cerr << "Error when creating a logger instance from the '"
                  << env_var_name.str() << "' environment variable:\n"
                  << e.what() << std::endl;
        return Logger(default_log_level,
                      std::make_unique<logger::StderrSink>(
                          std::move(logger_name), skip_prefix, skip_linebreak));
    }
    sink->setFlushLevel(flush_level);

    return Logger(level, std::move(sink));
}

} // namespace logger

#endif /* UR_LOGGER_HPP */<|MERGE_RESOLUTION|>--- conflicted
+++ resolved
@@ -16,12 +16,6 @@
 
 Logger create_logger(std::string logger_name, bool skip_prefix = false,
                      bool skip_linebreak = false,
-<<<<<<< HEAD
-                     logger::Level level = logger::Level::QUIET);
-
-inline Logger &get_logger(std::string name = "common") {
-    static Logger logger = create_logger(std::move(name));
-=======
                      logger::Level default_log_level = logger::Level::QUIET);
 
 inline Logger &
@@ -30,7 +24,6 @@
     static Logger logger =
         create_logger(std::move(name), /*skip_prefix*/ false,
                       /*slip_linebreak*/ false, default_log_level);
->>>>>>> f040b1fe
     return logger;
 }
 
@@ -121,21 +114,14 @@
 ///                            to be printed immediately as they occur
 ///             - output: stderr
 inline Logger create_logger(std::string logger_name, bool skip_prefix,
-<<<<<<< HEAD
-                            bool skip_linebreak, logger::Level level) {
-=======
                             bool skip_linebreak,
                             logger::Level default_log_level) {
->>>>>>> f040b1fe
     std::transform(logger_name.begin(), logger_name.end(), logger_name.begin(),
                    ::toupper);
     std::stringstream env_var_name;
     const auto default_flush_level = logger::Level::ERR;
     const std::string default_output = "stderr";
-<<<<<<< HEAD
-=======
     auto level = default_log_level;
->>>>>>> f040b1fe
     auto flush_level = default_flush_level;
     std::unique_ptr<logger::Sink> sink;
 
