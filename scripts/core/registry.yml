--- conflicted
+++ resolved
@@ -583,14 +583,12 @@
 - name: ENQUEUE_TIMESTAMP_RECORDING_EXP
   desc: Enumerator for $xEnqueueTimestampRecordingExp
   value: '223'
-<<<<<<< HEAD
+- name: ENQUEUE_KERNEL_LAUNCH_CUSTOM_EXP
+  desc: Enumerator for $xEnqueueKernelLaunchCustomExp
+  value: '224'
 - name: KERNEL_GET_SUGGESTED_LOCAL_WORK_SIZE
   desc: Enumerator for $xKernelGetSuggestedLocalWorkSize
-=======
-- name: ENQUEUE_KERNEL_LAUNCH_CUSTOM_EXP
-  desc: Enumerator for $xEnqueueKernelLaunchCustomExp
->>>>>>> 5083f4f9
-  value: '224'
+  value: '225'
 ---
 type: enum
 desc: Defines structure types
