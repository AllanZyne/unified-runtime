--- conflicted
+++ resolved
@@ -433,11 +433,7 @@
 
     return ${X}_RESULT_SUCCESS;
 }
-<<<<<<< HEAD
-} // namespace details
-=======
 } // namespace ${x}::details
->>>>>>> 26e98b56
 
 namespace ${x}::extras {
 ///////////////////////////////////////////////////////////////////////////////
@@ -447,11 +443,7 @@
 ///     - ::${X}_RESULT_ERROR_INVALID_ENUMERATION
 ///     - ::${X}_RESULT_ERROR_INVALID_NULL_POINTER
 ///         - `NULL == params`
-<<<<<<< HEAD
-${X}_APIEXPORT inline ${x}_result_t ${X}_APICALL printFunctionParams(std::ostream &os, ur_function_t function, const void *params) {
-=======
 inline ${x}_result_t ${X}_APICALL printFunctionParams(std::ostream &os, ur_function_t function, const void *params) {
->>>>>>> 26e98b56
     if (!params) {
         return ${X}_RESULT_ERROR_INVALID_NULL_POINTER;
     }
@@ -468,10 +460,6 @@
     }
     return ${X}_RESULT_SUCCESS;
 }
-<<<<<<< HEAD
-} // namespace extras
-=======
 } // namespace ${x}::extras
->>>>>>> 26e98b56
 
 #endif /* ${X}_PRINT_HPP */