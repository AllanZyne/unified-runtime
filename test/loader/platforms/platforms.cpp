--- conflicted
+++ resolved
@@ -18,43 +18,31 @@
 using namespace logger;
 
 //////////////////////////////////////////////////////////////////////////
-<<<<<<< HEAD
 int main(int argc, char *argv[]) {
     auto out = create_logger("TEST");
-=======
-int main(int, char *[]) {
-    logger::init("TEST");
->>>>>>> b12b606c
 
     ur_result_t status;
 
     // Initialize the platform
     status = urLoaderInit(0, nullptr);
     if (status != UR_RESULT_SUCCESS) {
-<<<<<<< HEAD
         out.error("urInit failed with return code: {}", status);
         return 1;
     }
     out.info("urInit succeeded.");
-=======
-        error("urLoaderInit failed with return code: {}", status);
-        return 1;
-    }
-    info("urLoaderInit succeeded.");
->>>>>>> b12b606c
 
     uint32_t adapterCount = 0;
     std::vector<ur_adapter_handle_t> adapters;
     status = urAdapterGet(0, nullptr, &adapterCount);
     if (status != UR_RESULT_SUCCESS) {
-        error("urAdapterGet failed with return code: {}", status);
+        out.error("urAdapterGet failed with return code: {}", status);
         return 1;
     }
 
     adapters.resize(adapterCount);
     status = urAdapterGet(adapterCount, adapters.data(), nullptr);
     if (status != UR_RESULT_SUCCESS) {
-        error("urAdapterGet failed with return code: {}", status);
+        out.error("urAdapterGet failed with return code: {}", status);
         return 1;
     }
 
